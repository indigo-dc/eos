# ----------------------------------------------------------------------
# File: CMakeLists.txt
# Author: Andreas-Joachim Peters - CERN
# ----------------------------------------------------------------------

# ************************************************************************
# * EOS - the CERN Disk Storage System                                   *
# * Copyright (C) 2011 CERN/Switzerland                                  *
# *                                                                      *
# * This program is free software: you can redistribute it and/or modify *
# * it under the terms of the GNU General Public License as published by *
# * the Free Software Foundation, either version 3 of the License, or    *
# * (at your option) any later version.                                  *
# *                                                                      *
# * This program is distributed in the hope that it will be useful,      *
# * but WITHOUT ANY WARRANTY; without even the implied warranty of       *
# * MERCHANTABILITY or FITNESS FOR A PARTICULAR PURPOSE.  See the        *
# * GNU General Public License for more details.                         *
# *                                                                      *
# * You should have received a copy of the GNU General Public License    *
# * along with this program.  If not, see <http://www.gnu.org/licenses/>.*
# ************************************************************************

include_directories( ${CMAKE_SOURCE_DIR}
		     ${XROOTD_INCLUDE_DIR} 
		     ${XROOTD_PRIVATE_INCLUDE_DIR} 
		     ${SPARSEHASH_INCLUDE_DIR} )

link_directories( ${CMAKE_INSTALL_FULL_LIBDIR}
		  ${XROOTD_LIB_DIR} )


add_executable( eos
	      	ConsoleMain.cc
		ConsoleMain.hh	
		ConsolePipe.cc
		ConsolePipe.hh
        ../fst/FmdClient.cc
		../fst/checksum/CheckSum.cc
		../fst/checksum/Adler.cc
		../fst/checksum/crc32c.cc
                ../fst/checksum/crc32ctables.cc
		commands/com_access.cc
		commands/com_archive.cc
	        commands/com_attr.cc
		commands/com_cd.cc
		commands/com_chmod.cc 
		commands/com_chown.cc 
		commands/com_clear.cc         
		commands/com_config.cc 
		commands/com_console.cc 
		commands/com_cp.cc 
		commands/com_debug.cc 
		commands/com_dropbox.cc 
		commands/com_file.cc 
		commands/com_find.cc 
		commands/com_fs.cc 
		commands/com_fsck.cc
                commands/com_fuse.cc
                commands/com_geosched.cc
		commands/com_group.cc
                commands/com_io.cc
                commands/com_json.cc
		commands/com_license.cc 
		commands/com_ls.cc 
		commands/com_map.cc 
		commands/com_mkdir.cc 
		commands/com_motd.cc 
		commands/com_node.cc
		commands/com_ns.cc    
		commands/com_print.cc 
		commands/com_pwd.cc 
		commands/com_quit.cc 
		commands/com_quota.cc 
		commands/com_reconnect.cc 
                commands/com_recycle.cc
		commands/com_rm.cc 
		commands/com_rmdir.cc 
		commands/com_role.cc 
		commands/com_rtlog.cc 
		commands/com_silent.cc 
		commands/com_space.cc
		commands/com_stat.cc
		commands/com_test.cc 
		commands/com_timing.cc
		commands/com_transfer.cc 
		commands/com_version.cc 
		commands/com_vid.cc 
		commands/com_vst.cc 
		commands/com_whoami.cc   
                commands/com_who.cc 
)


add_executable( eosdropboxd
	        dropbox/eosdropboxd.cc 
)



if (CLIENT)
target_link_libraries( eos 
<<<<<<< HEAD
		       XrdPosix	        XrdCl
		       XrdUtils  	eosCommon-Static 
		       crypto           curses
		       dl               z
                       readline         ${CMAKE_THREAD_LIBS_INIT}
                       ${UUID_LIBRARIES} 			       
                     )
=======
		XrdPosix	        XrdCl
		XrdUtils  	eosCommon
		crypto           curses
		dl               z
		readline         ${CMAKE_THREAD_LIBS_INIT}
		${UUID_LIBRARIES} 			       
)
>>>>>>> e12fb8eb
else (CLIENT)
target_link_libraries( eos 
		       XrdPosix	         XrdCl 
		       XrdUtils 	 eosCommon-Static
                       readline          XrdMqClient-Static
		       crypto            curses
		       dl                z
                       ${UUID_LIBRARIES} ${CMAKE_THREAD_LIBS_INIT}
                     )
endif(CLIENT)

if (MacOSX)
target_link_libraries( eosdropboxd
		eosCommon XrdPosix 
		XrdCl            XrdUtils 
		${CMAKE_THREAD_LIBS_INIT} )

else (MacOSX)
target_link_libraries( eosdropboxd 
		       eosCommon-Static XrdPosix 
		       XrdCl            XrdUtils 
		       ${CMAKE_THREAD_LIBS_INIT} )

endif (MacOSX)

INSTALL_PROGRAMS( ${CMAKE_INSTALL_SBINDIR} FILES eosadmin )

install( TARGETS eos eosdropboxd
       	 LIBRARY DESTINATION ${CMAKE_INSTALL_FULL_LIBDIR}
         RUNTIME DESTINATION ${CMAKE_INSTALL_FULL_BINDIR}
         ARCHIVE DESTINATION ${CMAKE_INSTALL_FULL_LIBDIR}
)<|MERGE_RESOLUTION|>--- conflicted
+++ resolved
@@ -31,15 +31,15 @@
 
 
 add_executable( eos
-	      	ConsoleMain.cc
+		ConsoleMain.cc
 		ConsoleMain.hh	
 		ConsolePipe.cc
 		ConsolePipe.hh
-        ../fst/FmdClient.cc
+		../fst/FmdClient.cc
 		../fst/checksum/CheckSum.cc
 		../fst/checksum/Adler.cc
 		../fst/checksum/crc32c.cc
-                ../fst/checksum/crc32ctables.cc
+		../fst/checksum/crc32ctables.cc
 		commands/com_access.cc
 		commands/com_archive.cc
 	        commands/com_attr.cc
@@ -56,11 +56,11 @@
 		commands/com_find.cc 
 		commands/com_fs.cc 
 		commands/com_fsck.cc
-                commands/com_fuse.cc
-                commands/com_geosched.cc
+		commands/com_fuse.cc
+        commands/com_geosched.cc
 		commands/com_group.cc
-                commands/com_io.cc
-                commands/com_json.cc
+		commands/com_io.cc
+		commands/com_json.cc
 		commands/com_license.cc 
 		commands/com_ls.cc 
 		commands/com_map.cc 
@@ -73,7 +73,7 @@
 		commands/com_quit.cc 
 		commands/com_quota.cc 
 		commands/com_reconnect.cc 
-                commands/com_recycle.cc
+		commands/com_recycle.cc
 		commands/com_rm.cc 
 		commands/com_rmdir.cc 
 		commands/com_role.cc 
@@ -88,7 +88,7 @@
 		commands/com_vid.cc 
 		commands/com_vst.cc 
 		commands/com_whoami.cc   
-                commands/com_who.cc 
+		commands/com_who.cc 
 )
 
 
@@ -100,15 +100,6 @@
 
 if (CLIENT)
 target_link_libraries( eos 
-<<<<<<< HEAD
-		       XrdPosix	        XrdCl
-		       XrdUtils  	eosCommon-Static 
-		       crypto           curses
-		       dl               z
-                       readline         ${CMAKE_THREAD_LIBS_INIT}
-                       ${UUID_LIBRARIES} 			       
-                     )
-=======
 		XrdPosix	        XrdCl
 		XrdUtils  	eosCommon
 		crypto           curses
@@ -116,16 +107,15 @@
 		readline         ${CMAKE_THREAD_LIBS_INIT}
 		${UUID_LIBRARIES} 			       
 )
->>>>>>> e12fb8eb
 else (CLIENT)
 target_link_libraries( eos 
-		       XrdPosix	         XrdCl 
-		       XrdUtils 	 eosCommon-Static
-                       readline          XrdMqClient-Static
-		       crypto            curses
-		       dl                z
-                       ${UUID_LIBRARIES} ${CMAKE_THREAD_LIBS_INIT}
-                     )
+		XrdPosix	         XrdCl 
+		XrdUtils 	 eosCommon-Static
+		readline          XrdMqClient-Static
+		crypto            curses
+		dl                z
+		${UUID_LIBRARIES} ${CMAKE_THREAD_LIBS_INIT}
+)
 endif(CLIENT)
 
 if (MacOSX)
@@ -136,16 +126,16 @@
 
 else (MacOSX)
 target_link_libraries( eosdropboxd 
-		       eosCommon-Static XrdPosix 
-		       XrdCl            XrdUtils 
-		       ${CMAKE_THREAD_LIBS_INIT} )
+		eosCommon-Static XrdPosix 
+		XrdCl            XrdUtils 
+		${CMAKE_THREAD_LIBS_INIT} )
 
 endif (MacOSX)
 
 INSTALL_PROGRAMS( ${CMAKE_INSTALL_SBINDIR} FILES eosadmin )
 
 install( TARGETS eos eosdropboxd
-       	 LIBRARY DESTINATION ${CMAKE_INSTALL_FULL_LIBDIR}
+         LIBRARY DESTINATION ${CMAKE_INSTALL_FULL_LIBDIR}
          RUNTIME DESTINATION ${CMAKE_INSTALL_FULL_BINDIR}
          ARCHIVE DESTINATION ${CMAKE_INSTALL_FULL_LIBDIR}
 )