# ----------------------------------------------------------------------
# File: CMakeLists.txt
# Author: Andreas-Joachim Peters - CERN
# ----------------------------------------------------------------------

# ************************************************************************
# * EOS - the CERN Disk Storage System                                   *
# * Copyright (C) 2011 CERN/Switzerland                                  *
# *                                                                      *
# * This program is free software: you can redistribute it and/or modify *
# * it under the terms of the GNU General Public License as published by *
# * the Free Software Foundation, either version 3 of the License, or    *
# * (at your option) any later version.                                  *
# *                                                                      *
# * This program is distributed in the hope that it will be useful,      *
# * but WITHOUT ANY WARRANTY; without even the implied warranty of       *
# * MERCHANTABILITY or FITNESS FOR A PARTICULAR PURPOSE.  See the        *
# * GNU General Public License for more details.                         *
# *                                                                      *
# * You should have received a copy of the GNU General Public License    *
# * along with this program.  If not, see <http://www.gnu.org/licenses/>.*
# ************************************************************************

include_directories(
  ${CMAKE_SOURCE_DIR}
  ${CMAKE_BINARY_DIR}
  ${PROTOBUF_INCLUDE_DIRS}
  ${XROOTD_INCLUDE_DIRS}
<<<<<<< HEAD
=======
  ${KINETICIO_INCLUDE_DIR}
>>>>>>> 02c6173e
  ${OPENSSL_INCLUDE_DIRS})

#-------------------------------------------------------------------------------
# These files are generated in the ../fst/ directory
#-------------------------------------------------------------------------------
set_source_files_properties(
  ${FMDBASE_SRCS}
  ${FMDBASE_HDRS}
  PROPERTIES GENERATED 1)

#-------------------------------------------------------------------------------
# eos executable
#-------------------------------------------------------------------------------
add_executable(
  eos
  ConsoleMain.cc  ConsoleMain.hh
  ConsolePipe.cc  ConsolePipe.hh
  ${CMAKE_SOURCE_DIR}/fst/FmdClient.cc
  ${CMAKE_SOURCE_DIR}/fst/Fmd.cc
  ${CMAKE_SOURCE_DIR}/fst/checksum/CheckSum.cc
  ${CMAKE_SOURCE_DIR}/fst/checksum/Adler.cc
  ${CMAKE_SOURCE_DIR}/fst/checksum/crc32c.cc
  ${CMAKE_SOURCE_DIR}/fst/checksum/crc32ctables.cc
  ${FMDBASE_SRCS}
  ${FMDBASE_HDRS}
  commands/com_access.cc
  commands/com_archive.cc
  commands/com_attr.cc
  commands/com_backup.cc
  commands/com_cd.cc
  commands/com_chmod.cc
  commands/com_chown.cc
  commands/com_clear.cc
  commands/com_config.cc
  commands/com_console.cc
  commands/com_cp.cc
  commands/com_debug.cc
  commands/com_dropbox.cc
  commands/com_file.cc
  commands/com_find.cc
  commands/com_fs.cc
  commands/com_fsck.cc
  commands/com_fuse.cc
  commands/com_geosched.cc
  commands/com_group.cc
  commands/com_info.cc
  commands/com_io.cc
<<<<<<< HEAD
=======
  commands/com_kinetic.cc
>>>>>>> 02c6173e
  commands/com_json.cc
  commands/com_license.cc
  commands/com_ls.cc
  commands/com_ln.cc
  commands/com_map.cc
  commands/com_member.cc
  commands/com_mkdir.cc
  commands/com_motd.cc
  commands/com_mv.cc
  commands/com_node.cc
  commands/com_ns.cc
  commands/com_print.cc
  commands/com_pwd.cc
  commands/com_quit.cc
  commands/com_quota.cc
  commands/com_reconnect.cc
  commands/com_recycle.cc
  commands/com_rm.cc
  commands/com_rmdir.cc
  commands/com_role.cc
  commands/com_rtlog.cc
  commands/com_silent.cc
  commands/com_space.cc
  commands/com_stat.cc
  commands/com_test.cc
  commands/com_timing.cc
  commands/com_touch.cc
  commands/com_transfer.cc
  commands/com_version.cc
  commands/com_vid.cc
  commands/com_vst.cc
  commands/com_whoami.cc
  commands/com_who.cc)

add_executable(eosdropboxd dropbox/eosdropboxd.cc)

#-------------------------------------------------------------------------------
# Add dependency which guarantees that the protocol buffer files are generated
# when we build the "eos" executable.
#-------------------------------------------------------------------------------
add_dependencies(eos EosFstIo)

if(CLIENT)
  target_link_libraries(
    eos
<<<<<<< HEAD
=======
    EosFstIoa
>>>>>>> 02c6173e
    eosCommon
    ${Z_LIBRARY}
    ${UUID_LIBRARIES}
    ${READLINE_LIBRARY}
    ${NCURSES_LIBRARY}
    ${GLIBC_DL_LIBRARY}
    ${PROTOBUF_LIBRARY}
    ${XROOTD_CL_LIBRARY}
    ${XROOTD_POSIX_LIBRARY}
    ${XROOTD_UTILS_LIBRARY}
    ${OPENSSL_CRYPTO_LIBRARY}
<<<<<<< HEAD
    ${CMAKE_THREAD_LIBS_INIT})
else()
  target_link_libraries(
    eos
=======
    ${CMAKE_THREAD_LIBS_INIT}
    ${KINETICIO_LIBRARIES})
else()
  target_link_libraries(
    eos
    EosFstIo-Static
>>>>>>> 02c6173e
    eosCommon-Static
    XrdMqClient-Static
    ${Z_LIBRARY}
    ${UUID_LIBRARIES}
    ${NCURSES_LIBRARY}
    ${READLINE_LIBRARY}
    ${PROTOBUF_LIBRARY}
    ${XROOTD_CL_LIBRARY}
    ${XROOTD_POSIX_LIBRARY}
    ${XROOTD_UTILS_LIBRARY}
    ${OPENSSL_CRYPTO_LIBRARY}
<<<<<<< HEAD
    ${CMAKE_THREAD_LIBS_INIT})
=======
    ${CMAKE_THREAD_LIBS_INIT}
    ${KINETICIO_LIBRARIES})
>>>>>>> 02c6173e
endif()

if (MacOSX)
  target_link_libraries(
    eosdropboxd
    eosCommon
    ${XROOTD_CL_LIBRARY}
    ${XROOTD_UTILS_LIBRARY}
    ${XROOTD_POSIX_LIBRARY}
    ${CMAKE_THREAD_LIBS_INIT})
else()
  target_link_libraries(
    eosdropboxd
    eosCommon-Static
    ${XROOTD_CL_LIBRARY}
    ${XROOTD_UTILS_LIBRARY}
    ${XROOTD_POSIX_LIBRARY}
    ${CMAKE_THREAD_LIBS_INIT})
endif()

install(
  PROGRAMS eosadmin
  DESTINATION ${CMAKE_INSTALL_FULL_SBINDIR})

install(
  TARGETS eos eosdropboxd
  LIBRARY DESTINATION ${CMAKE_INSTALL_FULL_LIBDIR}
  RUNTIME DESTINATION ${CMAKE_INSTALL_FULL_BINDIR}
  ARCHIVE DESTINATION ${CMAKE_INSTALL_FULL_LIBDIR})<|MERGE_RESOLUTION|>--- conflicted
+++ resolved
@@ -26,10 +26,7 @@
   ${CMAKE_BINARY_DIR}
   ${PROTOBUF_INCLUDE_DIRS}
   ${XROOTD_INCLUDE_DIRS}
-<<<<<<< HEAD
-=======
   ${KINETICIO_INCLUDE_DIR}
->>>>>>> 02c6173e
   ${OPENSSL_INCLUDE_DIRS})
 
 #-------------------------------------------------------------------------------
@@ -77,10 +74,7 @@
   commands/com_group.cc
   commands/com_info.cc
   commands/com_io.cc
-<<<<<<< HEAD
-=======
   commands/com_kinetic.cc
->>>>>>> 02c6173e
   commands/com_json.cc
   commands/com_license.cc
   commands/com_ls.cc
@@ -126,10 +120,7 @@
 if(CLIENT)
   target_link_libraries(
     eos
-<<<<<<< HEAD
-=======
     EosFstIoa
->>>>>>> 02c6173e
     eosCommon
     ${Z_LIBRARY}
     ${UUID_LIBRARIES}
@@ -141,19 +132,12 @@
     ${XROOTD_POSIX_LIBRARY}
     ${XROOTD_UTILS_LIBRARY}
     ${OPENSSL_CRYPTO_LIBRARY}
-<<<<<<< HEAD
-    ${CMAKE_THREAD_LIBS_INIT})
-else()
-  target_link_libraries(
-    eos
-=======
     ${CMAKE_THREAD_LIBS_INIT}
     ${KINETICIO_LIBRARIES})
 else()
   target_link_libraries(
     eos
     EosFstIo-Static
->>>>>>> 02c6173e
     eosCommon-Static
     XrdMqClient-Static
     ${Z_LIBRARY}
@@ -165,12 +149,8 @@
     ${XROOTD_POSIX_LIBRARY}
     ${XROOTD_UTILS_LIBRARY}
     ${OPENSSL_CRYPTO_LIBRARY}
-<<<<<<< HEAD
-    ${CMAKE_THREAD_LIBS_INIT})
-=======
     ${CMAKE_THREAD_LIBS_INIT}
     ${KINETICIO_LIBRARIES})
->>>>>>> 02c6173e
 endif()
 
 if (MacOSX)
