--- conflicted
+++ resolved
@@ -372,7 +372,6 @@
   fprintf(stdout,
           "                                                               <key> : for other keys see help of 'fs config' for details\n");
   fprintf(stdout, "\n");
-<<<<<<< HEAD
   fprintf(stdout,
           "       node set <queue-name>|<host:port> on|off                 : activate/deactivate node\n");
   fprintf(stdout,
@@ -399,18 +398,6 @@
           "       node proxygroupclear  <queue-name>|<host:port>              : clear the list of groups a node belongs to\n");
   fprintf(stdout,
           "       node status     <queue-name>|<host:port>                 : print's all defined variables for a node\n");
-=======
-  fprintf(stdout, "       node set <queue-name>|<host:port> on|off                 : activate/deactivate node\n");
-  fprintf(stdout, "       node rm  <queue-name>|<host:port>                        : remove a node\n");
-  fprintf(stdout, "       node register <host:port|*> <path2register> <space2register> [--force] [--root]\n");
-  fprintf(stdout, "       node gw <queue-name>|<host:port> <on|off>                : enable (on) or disable (off) node as a transfer gateway\n");
-  fprintf(stdout, "                                                                : register filesystems on node <host:port>\n");
-  fprintf(stdout, "                                                                  <path2register> is used as match for the filesystems to register e.g. /data matches filesystems /data01 /data02 etc. ... /data/ registers all subdirectories in /data/\n");
-  fprintf(stdout, "                                                                  <space2register> is formed as <space>:<n> where <space> is the space name and <n> must be equal to the number of filesystems which are matched by <path2register> e.g. data:4 or spare:22 ...\n");
-  fprintf(stdout, "                                                                --force : removes any existing filesystem label and re-registers\n");
-  fprintf(stdout, "                                                                --root  : allows to register paths on the root partition\n");
-  fprintf(stdout, "       node status <queue-name>|<host:port>                     : print's all defined variables for a node\n");
-  global_retc = 0;
->>>>>>> 07494d6a
+  global_retc = EINVAL;
   return (0);
 }