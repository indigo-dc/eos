//------------------------------------------------------------------------------
// File: FuseServer.cc
// Author: Andreas-Joachim Peters - CERN
//------------------------------------------------------------------------------

/************************************************************************
 * EOS - the CERN Disk Storage System                                   *
 * Copyright (C) 2017 CERN/Switzerland                                  *
 *                                                                      *
 * This program is free software: you can redistribute it and/or modify *
 * it under the terms of the GNU General Public License as published by *
 * the Free Software Foundation, either version 3 of the License, or    *
 * (at your option) any later version.                                  *
 *                                                                      *
 * This program is distributed in the hope that it will be useful,      *
 * but WITHOUT ANY WARRANTY; without even the implied warranty of       *
 * MERCHANTABILITY or FITNESS FOR A PARTICULAR PURPOSE.  See the        *
 * GNU General Public License for more details.                         *
 *                                                                      *
 * You should have received a copy of the GNU General Public License    *
 * along with this program.  If not, see <http://www.gnu.org/licenses/>.*
 ************************************************************************/

#include "mgm/FuseServer.hh"
#include "mgm/Acl.hh"
#include "mgm/Policy.hh"
#include "mgm/Quota.hh"
#include <thread>
#include <regex.h>
#include "common/Logging.hh"
#include "XrdMgmOfs.hh"

EOSMGMNAMESPACE_BEGIN

#define D_OK 8     // delete
#define M_OK 16    // chmod
#define C_OK 32    // chown
#define SA_OK 64   // set xattr
#define U_OK 128   // can update
<<<<<<< HEAD


//------------------------------------------------------------------------------
// Constructor
//------------------------------------------------------------------------------
=======
#define SU_OK 256  // set utime
/*----------------------------------------------------------------------------*/
>>>>>>> 383031b8
FuseServer::FuseServer()
{
  eos_static_info("msg=\"starting fuse server\"");
  std::thread monitorthread(&FuseServer::Clients::MonitorHeartBeat,
                            &(this->mClients));
  monitorthread.detach();
  std::thread capthread(&FuseServer::MonitorCaps, this);
  capthread.detach();
}

//------------------------------------------------------------------------------
// Destructor
//------------------------------------------------------------------------------
FuseServer::~FuseServer()
{
  shutdown();
}

//------------------------------------------------------------------------------
// Shutdown method
//------------------------------------------------------------------------------
void
FuseServer::shutdown()
{
  Clients().terminate();
  terminate();
}

//------------------------------------------------------------------------------
// Dump message contents as json string
//------------------------------------------------------------------------------
std::string
FuseServer::dump_message(const google::protobuf::Message& message)
{
  google::protobuf::util::JsonPrintOptions options;
  options.add_whitespace = true;
  options.always_print_primitive_fields = true;
  std::string jsonstring;
  google::protobuf::util::MessageToJsonString(message, &jsonstring, options);
  return jsonstring;
}

//------------------------------------------------------------------------------
// Monitor heart beat
//------------------------------------------------------------------------------
void
FuseServer::Clients::MonitorHeartBeat()
{
  XrdSysTimer sleeper;
  eos_static_info("msg=\"starting fusex heart beat thread\"");

  while (1) {
    client_uuid_t evictmap;
    client_uuid_t evictversionmap;
    {
      XrdSysMutexHelper lLock(this);
      struct timespec tsnow;
      eos::common::Timing::GetTimeSpec(tsnow);

      for (auto it = map().begin(); it != map().end(); ++it) {
        double last_heartbeat = tsnow.tv_sec - it->second.heartbeat().clock() +
                                (((int64_t) tsnow.tv_nsec - (int64_t) it->second.heartbeat().clock_ns())
                                 * 1.0 / 1000000000.0);

        if (last_heartbeat > mHeartBeatWindow) {
          if (last_heartbeat > mHeartBeatOfflineWindow) {
            if (last_heartbeat > mHeartBeatRemoveWindow) {
              evictmap[it->second.heartbeat().uuid()] = it->first;
              it->second.set_state(Client::EVICTED);
            } else {
              it->second.set_state(Client::OFFLINE);
              gOFS->zMQ->gFuseServer.Locks().dropLocks(it->second.heartbeat().uuid());
            }
          } else {
            it->second.set_state(Client::VOLATILE);
          }
        } else {
          it->second.set_state(Client::ONLINE);
        }

        if (it->second.heartbeat().protversion() != it->second.heartbeat().PROTOCOLV2) {
          // protocol version mismatch, evict this client
          evictversionmap[it->second.heartbeat().uuid()] = it->first;
          it->second.set_state(Client::EVICTED);
        }
      }

      // delete clients to be evicted
      for (auto it = evictmap.begin(); it != evictmap.end(); ++it) {
        mMap.erase(it->second);
        mUUIDView.erase(it->first);
      }
    }

    // delete client ot be evicted because of a version mismatch
    for (auto it = evictversionmap.begin(); it != evictversionmap.end(); ++it) {
      std::string versionerror = "Server supports only PROTOCOLV2";
      std::string uuid = it->first;
      Evict(uuid, versionerror);
      mMap.erase(it->second);
      mUUIDView.erase(it->first);
    }

    gOFS->zMQ->gFuseServer.Flushs().expireFlush();
    sleeper.Snooze(1);

    if (should_terminate()) {
      break;
    }
  }

  return ;
}

//------------------------------------------------------------------------------
//
//------------------------------------------------------------------------------
bool
FuseServer::Clients::Dispatch(const std::string identity,
                              eos::fusex::heartbeat& hb)
{
  bool rc = true;
  XrdSysMutexHelper lLock(this);

  if (this->map().count(identity)) {
    rc = false;
  }

  (this->map())[identity].heartbeat() = hb;
  (this->uuidview())[hb.uuid()] = identity;
  {
    // apply lifetime extensions requested by the client
    auto map = hb.mutable_authextension();

    for (auto it = map->begin(); it != map->end(); ++it) {
      Caps::shared_cap cap = gOFS->zMQ->gFuseServer.Cap().Get(it->first);

      if (cap && cap->vtime()) {
        eos_static_info("cap-extension: authid=%s vtime:= %u => %u",
                        it->first.c_str(),
                        cap->vtime(), cap->vtime() + it->second);
        cap->set_vtime(cap->vtime() + it->second);
      }
    }
  }

  if (rc) {
    // ask a client to drop all caps when we see him the first time because we might have lost our caps due to a restart/failover
    BroadcastDropAllCaps(identity, hb);
    // communicate our current heart-beat interval
    eos::fusex::config cfg;
    cfg.set_hbrate(mHeartBeatInterval);
    BroadcastConfig(identity, cfg);
  }

  return rc;
}

//------------------------------------------------------------------------------
//
//------------------------------------------------------------------------------
void
FuseServer::MonitorCaps()
{
  XrdSysTimer sleeper;
  eos_static_info("msg=\"starting fusex monitor caps thread\"");

  while (1) {
    do {
      if (Cap().expire()) {
        Cap().pop();
      } else {
        break;
      }
    } while (1);

    sleeper.Snooze(1);

    if (should_terminate()) {
      break;
    }
  }

  return ;
}

//------------------------------------------------------------------------------
//
//------------------------------------------------------------------------------
void
FuseServer::Print(std::string& out, std::string options, bool monitoring)
{
  if ((options.find("l") != std::string::npos) ||
      !options.length()) {
    Client().Print(out, options, monitoring);
  }

  if (options.find("f") != std::string::npos) {
    std::string flushout;
    gOFS->zMQ->gFuseServer.Flushs().Print(flushout);
    out += flushout;
  }
}

//------------------------------------------------------------------------------
//
//------------------------------------------------------------------------------
void
FuseServer::Clients::Print(std::string& out, std::string options,
                           bool monitoring)
{
  XrdSysMutexHelper lLock(this);
  struct timespec tsnow;
  eos::common::Timing::GetTimeSpec(tsnow);
  std::map<std::string, size_t> clientcaps;
  {
    XrdSysMutexHelper lock(gOFS->zMQ->gFuseServer.Cap());

    // count caps per client uuid
    for (auto it = gOFS->zMQ->gFuseServer.Cap().InodeCaps().begin();
         it != gOFS->zMQ->gFuseServer.Cap().InodeCaps().end(); ++it) {
      for (auto sit = it->second.begin(); sit != it->second.end(); ++sit) {
        if (gOFS->zMQ->gFuseServer.Cap().GetCaps().count(*sit)) {
          FuseServer::Caps::shared_cap cap = gOFS->zMQ->gFuseServer.Cap().GetCaps()[*sit];
          clientcaps[cap->clientuuid()]++;
        }
      }
    }
  }

  for (auto it = this->map().begin(); it != this->map().end(); ++it) {
    char formatline[4096];

    if (!monitoring) {
      if (!options.length() || (options.find("l") != std::string::npos))
        snprintf(formatline, sizeof(formatline),
                 "client : %-8s %32s %-8s %-8s %s %.02f %.02f %36s caps=%lu\n",
                 it->second.heartbeat().name().c_str(),
                 it->second.heartbeat().host().c_str(),
                 it->second.heartbeat().version().c_str(),
                 it->second.status[it->second.state()],
                 eos::common::Timing::utctime(it->second.heartbeat().starttime()).c_str(),
                 tsnow.tv_sec - it->second.heartbeat().clock() +
                 (((int64_t) tsnow.tv_nsec -
                   (int64_t) it->second.heartbeat().clock_ns()) * 1.0 / 1000000000.0),
                 it->second.heartbeat().delta() * 1000,
                 it->second.heartbeat().uuid().c_str(),
                 clientcaps[it->second.heartbeat().uuid()]
                );

      out += formatline;

      if (options.find("l") != std::string::npos) {
        snprintf(formatline, sizeof(formatline),
                 "......   ino          : %ld\n"
                 "......   ino-to-del   : %ld\n"
                 "......   ino-backlog  : %ld\n"
                 "......   ino-ever     : %ld\n"
                 "......   ino-ever-del : %ld\n"
                 "......   threads      : %d\n"
                 "......   vsize        : %.03f GB\n"
                 "......   rsize        : %.03f GB\n",
                 it->second.statistics().inodes(),
                 it->second.statistics().inodes_todelete(),
                 it->second.statistics().inodes_backlog(),
                 it->second.statistics().inodes_ever(),
                 it->second.statistics().inodes_ever_deleted(),
                 it->second.statistics().threads(),
                 it->second.statistics().vsize_mb() / 1024.0,
                 it->second.statistics().rss_mb() / 1024.0);
        out += formatline;
      }

      std::map<uint64_t, std::set < pid_t>> rlocks;
      std::map<uint64_t, std::set < pid_t>> wlocks;
      gOFS->zMQ->gFuseServer.Locks().lsLocks(it->second.heartbeat().uuid(), rlocks,
                                             wlocks);

      for (auto rit = rlocks.begin(); rit != rlocks.end(); ++rit) {
        if (rit->second.size()) {
          snprintf(formatline, sizeof(formatline), "      t:rlock i:%016lx p:",
                   rit->first);
          out += formatline;
          std::string pidlocks;

          for (auto pit = rit->second.begin(); pit != rit->second.end(); ++pit) {
            if (pidlocks.length()) {
              pidlocks += ",";
            }

            char spid[16];
            snprintf(spid, sizeof(spid), "%u", *pit);
            pidlocks += spid;
          }

          out += pidlocks;
          out += "\n";
        }
      }

      for (auto wit = wlocks.begin(); wit != wlocks.end(); ++wit) {
        if (wit->second.size()) {
          snprintf(formatline, sizeof(formatline), "      t:wlock i:%016lx p:",
                   wit->first);
          out += formatline;
          std::string pidlocks;

          for (auto pit = wit->second.begin(); pit != wit->second.end(); ++pit) {
            if (pidlocks.length()) {
              pidlocks += ",";
            }

            char spid[16];
            snprintf(spid, sizeof(spid), "%u", *pit);
            pidlocks += spid;
          }

          out += pidlocks;
          out += "\n";
        }
      }
    } else {
      snprintf(formatline, sizeof(formatline) - 1, "_");
    }
  }
}

//------------------------------------------------------------------------------
//
//------------------------------------------------------------------------------
int
FuseServer::Clients::Evict(std::string& uuid, std::string reason)
{
  // prepare eviction message
  eos::fusex::response rsp;
  rsp.set_type(rsp.EVICT);
  rsp.mutable_evict_()->set_reason(reason);
  std::string rspstream;
  rsp.SerializeToString(&rspstream);
  XrdSysMutexHelper lLock(this);

  if (!mUUIDView.count(uuid)) {
    return ENOENT;
  }

  std::string id = mUUIDView[uuid];
  eos_static_info("msg=\"evicting client\" uuid=%s name=%s",
                  uuid.c_str(), id.c_str());
  gOFS->zMQ->task->reply(id, rspstream);
  return 0;
}

//------------------------------------------------------------------------------
//
//------------------------------------------------------------------------------
int
FuseServer::Clients::Dropcaps(const std::string& uuid, std::string& out)
{
  XrdSysMutexHelper lock(gOFS->zMQ->gFuseServer.Cap());
  out += " dropping caps of '";
  out += uuid;
  out += "' : ";

  if (!mUUIDView.count(uuid)) {
    return ENOENT;
  }

  std::string id = mUUIDView[uuid];

  for (auto it = gOFS->zMQ->gFuseServer.Cap().InodeCaps().begin();
       it != gOFS->zMQ->gFuseServer.Cap().InodeCaps().end(); ++it) {
    std::set<FuseServer::Caps::shared_cap> cap2delete;

    for (auto sit = it->second.begin(); sit != it->second.end(); ++sit) {
      if (gOFS->zMQ->gFuseServer.Cap().GetCaps().count(*sit)) {
        FuseServer::Caps::shared_cap cap = gOFS->zMQ->gFuseServer.Cap().GetCaps()[*sit];

        if (cap->clientuuid() == uuid) {
          cap2delete.insert(cap);
          out += "\n ";
          char ahex[20];
          snprintf(ahex, sizeof(ahex), "%016lx", (unsigned long) cap->id());
          std::string match = "";
          match += "# i:";
          match += ahex;
          match += " a:";
          match += cap->authid();
          out += match;
        }
      }
    }

    for (auto scap = cap2delete.begin(); scap != cap2delete.end(); ++scap) {
      gOFS->zMQ->gFuseServer.Client().ReleaseCAP((uint64_t)(*scap)->id(),
          (*scap)->clientuuid(),
          (*scap)->clientid());
      eos_static_info("erasing %llx %s %s", (*scap)->id(),
                      (*scap)->clientid().c_str(), (*scap)->authid().c_str());
      // erase cap by auth id
      gOFS->zMQ->gFuseServer.Cap().GetCaps().erase((*scap)->authid());
      // erase cap by inode
      gOFS->zMQ->gFuseServer.Cap().InodeCaps()[(*scap)->id()].erase((
            *scap)->authid());

      if (!gOFS->zMQ->gFuseServer.Cap().InodeCaps()[(*scap)->id()].size()) {
        gOFS->zMQ->gFuseServer.Cap().InodeCaps().erase((*scap)->id());
      }

      gOFS->zMQ->gFuseServer.Cap().ClientCaps()[(*scap)->clientid()].erase((
            *scap)->authid());

      if (!gOFS->zMQ->gFuseServer.Cap().ClientCaps()[(*scap)->clientid()].size()) {
        gOFS->zMQ->gFuseServer.Cap().ClientCaps().erase((*scap)->clientid());
      }

      gOFS->zMQ->gFuseServer.Cap().ClientCaps()[(*scap)->clientid()].insert((
            *scap)->authid());
    }

    if (!cap2delete.size()) {
      out += " <no caps held>\n";
    }
  }

  return 0;
}

//------------------------------------------------------------------------------
//
//------------------------------------------------------------------------------
int
FuseServer::Clients::ReleaseCAP(uint64_t md_ino,
                                const std::string& uuid,
                                const std::string& clientid
                               )
{
  // prepare release cap message
  eos::fusex::response rsp;
  rsp.set_type(rsp.LEASE);
  rsp.mutable_lease_()->set_type(eos::fusex::lease::RELEASECAP);
  rsp.mutable_lease_()->set_md_ino(md_ino);
  rsp.mutable_lease_()->set_clientid(clientid);
  std::string rspstream;
  rsp.SerializeToString(&rspstream);
  XrdSysMutexHelper lLock(this);

  if (!mUUIDView.count(uuid)) {
    return ENOENT;
  }

  std::string id = mUUIDView[uuid];
  eos_static_info("msg=\"asking cap release\" uuid=%s clientid=%s id=%lx",
                  uuid.c_str(), clientid.c_str(), md_ino);
  gOFS->zMQ->task->reply(id, rspstream);
  return 0;
}

//------------------------------------------------------------------------------
//
//------------------------------------------------------------------------------
int
FuseServer::Clients::SendMD(const eos::fusex::md& md,
                            const std::string& uuid,
                            const std::string& clientid,
                            uint64_t md_ino,
                            uint64_t md_pino,
                            struct timespec& p_mtime
                           )
{
  // prepare update message
  eos::fusex::response rsp;
  rsp.set_type(rsp.MD);
  *(rsp.mutable_md_()) = md;
  rsp.mutable_md_()->set_type(eos::fusex::md::MD);
  // the client needs this to sort out the quota accounting using the cap map
  rsp.mutable_md_()->set_clientid(clientid);
  // when a file is created the inode is not yet written in the const md object
  rsp.mutable_md_()->set_md_ino(md_ino);
  rsp.mutable_md_()->set_md_pino(md_pino);

  if (p_mtime.tv_sec) {
    rsp.mutable_md_()->set_pt_mtime(p_mtime.tv_sec);
    rsp.mutable_md_()->set_pt_mtime_ns(p_mtime.tv_nsec);
  }

  std::string rspstream;
  rsp.SerializeToString(&rspstream);
  XrdSysMutexHelper lLock(this);

  if (!mUUIDView.count(uuid)) {
    return ENOENT;
  }

  std::string id = mUUIDView[uuid];
  eos_static_info("msg=\"sending md update\" uuid=%s clientid=%s id=%lx",
                  uuid.c_str(), clientid.c_str(), md.md_ino());
  gOFS->zMQ->task->reply(id, rspstream);
  return 0;
}

//------------------------------------------------------------------------------
//
//------------------------------------------------------------------------------
void
FuseServer::Clients::HandleStatistics(const std::string identity,
                                      const eos::fusex::statistics& stats)
{
  (this->map())[identity].statistics() = stats;
  eos_static_debug("");
}

//------------------------------------------------------------------------------
//
//------------------------------------------------------------------------------
void
FuseServer::Caps::Store(const eos::fusex::cap& ecap,
                        eos::common::Mapping::VirtualIdentity* vid)
{
  XrdSysMutexHelper lock(this);
  eos_static_info("id=%lx clientid=%s authid=%s",
                  ecap.id(),
                  ecap.clientid().c_str(),
                  ecap.authid().c_str());
  // fill the three views on caps
  mTimeOrderedCap.push_back(ecap.authid());
  mClientCaps[ecap.clientid()].insert(ecap.authid());
  mClientInoCaps[ecap.clientid()].insert(ecap.id());
  shared_cap cap = std::make_shared<capx>();
  *cap = ecap;
  cap->set_vid(vid);
  mCaps[ecap.authid()] = cap;
  mInodeCaps[ecap.id()].insert(ecap.authid());
}

//------------------------------------------------------------------------------
//
//------------------------------------------------------------------------------
bool
FuseServer::Caps::Imply(uint64_t md_ino,
                        FuseServer::Caps::authid_t authid,
                        FuseServer::Caps::authid_t implied_authid)
{
  eos_static_info("id=%lx authid=%s implied-authid=%s",
                  md_ino,
                  authid.c_str(),
                  implied_authid.c_str());
  shared_cap implied_cap = std::make_shared<capx>();
  shared_cap cap = Get(authid);

  if (!cap->id() || !implied_authid.length()) {
    return false;
  }

  *implied_cap = *cap;
  implied_cap->set_authid(implied_authid);
  implied_cap->set_id(md_ino);
  implied_cap->set_vid(cap->vid());
  struct timespec ts;
  eos::common::Timing::GetTimeSpec(ts, true);
  implied_cap->set_vtime(ts.tv_sec + 300);
  implied_cap->set_vtime_ns(ts.tv_nsec);
  // fill the three views on caps
  mTimeOrderedCap.push_back(implied_authid);
  mClientCaps[cap->clientid()].insert(implied_authid);
  mClientInoCaps[cap->clientid()].insert(md_ino);
  mCaps[implied_authid] = implied_cap;
  mInodeCaps[md_ino].insert(implied_authid);
  return true;
}

//------------------------------------------------------------------------------
//
//------------------------------------------------------------------------------
FuseServer::Caps::shared_cap
FuseServer::Caps::Get(FuseServer::Caps::authid_t id)
{
  XrdSysMutexHelper lock(this);

  if (mCaps.count(id)) {
    return mCaps[id];
  } else {
    return std::make_shared<capx>();
  }
}


/*----------------------------------------------------------------------------*/
int
FuseServer::Clients::SetHeartbeatInterval(int interval)
{
  mHeartBeatInterval = interval;
  // broadcast to all clients
  XrdSysMutexHelper lLock(this);

  for (auto it = this->map().begin(); it != this->map().end(); ++it) {
    std::string uuid = it->second.heartbeat().uuid();
    std::string id = mUUIDView[uuid];

    if (id.length()) {
      eos::fusex::config cfg;
      cfg.set_hbrate(interval);
      BroadcastConfig(id, cfg);
    }
  }

  return 0;
}

/*----------------------------------------------------------------------------*/


/*----------------------------------------------------------------------------*/
int
FuseServer::Clients::BroadcastConfig(const std::string& identity,
                                     eos::fusex::config& cfg)
/*----------------------------------------------------------------------------*/
{
  // prepare new heartbeat interval message
  eos::fusex::response rsp;
  rsp.set_type(rsp.CONFIG);
  *(rsp.mutable_config_()) = cfg;
  std::string rspstream;
  rsp.SerializeToString(&rspstream);
  eos_static_info("msg=\"broadcast config to client\" name=%s heartbeat-rate=%d",
                  identity.c_str(), cfg.hbrate());
  gOFS->zMQ->task->reply(identity, rspstream);
  return 0;
}

/*----------------------------------------------------------------------------*/
int
FuseServer::Clients::BroadcastDropAllCaps(const std::string& identity,
    eos::fusex::heartbeat& hb)
/*----------------------------------------------------------------------------*/
{
  // prepare drop all caps message
  eos::fusex::response rsp;
  rsp.set_type(rsp.DROPCAPS);
  std::string rspstream;
  rsp.SerializeToString(&rspstream);
  eos_static_info("msg=\"broadcast drop-all-caps to  client\" uuid=%s name=%s",
                  hb.uuid().c_str(), identity.c_str());
  gOFS->zMQ->task->reply(identity, rspstream);
  return 0;
}


/*----------------------------------------------------------------------------*/
int
FuseServer::Caps::BroadcastReleaseFromExternal(uint64_t id)
/*----------------------------------------------------------------------------*/
{
  // broad-cast release for a given inode
  XrdSysMutexHelper lock(this);
  eos_static_info("id=%lx ",
                  id);

  if (mInodeCaps.count(id)) {
    std::set<std::string> deletioncaps;

    for (auto it = mInodeCaps[id].begin();
         it != mInodeCaps[id].end(); ++it) {
      shared_cap cap;

      // loop over all caps for that inode
      if (mCaps.count(*it)) {
        cap = mCaps[*it];
      } else {
        continue;
      }

      if (cap->id()) {
        deletioncaps.insert(*it);
        gOFS->zMQ->gFuseServer.Client().ReleaseCAP((uint64_t) cap->id(),
            cap->clientuuid(),
            cap->clientid());
        errno = 0 ; // seems that ZMQ function might set errno
      }
    }

    for (auto it = deletioncaps.begin(); it != deletioncaps.end(); ++it) {
      eos_static_info("auto-remove-cap authid=%s", it->c_str());
      mInodeCaps[id].erase(*it);
    }
  }

  return 0;
}

int
FuseServer::Caps::BroadcastRelease(const eos::fusex::md& md)
{
  FuseServer::Caps::shared_cap refcap = Get(md.authid());
  XrdSysMutexHelper lock(this);
  eos_static_info("id=%lx clientid=%s clientuuid=%s authid=%s",
                  refcap->id(),
                  refcap->clientid().c_str(),
                  refcap->clientuuid().c_str(),
                  refcap->authid().c_str());

  if (mInodeCaps.count(refcap->id())) {
    std::set<std::string> deletioncaps;

    for (auto it = mInodeCaps[refcap->id()].begin();
         it != mInodeCaps[refcap->id()].end(); ++it) {
      shared_cap cap;

      // loop over all caps for that inode
      if (mCaps.count(*it)) {
        cap = mCaps[*it];
      } else {
        continue;
      }

      // skip our own cap!
      if (cap->authid() == refcap->authid()) {
        continue;
      }

      // skip identical client mounts!
      if (cap->clientuuid() == refcap->clientuuid()) {
        continue;
      }

      if (cap->id()) {
        deletioncaps.insert(*it);
        gOFS->zMQ->gFuseServer.Client().ReleaseCAP((uint64_t) cap->id(),
            cap->clientuuid(),
            cap->clientid());
      }
    }

    for (auto it = deletioncaps.begin(); it != deletioncaps.end(); ++it) {
      eos_static_info("auto-remove-cap authid=%s", it->c_str());
      mInodeCaps[refcap->id()].erase(*it);
    }
  }

  return 0;
}

int
FuseServer::Caps::BroadcastMD(const eos::fusex::md& md,
                              uint64_t md_ino,
                              uint64_t md_pino,
                              struct timespec& p_mtime)
{
  FuseServer::Caps::shared_cap refcap = Get(md.authid());
  XrdSysMutexHelper lock(this);
  eos_static_info("id=%lx clientid=%s clientuuid=%s authid=%s",
                  refcap->id(),
                  refcap->clientid().c_str(),
                  refcap->clientuuid().c_str(),
                  refcap->authid().c_str());
  std::set<std::string> clients_sent;

  if (mInodeCaps.count(refcap->id())) {
    for (auto it = mInodeCaps[refcap->id()].begin();
         it != mInodeCaps[refcap->id()].end(); ++it) {
      shared_cap cap;

      // loop over all caps for that inode
      if (mCaps.count(*it)) {
        cap = mCaps[*it];
      } else {
        continue;
      }

      // skip our own cap!
      if (cap->authid() == refcap->authid()) {
        continue;
      }

      // skip identical client mounts, the have it anyway!
      if (cap->clientuuid() == refcap->clientuuid())
        continue;
      
      if (cap->id() && !clients_sent.count(cap->clientuuid())) {
        gOFS->zMQ->gFuseServer.Client().SendMD(md,
                                               cap->clientuuid(),
                                               cap->clientid(),
                                               md_ino,
                                               md_pino,
                                               p_mtime);
        // make sure we sent the update only once to each client, eveh if this
        // one has many caps
        clients_sent.insert(cap->clientuuid());
      }
    }
  }

  return 0;
}

//------------------------------------------------------------------------------
//
//------------------------------------------------------------------------------
std::string
FuseServer::Caps::Print(std::string option, std::string filter)
{
  std::string out;
  std::string astring;
  uint64_t now = (uint64_t) time(NULL);
  XrdSysMutexHelper lock(this);
  eos_static_info("option=%s string=%s", option.c_str(), filter.c_str());
  regex_t regex;

  if (filter.size() &&
      regcomp(&regex, filter.c_str(), REG_ICASE | REG_EXTENDED | REG_NOSUB)) {
    out = "error: illegal regular expression ;";
    out += filter.c_str();
    out += "'\n";
    return out;
  }

  if (option == "t") {
    // print by time order
    for (auto it = mTimeOrderedCap.begin(); it != mTimeOrderedCap.end(); ++it) {
      if (!mCaps.count(*it)) {
        continue;
      }

      char ahex[256];
      shared_cap cap = mCaps[*it];
      snprintf(ahex, sizeof(ahex), "%016lx", (unsigned long) cap->id());
      std::string match = "";
      match += "# i:";
      match += ahex;
      match += " a:";
      match += cap->authid();
      match += " c:";
      match += cap->clientid();
      match += " u:";
      match += cap->clientuuid();
      match += " m:";
      snprintf(ahex, sizeof(ahex), "%08lx", (unsigned long) cap->mode());
      match += ahex;
      match += " v:";
      match += eos::common::StringConversion::GetSizeString(astring,
               (unsigned long long) cap->vtime() - now);
      match += "\n";

      if (filter.size() &&
          (regexec(&regex, match.c_str(), 0, NULL, 0) == REG_NOMATCH)) {
        continue;
      }

      out += match.c_str();
    }
  }

  if (option == "i") {
    // print by inode
    for (auto it = mInodeCaps.begin(); it != mInodeCaps.end(); ++it) {
      char ahex[256];
      snprintf(ahex, sizeof(ahex), "%016lx", (unsigned long) it->first);

      if (filter.size() && (regexec(&regex, ahex, 0, NULL, 0) == REG_NOMATCH)) {
        continue;
      }

      out += "# i:";
      out += ahex;
      out += "\n";

      for (auto sit = it->second.begin(); sit != it->second.end(); ++sit) {
        out += "___ a:";
        out += *sit;

        if (!mCaps.count(*sit)) {
          out += " c:<unfound> u:<unfound> m:<unfound> v:<unfound>\n";
        } else {
          shared_cap cap = mCaps[*sit];
          out += " c:";
          out += cap->clientid();
          out += " u:";
          out += cap->clientuuid();
          out += " m:";
          snprintf(ahex, sizeof(ahex), "%016lx", (unsigned long) cap->mode());
          out += ahex;
          out += " v:";
          out += eos::common::StringConversion::GetSizeString(astring,
                 (unsigned long long) cap->vtime() - now);
          out += "\n";
        }
      }
    }
  }

  if (option == "p") {
    // print by inode
    for (auto it = mInodeCaps.begin(); it != mInodeCaps.end(); ++it) {
      std::string spath;
      eos::common::RWMutexReadLock lock(gOFS->eosViewRWMutex);

      try {
        if (eos::common::FileId::IsFileInode(it->first)) {
          std::shared_ptr<eos::IFileMD> fmd =
            gOFS->eosFileService->getFileMD(eos::common::FileId::InodeToFid(it->first));
          spath = "f:";
          spath += gOFS->eosView->getUri(fmd.get());
        } else {
          std::shared_ptr<eos::IContainerMD> cmd =
            gOFS->eosDirectoryService->getContainerMD(it->first);
          spath = "d:";
          spath += gOFS->eosView->getUri(cmd.get());
        }
      } catch (eos::MDException& e) {
        spath = "<unknown>";
      }

      if (filter.size() &&
          (regexec(&regex, spath.c_str(), 0, NULL, 0) == REG_NOMATCH)) {
        continue;
      }

      char apath[1024];
      out += "# ";
      snprintf(apath, sizeof(apath), "%-80s", spath.c_str());
      out += apath;
      out += "\n";

      for (auto sit = it->second.begin(); sit != it->second.end(); ++sit) {
        out += "___ a:";
        out += *sit;

        if (!mCaps.count(*sit)) {
          out += " c:<unfound> u:<unfound> m:<unfound> v:<unfound>\n";
        } else {
          shared_cap cap = mCaps[*sit];
          out += " c:";
          out += cap->clientid();
          out += " u:";
          out += cap->clientuuid();
          out += " m:";
          char ahex[20];
          snprintf(ahex, sizeof(ahex), "%016lx", (unsigned long) cap->mode());
          out += ahex;
          out += " v:";
          out += eos::common::StringConversion::GetSizeString(astring,
                 (unsigned long long) cap->vtime() - now);
          out += "\n";
        }
      }
    }
  }

  return out;
}

//------------------------------------------------------------------------------
//
//------------------------------------------------------------------------------
int
FuseServer::Caps::Delete(uint64_t md_ino)
{
  XrdSysMutexHelper lock(this);

  if (!mInodeCaps.count(md_ino)) {
    return ENOENT;
  }

  for (auto sit = mInodeCaps[md_ino].begin() ;
       sit != mInodeCaps[md_ino].end();
       ++sit) {
    for (auto it = mClientCaps.begin(); it != mClientCaps.end(); it++) {
      // erase authid from the client set
      it->second.erase(*sit);
      // erase authid from the time ordered list
      mTimeOrderedCap.erase(std::remove(mTimeOrderedCap.begin(),
                                        mTimeOrderedCap.end(),
                                        *sit), mTimeOrderedCap.end());
    }

    if (mCaps.count(*sit)) {
      shared_cap cap = mCaps[*sit];

      if (mClientInoCaps.count(cap->clientid())) {
        mClientInoCaps[cap->clientid()].erase(md_ino);
      }

      mCaps.erase(*sit);
    }
  }

  // erase inode from the inode caps
  mInodeCaps.erase(md_ino);
  return 0;
}

//------------------------------------------------------------------------------
//
//------------------------------------------------------------------------------
FuseServer::Lock::shared_locktracker
FuseServer::Lock::getLocks(uint64_t id)
{
  XrdSysMutexHelper lock(this);

  // make sure you have this object locked
  if (!lockmap.count(id)) {
    lockmap[id] = std::make_shared<LockTracker>();
  }

  return lockmap[id];
}

//------------------------------------------------------------------------------
//
//------------------------------------------------------------------------------
void
FuseServer::Lock::purgeLocks()
{
  XrdSysMutexHelper lock(this);
  std::set<uint64_t>purgeset;

  for (auto it = lockmap.begin(); it != lockmap.end(); ++it) {
    if (!it->second->inuse()) {
      purgeset.insert(it->first);
    }
  }

  for (auto it = purgeset.begin(); it != purgeset.end(); ++it) {
    lockmap.erase(*it);
  }
}

//------------------------------------------------------------------------------
//
//------------------------------------------------------------------------------
int
FuseServer::Lock::dropLocks(uint64_t id, pid_t pid)
{
  eos_static_info("id=%llu pid=%u", id, pid);
  // drop locks for a given inode/pid pair
  int retc = 0;
  {
    XrdSysMutexHelper lock(this);

    if (lockmap.count(id)) {
      lockmap[id]->removelk(pid);
      retc = 0;
    } else {
      retc = ENOENT;
    }
  }
  purgeLocks();
  return retc;
}

//------------------------------------------------------------------------------
//
//------------------------------------------------------------------------------
int
FuseServer::Lock::dropLocks(const std::string& owner)
{
  eos_static_info("owner=%s", owner.c_str());
  // drop locks for a given owner
  int retc = 0;
  {
    XrdSysMutexHelper lock(this);

    for (auto it = lockmap.begin(); it != lockmap.end(); ++it) {
      it->second->removelk(owner);
    }
  }
  purgeLocks();
  return retc;
}

//------------------------------------------------------------------------------
//
//------------------------------------------------------------------------------
int
FuseServer::Lock::lsLocks(const std::string& owner,
                          std::map<uint64_t, std::set < pid_t >>& rlocks,
                          std::map<uint64_t, std::set < pid_t >>& wlocks)
{
  int retc = 0;
  {
    XrdSysMutexHelper lock(this);

    for (auto it = lockmap.begin(); it != lockmap.end(); ++it) {
      std::set<pid_t> rlk = it->second->getrlks(owner);
      std::set<pid_t> wlk = it->second->getwlks(owner);
      rlocks[it->first].insert(rlk.begin(), rlk.end());
      wlocks[it->first].insert(wlk.begin(), wlk.end());
    }
  }
  return retc;
}

//------------------------------------------------------------------------------
//
//------------------------------------------------------------------------------
void
FuseServer::Flush::beginFlush(uint64_t id, std::string client)
{
  eos_static_info("ino=%016x client=%s", id, client.c_str());
  XrdSysMutexHelper lock(this);
  flush_info_t finfo(client);
  flushmap[id][client].Add(finfo);
}

//------------------------------------------------------------------------------
//
//------------------------------------------------------------------------------
void
FuseServer::Flush::endFlush(uint64_t id, std::string client)
{
  eos_static_info("ino=%016x client=%s", id, client.c_str());
  XrdSysMutexHelper lock(this);
  flush_info_t finfo(client);

  if (flushmap[id][client].Remove(finfo)) {
    flushmap[id].erase(client);

    if (!flushmap[id].size()) {
      flushmap.erase(id);
    }
  }
}

//------------------------------------------------------------------------------
//
//------------------------------------------------------------------------------
bool
FuseServer::Flush::hasFlush(uint64_t id)
{
  // this function takes maximum 255ms and waits for a flush to be removed
  // this function might block a client connection/thread for the given time
  bool has = false;
  size_t delay = 1;

  for (size_t i = 0 ; i < 8; ++i) {
    {
      XrdSysMutexHelper lock(this);
      has = validateFlush(id);
    }

    if (!has) {
      return false;
    }

    XrdSysTimer sleeper;
    sleeper.Wait(delay);
    delay *= 2;
    ;
  }

  return true;
}

//------------------------------------------------------------------------------
//
//------------------------------------------------------------------------------
bool
FuseServer::Flush::validateFlush(uint64_t id)
{
  bool has = false;

  if (flushmap.count(id)) {
    for (auto it = flushmap[id].begin(); it != flushmap[id].end();) {
      if (eos::common::Timing::GetAgeInNs(&it->second.ftime) < 0) {
        has = true;
        ++it;
      } else {
        it = flushmap[id].erase(it);
      }
    }

    if (!flushmap[id].size()) {
      flushmap.erase(id);
    }
  }

  return has;
}

//------------------------------------------------------------------------------
//
//------------------------------------------------------------------------------
void
FuseServer::Flush::expireFlush()
{
  XrdSysMutexHelper lock(this);

  for (auto it = flushmap.begin(); it != flushmap.end();) {
    for (auto fit = it->second.begin(); fit != it->second.end();) {
      if (eos::common::Timing::GetAgeInNs(&fit->second.ftime) < 0) {
        ++fit;
      } else {
        fit = it->second.erase(fit);
      }
    }

    if (!it->second.size()) {
      it = flushmap.erase(it);
    } else {
      ++it;
    }
  }
}

//------------------------------------------------------------------------------
//
//------------------------------------------------------------------------------
void
FuseServer::Flush::Print(std::string& out)
{
  XrdSysMutexHelper lock(this);

  for (auto it = flushmap.begin(); it != flushmap.end(); ++it) {
    for (auto fit = it->second.begin(); fit != it->second.end(); ++fit) {
      long long valid = eos::common::Timing::GetAgeInNs(&fit->second.ftime);
      char formatline[4096];
      snprintf(formatline, sizeof(formatline),
               "flush : ino : %016lx client : %-8s valid=%.02f sec\n",
               it->first,
               fit->first.c_str(),
               1.0 * valid / 1000000000.0);
      out += formatline;
    }
  }
}

//------------------------------------------------------------------------------
//
//------------------------------------------------------------------------------
bool
FuseServer::FillContainerMD(uint64_t id, eos::fusex::md& dir)
{
  std::shared_ptr<eos::IContainerMD> cmd;
  eos::IContainerMD::ctime_t ctime;
  eos::IContainerMD::ctime_t mtime;
  uint64_t clock = 0;
  eos_static_debug("container-id=%llx", id);

  try {
    cmd = gOFS->eosDirectoryService->getContainerMD(id, &clock);
    cmd->getCTime(ctime);
    cmd->getMTime(mtime);
    std::string fullpath = gOFS->eosView->getUri(cmd.get());
    dir.set_md_ino(id);
    dir.set_md_pino(cmd->getParentId());
    dir.set_ctime(ctime.tv_sec);
    dir.set_ctime_ns(ctime.tv_nsec);
    dir.set_mtime(mtime.tv_sec);
    dir.set_mtime_ns(mtime.tv_nsec);
    dir.set_atime(mtime.tv_sec);
    dir.set_atime_ns(mtime.tv_nsec);
    dir.set_size(cmd->getTreeSize());
    dir.set_uid(cmd->getCUid());
    dir.set_gid(cmd->getCGid());
    dir.set_mode(cmd->getMode());
    // @todo (apeters): no hardlinks
    dir.set_nlink(1);
    dir.set_name(cmd->getName());
    dir.set_fullpath(fullpath);
    eos::IFileMD::XAttrMap xattrs = cmd->getAttributes();

    for (const auto& elem : xattrs) {
      (*dir.mutable_attr())[elem.first] = elem.second;

      if ((elem.first) == "eos.btime") {
        std::string key, val;
        eos::common::StringConversion::SplitKeyValue(elem.second, key, val, ".");
        dir.set_btime(strtoul(key.c_str(), 0, 10));
        dir.set_btime_ns(strtoul(val.c_str(), 0, 10));
      }
    }

    dir.set_nchildren(cmd->getNumContainers() + cmd->getNumFiles());

    if (dir.operation() == dir.LS) {
      for (auto it = cmd->filesBegin(), end = cmd->filesEnd();
           it != end; ++it) {
        (*dir.mutable_children())[it->first] =
          eos::common::FileId::FidToInode(it->second);
      }

      for (auto it = cmd->subcontainersBegin(), end = cmd->subcontainersEnd();
           it != end; ++it) {
        (*dir.mutable_children())[it->first] = it->second;
      }

      // indicate that this MD record contains children information
      dir.set_type(dir.MDLS);
    } else {
      // indicate that this MD record contains only MD but no children information
      eos_static_debug("setting md type");
      dir.set_type(dir.MD);
    }

    dir.set_clock(clock);
    dir.clear_err();
    return true;
  } catch (eos::MDException& e) {
    errno = e.getErrno();
    eos_static_err("caught exception %d %s\n", e.getErrno(),
                   e.getMessage().str().c_str());
    dir.set_err(errno);
    return false;
  }
}

//------------------------------------------------------------------------------
//
//------------------------------------------------------------------------------
bool
FuseServer::FillFileMD(uint64_t inode, eos::fusex::md& file)
{
  // fills file meta data by inode number
  std::shared_ptr<eos::IFileMD> fmd;
  eos::IFileMD::ctime_t ctime;
  eos::IFileMD::ctime_t mtime;
  uint64_t clock = 0;
  eos_static_debug("file-inode=%llx file-id=%llx", inode,
                   eos::common::FileId::InodeToFid(inode));

  try {
    fmd = gOFS->eosFileService->getFileMD(eos::common::FileId::InodeToFid(inode),
                                          &clock);
    eos_static_info("clock=%llx", clock);
    fmd->getCTime(ctime);
    fmd->getMTime(mtime);
    file.set_md_ino(inode);
    file.set_md_pino(fmd->getContainerId());
    file.set_ctime(ctime.tv_sec);
    file.set_ctime_ns(ctime.tv_nsec);
    file.set_mtime(mtime.tv_sec);
    file.set_mtime_ns(mtime.tv_nsec);
    file.set_btime(ctime.tv_sec);
    file.set_btime_ns(ctime.tv_nsec);
    file.set_atime(mtime.tv_sec);
    file.set_atime_ns(mtime.tv_nsec);
    file.set_size(fmd->getSize());
    file.set_uid(fmd->getCUid());
    file.set_gid(fmd->getCGid());

    if (fmd->isLink()) {
      file.set_mode(fmd->getFlags() | S_IFLNK);
      file.set_target(fmd->getLink());
    } else {
      file.set_mode(fmd->getFlags() | S_IFREG);
    }

    // TODO: no hardlinks
    file.set_nlink(1);
    file.set_name(fmd->getName());
    file.set_clock(clock);
    eos::IFileMD::XAttrMap xattrs = fmd->getAttributes();

    for (const auto& elem : xattrs) {
      (*file.mutable_attr())[elem.first] = elem.second;

      if ((elem.first) == "sys.eos.btime") {
        std::string key, val;
        eos::common::StringConversion::SplitKeyValue(elem.second, key, val, ".");
        file.set_btime(strtoul(key.c_str(), 0, 10));
        file.set_btime_ns(strtoul(val.c_str(), 0, 10));
      }
    }

    file.clear_err();
    return true;
  } catch (eos::MDException& e) {
    errno = e.getErrno();
    eos_static_err("caught exception %d %s\n", e.getErrno(),
                   e.getMessage().str().c_str());
    file.set_err(errno);
    return false;
  }
}

//------------------------------------------------------------------------------
//
//------------------------------------------------------------------------------
bool
FuseServer::FillContainerCAP(uint64_t id,
                             eos::fusex::md& dir,
                             eos::common::Mapping::VirtualIdentity* vid,
                             std::string reuse_uuid,
                             bool issue_only_one)
{
  if (issue_only_one) {
    eos_static_info("checking for id=%s", dir.clientid().c_str());
    // check if the client has already a cap, in case yes, we don't return a new
    // one
    XrdSysMutexHelper lock(Cap());

    if (Cap().ClientInoCaps().count(dir.clientid())) {
      if (Cap().ClientInoCaps()[dir.clientid()].count(id)) {
        return true;
      }
    }
  }

  dir.mutable_capability()->set_id(id);
  eos_static_debug("container-id=%llx", id);
  struct timespec ts;
  eos::common::Timing::GetTimeSpec(ts, true);
  dir.mutable_capability()->set_vtime(ts.tv_sec + 300);
  dir.mutable_capability()->set_vtime_ns(ts.tv_nsec);
  mode_t mode = S_IFDIR;

  // define the permissions
  if (vid->uid == 0) {
    // grant all permissions
    dir.mutable_capability()->set_mode(0xff | S_IFDIR);
<<<<<<< HEAD
  } else {
    if (vid->sudoer) {
      mode |= C_OK | M_OK | U_OK | W_OK | D_OK | SA_OK
              ; // chown + chmod permission + all the rest
    }

    if (vid->uid == (uid_t) dir.uid()) {
      if (dir.mode() & S_IRUSR) {
        mode |= R_OK;
      }

      if (dir.mode() & S_IWUSR) {
        mode |= U_OK | W_OK | D_OK | SA_OK | M_OK;
      }
=======
  }
  else
  {
    if (vid->sudoer)
    {
      mode |= C_OK | M_OK | U_OK | W_OK | D_OK | SA_OK | SU_OK ; // chown + chmod permission + all the rest
    }

    if (vid->uid == (uid_t) dir.uid())
    {
      if (dir.mode() & S_IRUSR)
        mode |= R_OK | M_OK | SU_OK;

      if (dir.mode() & S_IWUSR)
        mode |= U_OK | W_OK | D_OK | SA_OK | M_OK | SU_OK;
>>>>>>> 383031b8

      if (dir.mode() & S_IXUSR) {
        mode |= X_OK;
      }
    }

    if (vid->gid == (gid_t) dir.gid()) {
      if (dir.mode() & S_IRGRP) {
        mode |= R_OK;
      }

<<<<<<< HEAD
      if (dir.mode() & S_IWGRP) {
        mode |= U_OK | W_OK | D_OK | SA_OK | M_OK;
=======
      if (dir.mode() & S_IWGRP)
      {
        mode |= U_OK | W_OK | D_OK | SA_OK | M_OK | SU_OK;
>>>>>>> 383031b8
      }

      if (dir.mode() & S_IXGRP) {
        mode |= X_OK;
      }
    }

    if (dir.mode() & S_IROTH) {
      mode |= R_OK;
    }

<<<<<<< HEAD
    if (dir.mode() & S_IWOTH) {
      mode |= U_OK | W_OK | D_OK | SA_OK | M_OK;
=======
    if (dir.mode() & S_IWOTH)
    {
      mode |= U_OK | W_OK | D_OK | SA_OK | M_OK | SU_OK;
>>>>>>> 383031b8
    }

    if (dir.mode() & S_IXOTH) {
      mode |= X_OK;
    }

    // look at ACLs
    std::string sysacl = (*(dir.mutable_attr()))["sys.acl"];
    std::string useracl = (*(dir.mutable_attr()))["user.acl"];

    if (sysacl.length() || useracl.length()) {
      bool evaluseracl = dir.attr().count("sys.eval.useracl") ? true : false;
      Acl acl;
      acl.Set(sysacl,
              useracl,
              *vid,
              evaluseracl);

      if (acl.IsMutable()) {
        if (acl.CanRead()) {
          mode |= R_OK;
        }

        if (acl.CanWrite() || acl.CanWriteOnce()) {
          mode |= W_OK;
        }

        if (acl.CanBrowse()) {
          mode |= X_OK;
        }

        if (acl.CanChmod()) {
          mode |= M_OK;
        }

        if (acl.CanNotChmod()) {
          mode &= ~M_OK;
        }

        if (acl.CanChown()) {
          mode |= C_OK;
        }

        if (acl.CanUpdate()) {
          mode |= U_OK;
        }

        if (acl.CanNotDelete()) {
          mode &= ~D_OK;
        }
      }
    }

    dir.mutable_capability()->set_mode(mode);
  }

  std::string ownerauth = (*(dir.mutable_attr()))["sys.owner.auth"];

  // define new target owner
  if (ownerauth.length()) {
    if (ownerauth == "*") {
      // sticky ownership for everybody
      dir.mutable_capability()->set_uid(dir.uid());
      dir.mutable_capability()->set_gid(dir.gid());
    } else {
      ownerauth += ",";
      std::string ownerkey = vid->prot.c_str();
      ownerkey += ":";

      if (vid->prot == "gsi") {
        ownerkey += vid->dn.c_str();
      } else {
        ownerkey += vid->uid_string.c_str();
      }

      if ((ownerauth.find(ownerkey)) != std::string::npos) {
        // sticky ownership for this authentication
        dir.mutable_capability()->set_uid(dir.uid());
        dir.mutable_capability()->set_gid(dir.gid());
      } else {
        // no sticky ownership for this authentication
        dir.mutable_capability()->set_uid(vid->uid);
        dir.mutable_capability()->set_gid(vid->gid);
      }
    }
  } else {
    // no sticky ownership
    dir.mutable_capability()->set_uid(vid->uid);
    dir.mutable_capability()->set_gid(vid->gid);
  }

  dir.mutable_capability()->set_authid(reuse_uuid.length() ?
                                       reuse_uuid : eos::common::StringConversion::random_uuidstring());
  dir.mutable_capability()->set_clientid(dir.clientid());
  dir.mutable_capability()->set_clientuuid(dir.clientuuid());

  // max-filesize settings
  if (dir.attr().count("sys.forced.maxsize")) {
    // dynamic upper file size limit per file
    dir.mutable_capability()->set_max_file_size(strtoull((*
        (dir.mutable_attr()))["sys.forced.maxsize"].c_str(), 0, 10));
  } else {
    // hard-coded upper file size limit per file
    dir.mutable_capability()->set_max_file_size(512ll * 1024ll * 1024ll *
        1024ll); // 512 GB
  }

  std::string space = "default";
  {
    // add quota information
    if (dir.attr().count("sys.forced.space")) {
      space = (*(dir.mutable_attr()))["sys.forced.space"];
    } else {
      if (dir.attr().count("user.forced.space")) {
        space = (*(dir.mutable_attr()))["user.forced.space"];
      }
    }

    // Check if quota is enabled for the current space
    bool has_quota = false;
    long long avail_bytes = 0;
    long long avail_files = 0;
    eos::IContainerMD::id_t quota_inode;

    if (eos::mgm::FsView::gFsView.IsQuotaEnabled(space)) {
      if (!Quota::QuotaByPath(dir.fullpath().c_str(), dir.capability().uid(),
                              dir.capability().gid(), avail_files, avail_bytes,
                              quota_inode)) {
        has_quota = true;
      }
    } else {
      avail_files = std::numeric_limits<long>::max() / 2;
      avail_bytes = std::numeric_limits<long>::max() / 2;
      has_quota = true;
    }

    dir.mutable_capability()->mutable__quota()->set_inode_quota(avail_files);
    dir.mutable_capability()->mutable__quota()->set_volume_quota(avail_bytes);
    dir.mutable_capability()->mutable__quota()->set_quota_inode(quota_inode);

    if (!has_quota) {
      dir.mutable_capability()->mutable__quota()->clear_inode_quota();
      dir.mutable_capability()->mutable__quota()->clear_volume_quota();
      dir.mutable_capability()->mutable__quota()->clear_quota_inode();
    }
  }
  Cap().Store(dir.capability(), vid);
  return true;
}

//------------------------------------------------------------------------------
//
//------------------------------------------------------------------------------
FuseServer::Caps::shared_cap
FuseServer::ValidateCAP(const eos::fusex::md& md, mode_t mode)
{
  errno = 0 ;

  FuseServer::Caps::shared_cap cap = Cap().Get(md.authid());

  // no cap - go away
  if (!cap->id()) {
    eos_static_err("no cap for authid=%s", md.authid().c_str());
    errno = ENOENT;
    return 0;
  }

  // wrong cap - go away
  if ((cap->id() != md.md_ino()) && (cap->id() != md.md_pino())) {
    eos_static_err("wrong cap for authid=%s cap-id=%lx md-ino=%lx md-pino=%lx",
                   md.authid().c_str(), md.md_ino(), md.md_pino());
    errno = EINVAL;
    return 0;
  }

  eos_static_debug("cap-mode=%x mode=%x", cap->mode(), mode);

  if ((cap->mode() & mode) == mode) {
    uint64_t now = (uint64_t) time(NULL);

    // leave some margin for revoking
    if (cap->vtime() <= (now + 60))
    {
      // cap expired !
      errno = ETIMEDOUT;
      return 0;
    }

    return cap;
  }

  errno = EPERM;
  return 0;
}

//------------------------------------------------------------------------------
//
//------------------------------------------------------------------------------
uint64_t
FuseServer::InodeFromCAP(const eos::fusex::md& md)
{
  FuseServer::Caps::shared_cap cap = Cap().Get(md.authid());

  // no cap - go away
  if (!cap) {
    eos_static_debug("no cap for authid=%s", md.authid().c_str());
    return 0;
  } else {
    eos_static_debug("authid=%s cap-ino=%lx", md.authid().c_str(), cap->id());
  }

  return cap->id();
}

//------------------------------------------------------------------------------
//
//------------------------------------------------------------------------------
std::string
FuseServer::Header(const std::string& response)
{
  char hex[9];
  sprintf(hex, "%08x", (int) response.length());
  return std::string("[") + hex + std::string("]");
}

/*----------------------------------------------------------------------------*/
bool
FuseServer::ValidatePERM(const eos::fusex::md& md, const std::string& mode,
                         eos::common::Mapping::VirtualIdentity* vid)
{
  // -------------------------------------------------------------------------------------------------------------
  // - when an MGM was restarted it does not know anymore any client CAPs, but we can fallback to validate
  //   permissions on the fly again
  // -------------------------------------------------------------------------------------------------------------
  eos_static_info("vid=%x mode=%s", vid, mode.c_str());
  if (!vid)
    return false;

  std::string path;

  shared_ptr<eos::IContainerMD> cmd;
  uint64_t clock=0;

  bool r_ok = false;
  bool w_ok = false;
  bool x_ok = false;
  bool d_ok = false;

  eos::common::RWMutexReadLock rd_ns_lock(gOFS->eosViewRWMutex);

  try
  {
    if (S_ISDIR(md.mode()))
      cmd = gOFS->eosDirectoryService->getContainerMD(md.md_pino(), &clock);
    else
      cmd = gOFS->eosDirectoryService->getContainerMD(md.md_pino(), &clock);

    path = gOFS->eosView->getUri(cmd.get());

    // for performance reasons we implement a seperate access control check here, because
    // we want to avoid another id=path translation and unlock lock of the namespace

    eos::IContainerMD::XAttrMap attrmap = cmd->getAttributes();

    if (cmd->access(vid->uid, vid->gid, R_OK))
      r_ok = true;

    if (cmd->access(vid->uid, vid->gid, W_OK))
    {
      w_ok = true;
      d_ok = true;
    }

    if (cmd->access(vid->uid, vid->gid, X_OK))
      x_ok = true;

    // ACL and permission check                                                                       
    Acl acl(attrmap, *vid);
    eos_static_info("acl=%d r=%d w=%d wo=%d x=%d egroup=%d mutable=%d",
		    acl.HasAcl(), acl.CanRead(), acl.CanWrite(), acl.CanWriteOnce(),
		    acl.HasAcl(), acl.CanRead(), acl.CanWrite(), acl.CanWriteOnce(),
		    acl.CanBrowse(), acl.HasEgroup(), acl.IsMutable());
    
    // browse permission by ACL                                                                        
    if (acl.HasAcl())
    {
      if (acl.CanWrite())
      {
	w_ok = true;
	d_ok = true;
      }
      
      // write-once excludes updates
      if (!(acl.CanWrite() || acl.CanWriteOnce()))
	w_ok = false;

      // deletion might be overwritten/forbidden                                                      
      if (acl.CanNotDelete())
	d_ok = false;
      
      // the r/x are added to the posix permissions already set                                        
      if (acl.CanRead())
	r_ok |= true;
      if (acl.CanBrowse())
	x_ok |= true;
      if (!acl.IsMutable())
      {
	w_ok = d_ok = false;
      }
    }
  }
  catch (eos::MDException &e)
  {
    eos_static_err("failed to get directory inode ino=%16x",md.md_pino());
    return false;
  }
  
  std::string accperm;
  accperm == "R";
  if (r_ok)
    accperm += "R";
  if (w_ok)
  {
    accperm += "WCKNV";
  }
  if (d_ok)
  {
    accperm += "D";
  }
  
  if (accperm.find(mode) != std::string::npos)
  {
    eos_static_info("allow access to ino=%16x request-mode=%s granted-mode=%s", 
		   md.md_pino(), 
		   mode.c_str(),
		   accperm.c_str()
		   );
    return true;
  }
  else
  {
    eos_static_err("reject access to ino=%16x request-mode=%s granted-mode=%s", 
		   md.md_pino(), 
		   mode.c_str(),
		   accperm.c_str()
		   );
    return false;
  }
}


/*----------------------------------------------------------------------------*/
int
FuseServer::HandleMD(const std::string& id,
                     const eos::fusex::md& md,
                     std::string* response,
                     uint64_t* clock,
                     eos::common::Mapping::VirtualIdentity* vid)
{
  std::string ops;
  int op_type = md.operation();

  if (op_type == md.GET) {
    ops = "GET";
  } else if (op_type == md.SET) {
    ops = "SET";
  } else if (op_type == md.DELETE) {
    ops = "DELETE";
  } else if (op_type == md.GETCAP) {
    ops = "GETCAP";
  } else if (op_type == md.LS) {
    ops = "LS";
  } else if (op_type == md.GETLK) {
    ops = "GETLK";
  } else if (op_type == md.SETLK) {
    ops = "SETLK";
  } else if (op_type == md.SETLKW) {
    ops = "SETLKW";
  } else if (op_type == md.BEGINFLUSH) {
    ops = "BEGINFLUSH";
  } else if (op_type == md.ENDFLUSH) {
    ops = "ENDFLUSH";
  } else {
    ops = "UNKOWN";
  }

  eos_static_info("ino=%016lx operation=%s cid=%s cuuid=%s", (long) md.md_ino(),
                  ops.c_str(),
                  md.clientid().c_str(), md.clientuuid().c_str());

  if (EOS_LOGS_DEBUG) {
    std::string mdout = dump_message(md);
    eos_static_debug("\n%s\n", mdout.c_str());
  }

  if (md.operation() == md.BEGINFLUSH) {
    // this is a flush begin/end indicator
    Flushs().beginFlush(md.md_ino(), md.clientuuid());
    eos::fusex::response resp;
    resp.set_type(resp.NONE);
    resp.SerializeToString(response);
    return 0;
  }

  if (md.operation() == md.ENDFLUSH) {
    Flushs().endFlush(md.md_ino(), md.clientuuid());
    eos::fusex::response resp;
    resp.set_type(resp.NONE);
    resp.SerializeToString(response);
    return 0;
  }

  if ((md.operation() == md.GET) || (md.operation() == md.LS)) {
    if (clock) {
      *clock = 0 ;
    }

    eos::fusex::container cont;
    eos::common::RWMutexReadLock rd_fs_lock(eos::mgm::FsView::gFsView.ViewMutex);
    eos::common::RWMutexReadLock rd_ns_lock(gOFS->eosViewRWMutex);

    if (!eos::common::FileId::IsFileInode(md.md_ino())) {
      eos_static_info("ino=%lx get-dir", (long) md.md_ino());
      cont.set_type(cont.MDMAP);
      cont.set_ref_inode_(md.md_ino());
      eos::fusex::md_map* mdmap = cont.mutable_md_map_();
      // create the parent entry;
      auto parent = mdmap->mutable_md_map_();
      (*parent)[md.md_ino()].set_md_ino(md.md_ino());
      (*parent)[md.md_ino()].set_clientuuid(md.clientuuid());
      (*parent)[md.md_ino()].set_clientid(md.clientid());

      if (md.operation() == md.LS) {
        (*parent)[md.md_ino()].set_operation(md.LS);
      }

      size_t n_attached = 1;

      // retrieve directory meta data
      if (FillContainerMD(md.md_ino(), (*parent)[md.md_ino()])) {
        // refresh the cap with the same authid
        FillContainerCAP(md.md_ino(), (*parent)[md.md_ino()], vid,
                         md.authid());

        // store clock
        if (clock) {
          *clock = (*parent)[md.md_ino()].clock();
        }

        if (md.operation() == md.LS) {
          // attach children
          auto map = (*parent)[md.md_ino()].children();
          auto it = map.begin();

          for (; it != map.end(); ++it) {
            // this is a map by inode
            (*parent)[it->second].set_md_ino(it->second);
            auto child_md = &((*parent)[it->second]);

            if (eos::common::FileId::IsFileInode(it->second)) {
              // this is a file
              FillFileMD(it->second, *child_md);
            } else {
              // we don't fill the LS information for the children, just the MD
              child_md->set_operation(md.GET);
              child_md->set_clientuuid(md.clientuuid());
              child_md->set_clientid(md.clientid());
              // this is a directory
              FillContainerMD(it->second, *child_md);
              // get the capability
              FillContainerCAP(it->second, *child_md, vid, "", true);
              child_md->clear_operation();
            }
          }

          n_attached ++;

          if (n_attached >= 128) {
            std::string rspstream;
            cont.SerializeToString(&rspstream);

            if (!response) {
              // send parent + first 128 children
              gOFS->zMQ->task->reply(id, rspstream);
            } else {
              *response += Header(rspstream);
              response->append(rspstream.c_str(), rspstream.size());
            }

            n_attached = 0;
            cont.Clear();
          }
        }

        if (EOS_LOGS_DEBUG) {
          std::string mdout = dump_message(*mdmap);
          eos_static_debug("\n%s\n", mdout.c_str());
        }
      }

      (*parent)[md.md_ino()].clear_operation();

      if (n_attached) {
        // send left-over children
        std::string rspstream;
        cont.SerializeToString(&rspstream);

        if (!response) {
          gOFS->zMQ->task->reply(id, rspstream);
        } else {
          *response += Header(rspstream);
          response->append(rspstream.c_str(), rspstream.size());
        }
      }
    } else {
      eos_static_info("ino=%lx get-file/link", (long) md.md_ino());
      cont.set_type(cont.MD);
      cont.set_ref_inode_(md.md_ino());
      FillFileMD(md.md_ino(), (*cont.mutable_md_()));
      std::string rspstream;
      cont.SerializeToString(&rspstream);

      // store clock
      if (clock) {
        *clock = cont.md_().clock();
      }

      if (!response) {
        // send file meta data
        gOFS->zMQ->task->reply(id, rspstream);
      } else {
        *response += Header(rspstream);
        *response += rspstream;
      }
    }

    return 0;
  }

  if (md.operation() == md.SET) {
    uint64_t md_pino = md.md_pino();

    if (!md_pino) {
      // -----------------------------------------------------------------------
      // this can be a creation with an implied capability and the remote inode
      // of the parent directory
      // was not yet send back to the creating client
      // -----------------------------------------------------------------------
      md_pino = InodeFromCAP(md);
    }

    if (!ValidateCAP(md, W_OK | SA_OK)) {
      std::string perm = "W";

      // a CAP might have gone or timedout, let's check again the permissions
      if (((errno == ENOENT) ||
           (errno == ETIMEDOUT)) &&
          ValidatePERM(md, perm, vid)) {
        // this can pass on ... permissions are fine
      } else {
        return EPERM;
      }
    }

    enum set_type {
      CREATE, UPDATE, RENAME, MOVE
    } ;
    set_type op;
    uint64_t md_ino = 0;
    bool exclusive = false;

    if (md.type() == md.EXCL) {
      exclusive = true;
    }

    if (S_ISDIR(md.mode())) {
      eos_static_info("ino=%lx pin=%lx authid=%s set-dir", (long) md.md_ino(),
                      (long) md.md_pino(),
                      md.authid().c_str());
      eos::common::RWMutexWriteLock lock(gOFS->eosViewRWMutex);
      std::shared_ptr<eos::IContainerMD> cmd;
      std::shared_ptr<eos::IContainerMD> pcmd;
      std::shared_ptr<eos::IContainerMD> cpcmd;
      mode_t sgid_mode = 0;

      try {
        if (md.md_ino() && exclusive) {
          return EEXIST;
        }

        if (md.md_ino()) {
          if (md.implied_authid().length()) {
            // this is a create on top of an existing inode
            return EEXIST;
          }

          op = UPDATE;
          // dir update
          cmd = gOFS->eosDirectoryService->getContainerMD(md.md_ino());
          pcmd = gOFS->eosDirectoryService->getContainerMD(md.md_pino());

          if (cmd->getParentId() != md.md_pino()) {
            // this indicates a directory move
            op = MOVE;
            eos_static_info("moving %lx => %lx", cmd->getParentId(), md.md_pino());
            cpcmd = gOFS->eosDirectoryService->getContainerMD(cmd->getParentId());
            cpcmd->removeContainer(cmd->getName());
            gOFS->eosView->updateContainerStore(cpcmd.get());
            cmd->setName(md.name());
            pcmd->addContainer(cmd.get());
            gOFS->eosView->updateContainerStore(pcmd.get());
          }

          if (cmd->getName() != md.name()) {
            // this indicates a directory rename
            op = RENAME;
            eos_static_info("rename %s=>%s", cmd->getName().c_str(),
                            md.name().c_str());
            gOFS->eosView->renameContainer(cmd.get(), md.name());
          }

          if (pcmd->getMode() & S_ISGID) {
            sgid_mode = S_ISGID;
          }

          md_ino = md.md_ino();
          eos_static_info("ino=%lx pino=%lx cpino=%lx update-dir",
                          (long) md.md_ino(),
                          (long) md.md_pino(), (long) cmd->getParentId());
        } else {
          // dir creation
          op = CREATE;
          pcmd = gOFS->eosDirectoryService->getContainerMD(md.md_pino());

          if (exclusive && pcmd->findContainer(md.name())) {
            // O_EXCL set on creation -
            return EEXIST;
          }

          cmd = gOFS->eosDirectoryService->createContainer();
          cmd->setName(md.name());
          md_ino = cmd->getId();
          pcmd->addContainer(cmd.get());
          eos_static_info("ino=%lx pino=%lx md-ino=%lx create-dir",
                          (long) md.md_ino(),
                          (long) md.md_pino(),
                          md_ino);

          if (!Cap().Imply(md_ino, md.authid(), md.implied_authid())) {
            eos_static_err("imply failed for new inode %lx", md_ino);
          }

          if (pcmd->getMode() & S_ISGID) {
            // parent attribute inheritance
            eos::IContainerMD::XAttrMap xattrs = pcmd->getAttributes();

            for (const auto& elem : xattrs) {
              cmd->setAttribute(elem.first, elem.second);
            }

            sgid_mode = S_ISGID;
          }
        }

        cmd->setName(md.name());
        cmd->setCUid(md.uid());
        cmd->setCGid(md.gid());
        // @todo (apeters): is sgid_mode still needed?
        cmd->setMode(md.mode() | sgid_mode);
        eos::IContainerMD::ctime_t ctime;
        eos::IContainerMD::ctime_t mtime;
        ctime.tv_sec = md.ctime();
        ctime.tv_nsec = md.ctime_ns();
        mtime.tv_sec = md.mtime();
        mtime.tv_nsec = md.mtime_ns();
        cmd->setCTime(ctime);
        cmd->setMTime(mtime);

        for (auto it = md.attr().begin(); it != md.attr().end(); ++it) {
          if ((it->first.substr(0, 3) != "sys") ||
              (it->first == "sys.eos.btime")) {
            cmd->setAttribute(it->first, it->second);
          }
        }

        if (op == CREATE) {
          // store the birth time as an extended attribute
          char btime[256];
          snprintf(btime, sizeof(btime), "%lu.%lu", md.btime(), md.btime_ns());
          cmd->setAttribute("sys.eos.btime", btime);
        }

        if (op != UPDATE && md.pmtime()) {
          // store the new modification time for the parent
          eos::IContainerMD::ctime_t pmtime;
          pmtime.tv_sec = md.pmtime();
          pmtime.tv_nsec = md.pmtime_ns();
          pcmd->setMTime(pmtime);
          gOFS->eosDirectoryService->updateStore(pcmd.get());
          pcmd->notifyMTimeChange(gOFS->eosDirectoryService);
        }

        gOFS->eosDirectoryService->updateStore(cmd.get());
        eos::fusex::response resp;
        resp.set_type(resp.ACK);
        resp.mutable_ack_()->set_code(resp.ack_().OK);
        resp.mutable_ack_()->set_transactionid(md.reqid());
        resp.mutable_ack_()->set_md_ino(md_ino);
        resp.SerializeToString(response);

        // broadcast this update around

        switch (op) {
        case UPDATE:
        case CREATE:
        case RENAME:
        case MOVE:
          Cap().BroadcastRelease(md);
          break;
        }
      } catch (eos::MDException& e) {
        eos_static_err("ino=%lx err-no=%d err-msg=%s", (long) md.md_ino(),
                       e.getErrno(), e.getMessage().str().c_str());
        eos::fusex::response resp;
        resp.set_type(resp.ACK);
        resp.mutable_ack_()->set_code(resp.ack_().PERMANENT_FAILURE);
        resp.mutable_ack_()->set_err_no(e.getErrno());
        resp.mutable_ack_()->set_err_msg(e.getMessage().str().c_str());
        resp.mutable_ack_()->set_transactionid(md.reqid());
        resp.SerializeToString(response);
      }

      return 0;
    }

    if (S_ISREG(md.mode())) {
      eos_static_info("ino=%lx pin=%lx authid=%s file", (long) md.md_ino(),
                      (long) md.md_pino(),
                      md.authid().c_str());
      eos::common::RWMutexWriteLock lock(gOFS->eosViewRWMutex);
      std::shared_ptr<eos::IFileMD> fmd;
      std::shared_ptr<eos::IContainerMD> pcmd;
      std::shared_ptr<eos::IContainerMD> cpcmd;
      uint64_t fid = eos::common::FileId::InodeToFid(md.md_ino());
      md_ino = md.md_ino();
      uint64_t md_pino = md.md_pino();

      try {
        if (md.md_ino() && exclusive) {
          return EEXIST;
        }

        if (md_ino) {
          // file update
          op = UPDATE;
          // dir update
          fmd = gOFS->eosFileService->getFileMD(fid);
          pcmd = gOFS->eosDirectoryService->getContainerMD(md.md_pino());

          if (fmd->getContainerId() != md.md_pino()) {
            // this indicates a file move
            op = MOVE;
            eos_static_info("moving %lx => %lx", fmd->getContainerId(), md.md_pino());
            cpcmd = gOFS->eosDirectoryService->getContainerMD(fmd->getContainerId());
            cpcmd->removeFile(fmd->getName());
            gOFS->eosView->updateContainerStore(cpcmd.get());
            fmd->setName(md.name());
            pcmd->addFile(fmd.get());
            gOFS->eosView->updateContainerStore(pcmd.get());
          }

          if (fmd->getName() != md.name()) {
            // this indicates a file rename
            op = RENAME;
            eos_static_info("rename %s=>%s", fmd->getName().c_str(), md.name().c_str());
            // the target might exist, so we remove it
            pcmd->removeFile(md.name());
            gOFS->eosView->renameFile(fmd.get(), md.name());
          }

          eos_static_info("fid=%lx ino=%lx pino=%lx cpino=%lx update-file",
                          (long) fid,
                          (long) md.md_ino(),
                          (long) md.md_pino(), (long) fmd->getContainerId());
        } else {
          // file creation
          op = CREATE;
          pcmd = gOFS->eosDirectoryService->getContainerMD(md.md_pino());

          if (exclusive && pcmd->findContainer(md.name())) {
            // O_EXCL set on creation -
            return EEXIST;
          }

          unsigned long layoutId = 0;
          unsigned long forcedFsId = 0;
          long forcedGroup = 0;
          XrdOucString space;
          eos::IContainerMD::XAttrMap attrmap = pcmd->getAttributes();
          XrdOucEnv env;
          // retrieve the layout
          Policy::GetLayoutAndSpace("fusex", attrmap, *vid, layoutId, space, env,
                                    forcedFsId, forcedGroup);
          fmd = gOFS->eosFileService->createFile();
          fmd->setName(md.name());
          fmd->setLayoutId(layoutId);
          md_ino = eos::common::FileId::FidToInode(fmd->getId());
          pcmd->addFile(fmd.get());
          eos_static_info("ino=%lx pino=%lx md-ino=%lx create-file", (long) md.md_ino(),
                          (long) md.md_pino(), md_ino);
        }

        fmd->setName(md.name());
        fmd->setCUid(md.uid());
        fmd->setCGid(md.gid());
        {
          try {
            eos::IQuotaNode* quotanode = gOFS->eosView->getQuotaNode(pcmd.get());

            // free previous quota
            if (quotanode) {
              if (op != CREATE) {
                quotanode->removeFile(fmd.get());
              }

              fmd->setSize(md.size());
              quotanode->addFile(fmd.get());
            } else {
              fmd->setSize(md.size());
            }
          } catch (eos::MDException& e) {
            fmd->setSize(md.size());
          }
        }
        // for the moment we store 9 bits here
        fmd->setFlags(md.mode() & (S_IRWXU | S_IRWXG | S_IRWXO));
        eos::IFileMD::ctime_t ctime;
        eos::IFileMD::ctime_t mtime;
        ctime.tv_sec = md.ctime();
        ctime.tv_nsec = md.ctime_ns();
        mtime.tv_sec = md.mtime();
        mtime.tv_nsec = md.mtime_ns();
        fmd->setCTime(ctime);
        fmd->setMTime(mtime);
        fmd->clearAttributes();
        struct timespec pt_mtime;

        if (op != UPDATE) {
          // update the mtime
          pcmd->setMTime(mtime);
          pt_mtime.tv_sec = mtime.tv_sec;
          pt_mtime.tv_nsec = mtime.tv_nsec;
        } else {
          pt_mtime.tv_sec = pt_mtime.tv_nsec = 0 ;
        }

        for (auto map = md.attr().begin(); map != md.attr().end(); ++map) {
          fmd->setAttribute(map->first, map->second);
        }

        // store the birth time as an extended attribute
        char btime[256];
        snprintf(btime, sizeof(btime), "%lu.%lu", md.btime(), md.btime_ns());
        fmd->setAttribute("sys.eos.btime", btime);
        gOFS->eosFileService->updateStore(fmd.get());

        if (op != UPDATE) {
          // update the mtime
          gOFS->eosDirectoryService->updateStore(pcmd.get());
        }

        eos::fusex::response resp;
        resp.set_type(resp.ACK);
        resp.mutable_ack_()->set_code(resp.ack_().OK);
        resp.mutable_ack_()->set_transactionid(md.reqid());
        resp.mutable_ack_()->set_md_ino(md_ino);
        resp.SerializeToString(response);

        // broadcast this update around
        switch (op) {
        case UPDATE:
        case CREATE:
        case RENAME:
        case MOVE:
          Cap().BroadcastMD(md, md_ino, md_pino, pt_mtime);
          break;
        }
      } catch (eos::MDException& e) {
        eos_static_err("ino=%lx err-no=%d err-msg=%s", (long) md.md_ino(),
                       e.getErrno(),
                       e.getMessage().str().c_str());
        eos::fusex::response resp;
        resp.set_type(resp.ACK);
        resp.mutable_ack_()->set_code(resp.ack_().PERMANENT_FAILURE);
        resp.mutable_ack_()->set_err_no(e.getErrno());
        resp.mutable_ack_()->set_err_msg(e.getMessage().str().c_str());
        resp.mutable_ack_()->set_transactionid(md.reqid());
        resp.SerializeToString(response);
      }

      return 0;
    }

    if (S_ISLNK(md.mode())) {
      eos_static_info("ino=%lx set-link", (long) md.md_ino());
      eos::common::RWMutexWriteLock lock(gOFS->eosViewRWMutex);
      std::shared_ptr<eos::IFileMD> fmd;
      std::shared_ptr<eos::IContainerMD> pcmd;
      uint64_t md_pino = md.md_pino();

      try {
        // link creation
        op = CREATE;
        pcmd = gOFS->eosDirectoryService->getContainerMD(md.md_pino());

        if (pcmd->findContainer(md.name())) {
          // O_EXCL set on creation -
          return EEXIST;
        }

        fmd = gOFS->eosFileService->createFile();
        fmd->setName(md.name());
        fmd->setLink(md.target());
        fmd->setLayoutId(0);
        md_ino = eos::common::FileId::FidToInode(fmd->getId());
        pcmd->addFile(fmd.get());
        eos_static_info("ino=%lx pino=%lx md-ino=%lx create-link", (long) md.md_ino(),
                        (long) md.md_pino(), md_ino);
        fmd->setCUid(md.uid());
        fmd->setCGid(md.gid());
        fmd->setSize(1);
        fmd->setFlags(md.mode() & (S_IRWXU | S_IRWXG | S_IRWXO));
        eos::IFileMD::ctime_t ctime;
        eos::IFileMD::ctime_t mtime;
        ctime.tv_sec = md.ctime();
        ctime.tv_nsec = md.ctime_ns();
        mtime.tv_sec = md.mtime();
        mtime.tv_nsec = md.mtime_ns();
        fmd->setCTime(ctime);
        fmd->setMTime(mtime);
        fmd->clearAttributes();
        // store the birth time as an extended attribute
        char btime[256];
        snprintf(btime, sizeof(btime), "%lu.%lu", md.btime(), md.btime_ns());
        fmd->setAttribute("sys.eos.btime", btime);
        struct timespec pt_mtime;
        // update the mtime
        pcmd->setMTime(mtime);
        pt_mtime.tv_sec = mtime.tv_sec;
        pt_mtime.tv_nsec = mtime.tv_nsec;
        gOFS->eosFileService->updateStore(fmd.get());
        gOFS->eosDirectoryService->updateStore(pcmd.get());
        eos::fusex::response resp;
        resp.set_type(resp.ACK);
        resp.mutable_ack_()->set_code(resp.ack_().OK);
        resp.mutable_ack_()->set_transactionid(md.reqid());
        resp.mutable_ack_()->set_md_ino(md_ino);
        resp.SerializeToString(response);
        Cap().BroadcastMD(md, md_ino, md_pino, pt_mtime);
        //Cap().BroadcastRelease(md);
      } catch (eos::MDException& e) {
        eos_static_err("ino=%lx err-no=%d err-msg=%s", (long) md.md_ino(),
                       e.getErrno(),
                       e.getMessage().str().c_str());
        eos::fusex::response resp;
        resp.set_type(resp.ACK);
        resp.mutable_ack_()->set_code(resp.ack_().PERMANENT_FAILURE);
        resp.mutable_ack_()->set_err_no(e.getErrno());
        resp.mutable_ack_()->set_err_msg(e.getMessage().str().c_str());
        resp.mutable_ack_()->set_transactionid(md.reqid());
        resp.SerializeToString(response);
      }

      return 0;
    }
  }

  if (md.operation() == md.DELETE) {
    if (!ValidateCAP(md, D_OK)) {
      std::string perm = "D";

      // a CAP might have gone or timedout, let's check again the permissions
      if ( ((errno == ENOENT) ||
	    (errno == ETIMEDOUT)) &&
	   ValidatePERM(md, perm, vid))
      {
	// this can pass on ... permissions are fine
      }
      else
      {
	eos_static_err("ino=%lx delete has wrong cap");
	return EPERM;
      }
    }

    eos::fusex::response resp;
    resp.set_type(resp.ACK);
    eos::common::RWMutexWriteLock lock(gOFS->eosViewRWMutex);
    std::shared_ptr<eos::IContainerMD> cmd;
    std::shared_ptr<eos::IContainerMD> pcmd;
    std::shared_ptr<eos::IFileMD> fmd;
    eos::IFileMD::ctime_t mtime;
    mtime.tv_sec = md.mtime();
    mtime.tv_nsec = md.mtime_ns();

    try {
      pcmd = gOFS->eosDirectoryService->getContainerMD(md.md_pino());

      if (S_ISDIR(md.mode())) {
        cmd = gOFS->eosDirectoryService->getContainerMD(md.md_ino());
      } else {
        fmd = gOFS->eosFileService->getFileMD(eos::common::FileId::InodeToFid(
                                                md.md_ino()));
      }

      pcmd->setMTime(mtime);

      if (S_ISDIR(md.mode())) {
        // check if this directory is empty
        if (cmd->getNumContainers() || cmd->getNumFiles()) {
          eos::fusex::response resp;
          resp.set_type(resp.ACK);
          resp.mutable_ack_()->set_code(resp.ack_().PERMANENT_FAILURE);
          resp.mutable_ack_()->set_err_no(ENOTEMPTY);
          resp.mutable_ack_()->set_err_msg("directory not empty");
          resp.mutable_ack_()->set_transactionid(md.reqid());
          resp.SerializeToString(response);
          return 0;
        }

        eos_static_info("ino=%lx delete-dir", (long) md.md_ino());
        pcmd->removeContainer(cmd->getName());
        gOFS->eosDirectoryService->removeContainer(cmd.get());
        gOFS->eosDirectoryService->updateStore(pcmd.get());
        pcmd->notifyMTimeChange(gOFS->eosDirectoryService);
        resp.mutable_ack_()->set_code(resp.ack_().OK);
        resp.mutable_ack_()->set_transactionid(md.reqid());
        resp.SerializeToString(response);
        Cap().BroadcastRelease(md);
        Cap().Delete(md.md_ino());
        return 0;
      }

      if (S_ISREG(md.mode())) {
        eos_static_info("ino=%lx delete-file", (long) md.md_ino());

        try {
          // handle quota
          eos::IQuotaNode* quotanode = gOFS->eosView->getQuotaNode(pcmd.get());

          if (quotanode) {
            quotanode->removeFile(fmd.get());
          }
        } catch (eos::MDException& e) {
        }

        pcmd->removeFile(fmd->getName());
        fmd->setContainerId(0);
        fmd->unlinkAllLocations();
        gOFS->eosFileService->updateStore(fmd.get());
        gOFS->eosDirectoryService->updateStore(pcmd.get());
        pcmd->notifyMTimeChange(gOFS->eosDirectoryService);
        resp.mutable_ack_()->set_code(resp.ack_().OK);
        resp.mutable_ack_()->set_transactionid(md.reqid());
        resp.SerializeToString(response);
        Cap().BroadcastRelease(md);
        Cap().Delete(md.md_ino());
        return 0;
      }

      if (S_ISLNK(md.mode())) {
        eos_static_info("ino=%lx delete-link", (long) md.md_ino());
        pcmd->removeFile(fmd->getName());
        fmd->setContainerId(0);
        fmd->unlinkAllLocations();
        gOFS->eosFileService->updateStore(fmd.get());
        gOFS->eosDirectoryService->updateStore(pcmd.get());
        pcmd->notifyMTimeChange(gOFS->eosDirectoryService);
        resp.mutable_ack_()->set_code(resp.ack_().OK);
        resp.mutable_ack_()->set_transactionid(md.reqid());
        resp.SerializeToString(response);
        Cap().BroadcastRelease(md);
        Cap().Delete(md.md_ino());
        return 0;
      }
    } catch (eos::MDException& e) {
      resp.mutable_ack_()->set_code(resp.ack_().PERMANENT_FAILURE);
      resp.mutable_ack_()->set_err_no(e.getErrno());
      resp.mutable_ack_()->set_err_msg(e.getMessage().str().c_str());
      resp.mutable_ack_()->set_transactionid(md.reqid());
      resp.SerializeToString(response);
      eos_static_err("ino=%lx err-no=%d err-msg=%s", (long) md.md_ino(),
                     e.getErrno(),
                     e.getMessage().str().c_str());
      return 0;
    }
  }

  if (md.operation() == md.GETCAP) {
    eos::fusex::container cont;
    cont.set_type(cont.CAP);
    eos::fusex::md lmd;
    {
      eos::common::RWMutexReadLock rd_fs_lock(eos::mgm::FsView::gFsView.ViewMutex);
      eos::common::RWMutexReadLock rd_ns_lock(gOFS->eosViewRWMutex);
      // get the meta data
      FillContainerMD((uint64_t) md.md_ino(), lmd);
      lmd.set_clientuuid(md.clientuuid());
      lmd.set_clientid(md.clientid());
      // get the capability
      FillContainerCAP(md.md_ino(), lmd, vid);
    }
    // this cap only provides the permissions, but it is not a cap which
    // synchronized the meta data atomically, the client marks a cap locally
    // if he synchronized the contents with it
    *(cont.mutable_cap_()) = lmd.capability();
    std::string rspstream;
    cont.SerializeToString(&rspstream);
    *response += Header(rspstream);
    response->append(rspstream.c_str(), rspstream.size());
    eos_static_info("cap-issued: id=%lx mode=%x vtime=%lu.%lu uid=%u gid=%u "
                    "client-id=%s auth-id=%s errc=%d",
                    cont.cap_().id(), cont.cap_().mode(), cont.cap_().vtime(),
                    cont.cap_().vtime_ns(), cont.cap_().uid(), cont.cap_().gid(),
                    cont.cap_().clientid().c_str(), cont.cap_().authid().c_str(),
                    cont.cap_().errc());
    return 0;
  }

  if (md.operation() == md.GETLK) {
    eos::fusex::response resp;
    resp.set_type(resp.LOCK);
    struct flock lock;
    Locks().getLocks(md.md_ino())->getlk((pid_t) md.flock().pid(), &lock);
    resp.mutable_lock_()->set_len(lock.l_len);
    resp.mutable_lock_()->set_start(lock.l_start);
    resp.mutable_lock_()->set_pid(lock.l_pid);
    eos_static_info("getlk: ino=%016lx start=%lu len=%ld pid=%u type=%d",
                    md.md_ino(),
                    lock.l_start,
                    lock.l_len,
                    lock.l_pid,
                    lock.l_type);

    switch (lock.l_type) {
    case F_RDLCK:
      resp.mutable_lock_()->set_type(md.flock().RDLCK);
      break;

    case F_WRLCK:
      resp.mutable_lock_()->set_type(md.flock().WRLCK);
      break;

    case F_UNLCK:
      resp.mutable_lock_()->set_type(md.flock().UNLCK);
      break;
    }
  }

  if ((md.operation() == md.SETLK) ||
      (md.operation() == md.SETLKW)) {
    eos::fusex::response resp;
    resp.set_type(resp.LOCK);
    int sleep = 0;

    if (md.operation() == md.SETLKW) {
      sleep = 1;
    }

    struct flock lock;

    lock.l_len = md.flock().len();

    lock.l_start = md.flock().start();

    lock.l_pid = md.flock().pid();

    switch (md.flock().type()) {
    case eos::fusex::lock::RDLCK:
      lock.l_type = F_RDLCK;
      break;

    case eos::fusex::lock::WRLCK:
      lock.l_type = F_WRLCK;
      break;

    case eos::fusex::lock::UNLCK:
      lock.l_type = F_UNLCK;
      break;

    default:
      resp.mutable_lock_()->set_err_no(EAGAIN);
      resp.SerializeToString(response);
      return 0;
      break;
    }

    if (lock.l_len == 0) {
      // the infinite lock is represented by -1 in the locking class implementation
      lock.l_len = -1;
    }

    eos_static_info("setlk: ino=%016lx start=%lu len=%ld pid=%u type=%d",
                    md.md_ino(),
                    lock.l_start,
                    lock.l_len,
                    lock.l_pid,
                    lock.l_type);

    if (Locks().getLocks(md.md_ino())->setlk(md.flock().pid(), &lock, sleep,
        md.clientuuid())) {
      // lock ok!
      resp.mutable_lock_()->set_err_no(0);
    } else {
      // lock is busy
      resp.mutable_lock_()->set_err_no(EAGAIN);
    }

    resp.SerializeToString(response);
    return 0;
  }

  return 0;
}

//------------------------------------------------------------------------------
//
//------------------------------------------------------------------------------
void
FuseServer::HandleDir(const std::string& identity, const eos::fusex::dir& dir)
{
  eos_static_debug("");
}

EOSMGMNAMESPACE_END<|MERGE_RESOLUTION|>--- conflicted
+++ resolved
@@ -37,16 +37,11 @@
 #define C_OK 32    // chown
 #define SA_OK 64   // set xattr
 #define U_OK 128   // can update
-<<<<<<< HEAD
-
+#define SU_OK 256  // set utime
 
 //------------------------------------------------------------------------------
 // Constructor
 //------------------------------------------------------------------------------
-=======
-#define SU_OK 256  // set utime
-/*----------------------------------------------------------------------------*/
->>>>>>> 383031b8
 FuseServer::FuseServer()
 {
   eos_static_info("msg=\"starting fuse server\"");
@@ -1456,38 +1451,17 @@
   if (vid->uid == 0) {
     // grant all permissions
     dir.mutable_capability()->set_mode(0xff | S_IFDIR);
-<<<<<<< HEAD
-  } else {
+  } else  {
     if (vid->sudoer) {
-      mode |= C_OK | M_OK | U_OK | W_OK | D_OK | SA_OK
-              ; // chown + chmod permission + all the rest
+      mode |= C_OK | M_OK | U_OK | W_OK | D_OK | SA_OK | SU_OK ; // chown + chmod permission + all the rest
     }
 
     if (vid->uid == (uid_t) dir.uid()) {
-      if (dir.mode() & S_IRUSR) {
-        mode |= R_OK;
-      }
-
-      if (dir.mode() & S_IWUSR) {
-        mode |= U_OK | W_OK | D_OK | SA_OK | M_OK;
-      }
-=======
-  }
-  else
-  {
-    if (vid->sudoer)
-    {
-      mode |= C_OK | M_OK | U_OK | W_OK | D_OK | SA_OK | SU_OK ; // chown + chmod permission + all the rest
-    }
-
-    if (vid->uid == (uid_t) dir.uid())
-    {
       if (dir.mode() & S_IRUSR)
         mode |= R_OK | M_OK | SU_OK;
 
       if (dir.mode() & S_IWUSR)
         mode |= U_OK | W_OK | D_OK | SA_OK | M_OK | SU_OK;
->>>>>>> 383031b8
 
       if (dir.mode() & S_IXUSR) {
         mode |= X_OK;
@@ -1499,14 +1473,8 @@
         mode |= R_OK;
       }
 
-<<<<<<< HEAD
       if (dir.mode() & S_IWGRP) {
-        mode |= U_OK | W_OK | D_OK | SA_OK | M_OK;
-=======
-      if (dir.mode() & S_IWGRP)
-      {
         mode |= U_OK | W_OK | D_OK | SA_OK | M_OK | SU_OK;
->>>>>>> 383031b8
       }
 
       if (dir.mode() & S_IXGRP) {
@@ -1518,14 +1486,8 @@
       mode |= R_OK;
     }
 
-<<<<<<< HEAD
     if (dir.mode() & S_IWOTH) {
-      mode |= U_OK | W_OK | D_OK | SA_OK | M_OK;
-=======
-    if (dir.mode() & S_IWOTH)
-    {
       mode |= U_OK | W_OK | D_OK | SA_OK | M_OK | SU_OK;
->>>>>>> 383031b8
     }
 
     if (dir.mode() & S_IXOTH) {
