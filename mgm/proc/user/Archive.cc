--- conflicted
+++ resolved
@@ -695,15 +695,8 @@
 
   try {
     socket.connect(gOFS->mArchiveEndpoint.c_str());
-<<<<<<< HEAD
   } catch (zmq::error_t& zmq_err) {
     eos_static_err("connect to archiver failed:% ", zmq_err.what());
-=======
-  }
-  catch (zmq::error_t& zmq_err)
-  {
-    eos_static_err("connect to archiver failed: %s", zmq_err.what());
->>>>>>> 4873c909
     stdErr = "error: connect to archiver failed";
     retc = EINVAL;
   }
