--- conflicted
+++ resolved
@@ -1617,19 +1617,12 @@
 
               // We don't know the container tag here, but we don't really
               // care since we are scheduled as root
-<<<<<<< HEAD
-              if (!(errno = Quota::FilePlacement(space.c_str(), spath.c_str(),
-                                                 *pVid, 0, layoutId, sourcefs,
-                                                 selectedfs, plctplcy, targetgeotag,
-                                                 SFS_O_TRUNC, forcedsubgroup,
-                                                 fmd->getSize())))
-=======
               Scheduler::PlacementArguments plctargs;
               plctargs.alreadyused_filesystems=&sourcefs;
-              plctargs.bookingsize=fmd_cpy->getSize();
+              plctargs.bookingsize=fmd->getSize();
               plctargs.forced_scheduling_group_index=forcedsubgroup;
               plctargs.lid=layoutId;
-              plctargs.inode=(ino64_t) fmd_cpy->getId();
+              plctargs.inode=(ino64_t) fmd->getId();
               plctargs.path=spath.c_str();
               plctargs.plctTrgGeotag=&targetgeotag;
               plctargs.plctpolicy=plctplcy;
@@ -1640,7 +1633,6 @@
               plctargs.vid=pVid;
 
               if (!plctargs.isValid())
->>>>>>> 1bbb88fe
               {
                 // there is something wrong in the arguments of file placement
                 retc = EINVAL;
@@ -1653,8 +1645,8 @@
                 acsargs.forcedspace=space.c_str();
                 acsargs.fsindex=&fsIndex;
                 acsargs.isRW=false;
-                acsargs.lid=(unsigned long) fmd_cpy->getLayoutId();
-                acsargs.inode=(ino64_t) fmd_cpy->getId();
+                acsargs.lid=(unsigned long) fmd->getLayoutId();
+                acsargs.inode=(ino64_t) fmd->getId();
                 acsargs.locationsfs=&sourcefs;
                 acsargs.tried_cgi=&tried_cgi;
                 acsargs.unavailfs=&unavailfs;
@@ -1668,17 +1660,10 @@
                 }
                 else
                 {
-<<<<<<< HEAD
-                  if (!(errno = Quota::FileAccess(*pVid,
-                                                  (unsigned long) 0,
-                                                  space.c_str(),
-                                                  tried_cgi,
-                                                  (unsigned long) fmd->getLayoutId(),
-                                                  sourcefs,
-                                                  fsIndex,
-                                                  false,
-                                                  (long long unsigned) 0,
-                                                  unavailfs)))
+                // We got a new replication vector
+                for (unsigned int i = 0; i < selectedfs.size(); i++)
+                {
+                  if (!(errno = Quota::FileAccess(&acsargs)))
                   {
                     // This is now our source filesystem
                     unsigned int sourcefsid = sourcefs[fsIndex];
@@ -1689,48 +1674,32 @@
                     if (gOFS->_replicatestripe(fmd.get(), spath.c_str(),
                                                *mError, *pVid, sourcefsid,
                                                selectedfs[i], false, expressflag))
-=======
-                  // We got a new replication vector
-                  for (unsigned int i = 0; i < selectedfs.size(); i++)
-                  {
-                    if (!(errno = Quota::FileAccess(&acsargs)))
->>>>>>> 1bbb88fe
                     {
-                      // This is now our source filesystem
-                      unsigned int sourcefsid = sourcefs[fsIndex];
-
-                      // stdOut += "info: replication := "; stdOut += (int) sourcefsid;
-                      // stdOut += " => "; stdOut += (int)selectedfs[i]; stdOut += "\n";
-                      // Add replication here
-                      if (gOFS->_replicatestripe(fmd_cpy.get(), spath.c_str(),
-                              *mError, *pVid, sourcefsid,
-                              selectedfs[i], false, expressflag))
-                      {
-                        stdErr += "error: unable to replicate stripe ";
-                        stdErr += (int) sourcefsid;
-                        stdErr += " => ";
-                        stdErr += (int) selectedfs[i];
-                        stdErr += "\n";
-                        retc = errno;
-                      }
-                      else
-                      {
-                        stdOut += "success: scheduled replication from source fs=";
-                        stdOut += (int) sourcefsid;
-                        stdOut += " => target fs=";
-                        stdOut += (int) selectedfs[i];
-                        stdOut += "\n";
-                      }
+                      stdErr += "error: unable to replicate stripe ";
+                      stdErr += (int) sourcefsid;
+                      stdErr += " => ";
+                      stdErr += (int) selectedfs[i];
+                      stdErr += "\n";
+                      retc = errno;
                     }
                     else
                     {
-                      stdErr = "error: create new replicas => no source available: ";
-                      stdErr += spath;
-                      stdErr += "\n";
-                      retc = ENOSPC;
+                      stdOut += "success: scheduled replication from source fs=";
+                      stdOut += (int) sourcefsid;
+                      stdOut += " => target fs=";
+                      stdOut += (int) selectedfs[i];
+                      stdOut += "\n";
                     }
                   }
+                  else
+                  {
+                    stdErr = "error: create new replicas => no source available: ";
+                    stdErr += spath;
+                    stdErr += "\n";
+                    retc = ENOSPC;
+                  }
                 }
+              }
               }
               else
               {
