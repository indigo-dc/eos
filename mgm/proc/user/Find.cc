--- conflicted
+++ resolved
@@ -54,6 +54,7 @@
   XrdOucString key = attribute;
   XrdOucString val = attribute;
   XrdOucString printkey = pOpaque->Get("mgm.find.printkey");
+
   const char* inpath = spath.c_str();
   bool deepquery = false;
   static XrdSysMutex deepQueryMutex;
@@ -928,10 +929,11 @@
             }
           }
           else
-<<<<<<< HEAD
           {
             if (!printfileinfo)
             {
+	      if (printxurl)
+		fprintf(fstdout,"%s", url.c_str());
               fprintf(fstdout, "%s", foundit->first.c_str());
 
               if (printuid || printgid)
@@ -973,54 +975,6 @@
             }
             fprintf(fstdout, "\n");
           }
-=======
-	  {
-	    if (!printfileinfo) 
-	    {
-	      if (printxurl)
-		fprintf(fstdout,"%s", url.c_str());
-	      fprintf(fstdout, "%s", foundit->first.c_str());
-	      
-	      if (printuid || printgid) 
-	      {
-		eos::common::RWMutexReadLock nLock(gOFS->eosViewRWMutex);
-		eos::ContainerMD* mCmd = 0;
-		try
-		{
-		  mCmd = gOFS->eosView->getContainer(foundit->first.c_str());
-		  if (printuid)
-		  {
-		    fprintf(fstdout, " uid=%u", (unsigned int) mCmd->getCUid());
-		  }
-		  if (printgid)
-		  {
-		    fprintf(fstdout, " gid=%u", (unsigned int) mCmd->getCGid());
-		  }
-		}
-		catch (eos::MDException&e)
-		{
-		  eos_debug("caught exception %d %s\n", e.getErrno(), e.getMessage().str().c_str());
-		}
-	      }
-	    }
-	    else
-	    {
-	      // print fileinfo -m 
-	      ProcCommand Cmd;
-	      XrdOucString lStdOut = "";
-	      XrdOucString lStdErr = "";
-	      XrdOucString info = "&mgm.cmd=fileinfo&mgm.path=";
-	      info += foundit->first.c_str();
-	      info += "&mgm.file.info.option=-m";
-	      Cmd.open("/proc/user", info.c_str(), *pVid, mError);
-	      Cmd.AddOutput(lStdOut, lStdErr);
-	      if (lStdOut.length()) fprintf(fstdout, "%s", lStdOut.c_str());
-	      if (lStdErr.length()) fprintf(fstderr, "%s", lStdErr.c_str());
-	      Cmd.close();
-	    }
-	    fprintf(fstdout, "\n");
-          } 
->>>>>>> 41942ac8
         }
       }
       dircounter++;
