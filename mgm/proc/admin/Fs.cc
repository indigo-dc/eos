--- conflicted
+++ resolved
@@ -35,12 +35,6 @@
 {
  if (mSubCmd == "ls")
  {
-<<<<<<< HEAD
-   std::string output = "";
-   std::string format = "";
-   std::string mListFormat = "";
-   mListFormat = FsView::GetFileSystemFormat(std::string(mOutFormat.c_str()));
-=======
    std::string output;
    std::string format;
    std::string mListFormat;
@@ -58,7 +52,6 @@
    }
 
 
->>>>>>> eb35d2fd
    eos::common::RWMutexReadLock lock(FsView::gFsView.ViewMutex);
    FsView::gFsView.PrintSpaces(output, format, mListFormat, mOutDepth, mSelection);
    stdOut += output.c_str();
