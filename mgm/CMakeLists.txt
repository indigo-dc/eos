--- conflicted
+++ resolved
@@ -23,7 +23,8 @@
 
 include_directories(
   ${CMAKE_SOURCE_DIR}
-<<<<<<< HEAD
+  ${XROOTD_INCLUDE_DIR}
+  ${XROOTD_PRIVATE_INCLUDE_DIR}
   ${Z_INCLUDE_DIRS}
   ${ZMQ_INCLUDE_DIRS}
   ${LDAP_INCLUDE_DIRS}
@@ -31,27 +32,14 @@
   ${NCURSES_INCLUDE_DIRS}
   ${SPARSEHASH_INCLUDE_DIRS}
   ${CMAKE_BINARY_DIR}/auth_plugin/)
-=======
-  ${XROOTD_INCLUDE_DIR}
-  ${XROOTD_PRIVATE_INCLUDE_DIR}
-  ${SPARSEHASH_INCLUDE_DIR}
-  ${NCURSES_INCLUDE_DIR}
-  ${LDAP_INCLUDE_DIR}
-  ${Z_INCLUDE_DIR}
-  ${ZMQ_INCLUDE_DIR}
-)
->>>>>>> 17590438
-
-
-<<<<<<< HEAD
+
 #-------------------------------------------------------------------------------
 # XrdEosMgm library
 #-------------------------------------------------------------------------------
-add_library(
+add_library (
   XrdEosMgm MODULE
   Access.cc
   ConfigEngine.cc
-  GeoTreeEngine.cc
   Messaging.cc
   VstMessaging.cc
   Policy.cc
@@ -64,7 +52,6 @@
   proc/admin/Fs.cc
   proc/admin/Fsck.cc
   proc/admin/Group.cc
-  proc/admin/GeoSched.cc
   proc/admin/Io.cc
   proc/admin/Node.cc
   proc/admin/Ns.cc
@@ -125,129 +112,35 @@
   http/webdav/WebDAVHandler.cc
   http/webdav/WebDAVResponse.cc
   http/webdav/PropFindResponse.cc
+  http/webdav/PropPatchResponse.cc
   http/webdav/LockResponse.cc
-  http/webdav/PropPatchResponse.cc
   Converter.cc
   GroupBalancer.cc
   GeoBalancer.cc
   geotree/SchedulingTreeTest.cc
   geotree/SchedulingSlowTree.cc
-  geotree/SchedulingTreeCommon.cc)
+  geotree/SchedulingTreeCommon.cc
+  # TODO: this should be removed once we properly use the namespace interface
+  # and there is no need to include explicit namespace implementation details
+  ${CMAKE_SOURCE_DIR}/namespace/ns_in_memory/FileMD.cc
+  ${CMAKE_SOURCE_DIR}/namespace/ns_in_memory/ContainerMD.cc
+  ${CMAKE_SOURCE_DIR}/namespace/ns_in_memory/persistency/ChangeLogFile.cc
+  ${CMAKE_SOURCE_DIR}/namespace/ns_in_memory/persistency/ChangeLogConstants.cc
+  ${CMAKE_SOURCE_DIR}/namespace/ns_in_memory/persistency/ChangeLogFileMDSvc.cc
+  ${CMAKE_SOURCE_DIR}/namespace/ns_in_memory/persistency/ChangeLogContainerMDSvc.cc)
 
 #-------------------------------------------------------------------------------
 # Add dependecy to EosAuthProto so we guarantee that the protocol buffer files
 # are generated when we try to build XrdEosMgm
 #-------------------------------------------------------------------------------
 add_dependencies(XrdEosMgm EosAuthProto)
-=======
-add_library (XrdEosMgm MODULE
-            Access.cc
-            ConfigEngine.cc
-            Messaging.cc
-            VstMessaging.cc
-            Policy.cc
-            ProcInterface.cc
-            proc/proc_fs.cc
-            proc/admin/Access.cc
-	    proc/admin/Backup.cc
-            proc/admin/Config.cc
-            proc/admin/Debug.cc
-            proc/admin/Fs.cc
-            proc/admin/Fsck.cc
-            proc/admin/Group.cc
-            proc/admin/Io.cc
-            proc/admin/Node.cc
-            proc/admin/Ns.cc
-            proc/admin/Quota.cc
-            proc/admin/Rtlog.cc
-            proc/admin/Space.cc
-            proc/admin/Transfer.cc
-            proc/admin/Vid.cc
-            proc/admin/Vst.cc
-            proc/user/Attr.cc
-	    proc/user/Archive.cc
-            proc/user/Cd.cc
-            proc/user/Chmod.cc
-            proc/user/Chown.cc
-            proc/user/File.cc
-            proc/user/Fileinfo.cc
-            proc/user/Find.cc
-            proc/user/Fuse.cc
-            proc/user/Ls.cc
-            proc/user/Map.cc
-	    proc/user/Member.cc
-            proc/user/Mkdir.cc
-            proc/user/Motd.cc
-            proc/user/Quota.cc
-            proc/user/Recycle.cc
-            proc/user/Rm.cc
-            proc/user/Rmdir.cc
-            proc/user/Version.cc
-            proc/user/Who.cc
-            proc/user/Whoami.cc
-            Quota.cc
-            Scheduler.cc
-            Vid.cc
-            FsView.cc
-            VstView.cc
-            XrdMgmOfsConfigure.cc
-            XrdMgmOfsFile.cc
-            XrdMgmOfsDirectory.cc
-            XrdMgmOfs.cc
-            DrainJob.cc
-            Balancer.cc
-            FileSystem.cc
-            Egroup.cc
-            Acl.cc
-            Stat.cc
-            Iostat.cc
-            Fsck.cc
-            txengine/TransferEngine.cc
-            txengine/TransferFsDB.cc
-            ZMQ.cc
-            Master.cc
-            Recycle.cc
-            LRU.cc
-            http/HttpServer.cc
-            http/HttpHandler.cc
-            http/s3/S3Handler.cc
-            http/s3/S3Store.cc
-            http/webdav/WebDAVHandler.cc
-            http/webdav/WebDAVResponse.cc
-            http/webdav/PropFindResponse.cc
-            http/webdav/PropPatchResponse.cc
-            http/webdav/LockResponse.cc
-            Converter.cc
-            GroupBalancer.cc
-            GeoBalancer.cc
-	    # TODO: this should be removed once we properly use the namespace interface
-            # and there is no need to include explicit namespace implementation details
-	    ${CMAKE_SOURCE_DIR}/namespace/ns_in_memory/FileMD.cc
-	    ${CMAKE_SOURCE_DIR}/namespace/ns_in_memory/ContainerMD.cc
-            ${CMAKE_SOURCE_DIR}/namespace/ns_in_memory/persistency/ChangeLogFile.cc
-            ${CMAKE_SOURCE_DIR}/namespace/ns_in_memory/persistency/ChangeLogConstants.cc
-            ${CMAKE_SOURCE_DIR}/namespace/ns_in_memory/persistency/ChangeLogFileMDSvc.cc
-            ${CMAKE_SOURCE_DIR}/namespace/ns_in_memory/persistency/ChangeLogContainerMDSvc.cc)
-
-target_link_libraries( XrdEosMgm
-                       XrdCl                XrdPosix
-                       XrdUtils             
-                       eosCommon            eosCommonServer
-		       EosNsCommon
-                       eosCapability-Static
-                       EosPluginManager     XrdMqClient-Static
-                       crypto               dl
-		       ${LDAP_LIBRARIES}    ${NCURSES_LIBRARIES} 
-		       ${ZMQ_LIBRARIES}     ${Z_LIBRARIES}
-                       ${UUID_LIBRARIES}    ${CMAKE_THREAD_LIBS_INIT}
-                     )
->>>>>>> 17590438
 
 target_link_libraries(
   XrdEosMgm
   eosCommon
   eosCommonServer
-  eosNamespace-Static
+  EosNsCommon
+  EosPluginManager
   eosCapability-Static
   XrdMqClient-Static
   EosAuthProto
