// ----------------------------------------------------------------------
// File: Scheduler.cc
// Author: Andreas-Joachim Peters - CERN
// ----------------------------------------------------------------------

/************************************************************************
 * EOS - the CERN Disk Storage System                                   *
 * Copyright (C) 2011 CERN/Switzerland                                  *
 *                                                                      *
 * This program is free software: you can redistribute it and/or modify *
 * it under the terms of the GNU General Public License as published by *
 * the Free Software Foundation, either version 3 of the License, or    *
 * (at your option) any later version.                                  *
 *                                                                      *
 * This program is distributed in the hope that it will be useful,      *
 * but WITHOUT ANY WARRANTY; without even the implied warranty of       *
 * MERCHANTABILITY or FITNESS FOR A PARTICULAR PURPOSE.  See the        *
 * GNU General Public License for more details.                         *
 *                                                                      *
 * You should have received a copy of the GNU General Public License    *
 * along with this program.  If not, see <http://www.gnu.org/licenses/>.*
 ************************************************************************/

/*----------------------------------------------------------------------------*/
#include "mgm/Scheduler.hh"
#include "mgm/Quota.hh"
#include "GeoTreeEngine.hh"
/*----------------------------------------------------------------------------*/

EOSMGMNAMESPACE_BEGIN

// Initialize static variables
XrdSysMutex Scheduler::pMapMutex;
std::map<std::string, FsGroup*> Scheduler::schedulingGroup;

//------------------------------------------------------------------------------
// Constructor
//------------------------------------------------------------------------------
Scheduler::Scheduler() { }

//------------------------------------------------------------------------------
// Desstructor
//------------------------------------------------------------------------------
Scheduler::~Scheduler() { }

//------------------------------------------------------------------------------
// Take the decision where to place a new file in the system
//------------------------------------------------------------------------------
int
<<<<<<< HEAD
Scheduler::FilePlacement (const char* path, //< path to place
                          eos::common::Mapping::VirtualIdentity_t &vid, //< virtual id of client
                          const char* grouptag, //< group tag for placement
                          unsigned long lid, //< layout to be placed
                          std::vector<unsigned int> &alreadyused_filesystems, //< filesystems to avoid
                          std::vector<unsigned int> &selected_filesystems, //< return filesystems selected by scheduler
                          std::vector<std::string> *dataproxys, //< if non NULL, schedule dataproxys for each fs if proxygroups are defined (empty string if not defined)
                          std::vector<std::string> *firewallentpts, //< if non NULL, schedule a firewall entry point for each fs
                          tPlctPolicy plctpolicy, //< indicates if the placement should be local or spread or hybrid
                          const std::string &plctTrgGeotag, //< indicates close to which Geotag collocated stripes should be placed
                          bool truncate, //< indicates placement with truncation
                          int forced_scheduling_group_index, //< forced index for the scheduling subgroup to be used 
                          unsigned long long bookingsize //< size to book for the placement
                          )
{
  //! -------------------------------------------------------------
  //! the write placement routine
  //! ------------------------------------------------------------- 

  eos_static_debug("requesting file placement from geolocation %s",vid.geolocation.c_str());

  // the caller routine has to lock via => eos::common::RWMutexReadLock(FsView::gFsView.ViewMutex) 
  std::map<eos::common::FileSystem::fsid_t, float> availablefs;
  std::map<eos::common::FileSystem::fsid_t, std::string> availablefsgeolocation;
  std::list<eos::common::FileSystem::fsid_t> availablevector;

  // compute the number of locations of stripes according to the placement policy
  unsigned int nfilesystems = eos::common::LayoutId::GetStripeNumber(lid) + 1;// 0 = 1 replica !
=======
Scheduler::FilePlacement(const std::string& spacename,
                         const char* path,
                         eos::common::Mapping::VirtualIdentity_t& vid,
                         const char* grouptag,
                         unsigned long lid,
                         std::vector<unsigned int>& alreadyused_filesystems,
                         std::vector<unsigned int>& selected_filesystems,
                         tPlctPolicy plctpolicy,
                         const std::string& plctTrgGeotag,
                         bool truncate,
                         int forced_scheduling_group_index,
                         unsigned long long bookingsize)
{
  eos_static_debug("requesting file placement from geolocation %s", vid.geolocation.c_str());
  // the caller routine has to lock via => eos::common::RWMutexReadLock(FsView::gFsView.ViewMutex)
  std::map<eos::common::FileSystem::fsid_t, float> availablefs;
  std::map<eos::common::FileSystem::fsid_t, std::string> availablefsgeolocation;
  std::list<eos::common::FileSystem::fsid_t> availablevector;
  // Compute the number of locations of stripes according to the placement policy
  // 0 = 1 replica !
  unsigned int nfilesystems = eos::common::LayoutId::GetStripeNumber(lid) + 1; 
>>>>>>> 7418b894
  unsigned int ncollocatedfs = 0;

  switch (plctpolicy)
  {
<<<<<<< HEAD
    case kScattered:
    ncollocatedfs = 0;
    break;
    case kHybrid:
    switch(eos::common::LayoutId::GetLayoutType(lid))
    {
      case eos::common::LayoutId::kPlain:
      ncollocatedfs = 1;
      break;
      case eos::common::LayoutId::kReplica:
      ncollocatedfs = nfilesystems-1;
      break;
      default:
      ncollocatedfs = nfilesystems - eos::common::LayoutId::GetRedundancyStripeNumber(lid);
      break;
    }
    break;
    case kGathered:
=======
  case kScattered:
    ncollocatedfs = 0;
    break;

  case kHybrid:
    switch (eos::common::LayoutId::GetLayoutType(lid))
    {
    case eos::common::LayoutId::kPlain:
      ncollocatedfs = 1;
      break;

    case eos::common::LayoutId::kReplica:
      ncollocatedfs = nfilesystems - 1;
      break;

    default:
      ncollocatedfs = nfilesystems - eos::common::LayoutId::GetRedundancyStripeNumber(lid);
      break;
    }

    break;

  case kGathered:
>>>>>>> 7418b894
    ncollocatedfs = nfilesystems;
  }

  eos_static_debug("checking placement policy : policy is %d, nfilesystems is"
                   " %d and ncollocated is %d", (int)plctpolicy, (int)nfilesystems,
                   (int)ncollocatedfs);
  uid_t uid = vid.uid;
  gid_t gid = vid.gid;
  XrdOucString lindextag = "";

  if (grouptag)
  {
    lindextag = grouptag;
  }
  else
  {
    lindextag += (int) uid;
    lindextag += ":";
    lindextag += (int) gid;
  }

  std::string indextag = lindextag.c_str();
  std::set<FsGroup*>::const_iterator git;
  std::vector<std::string> fsidsgeotags;
  std::vector<FsGroup*> groupsToTry;

  // If there are pre-existing replicas, check in which group they are located
  // and chose the group where they are located the most
  if (!alreadyused_filesystems.empty())
  {
    if (!gGeoTreeEngine.getGroupsFromFsIds(alreadyused_filesystems, &fsidsgeotags,
                                           &groupsToTry))
    {
      eos_static_debug("could not retrieve scheduling group for all avoid fsids");
    }
  }

  // Place the group iterator
  if (forced_scheduling_group_index >= 0)
  {
    for (git = FsView::gFsView.mSpaceGroupView[spacename].begin();
         git != FsView::gFsView.mSpaceGroupView[spacename].end(); git++)
    {
      if ((*git)->GetIndex() == (unsigned int) forced_scheduling_group_index)
        break;
    }

    if ((git != FsView::gFsView.mSpaceGroupView[spacename].end()) &&
        ((*git)->GetIndex() != (unsigned int) forced_scheduling_group_index))
    {
      selected_filesystems.clear();
      return ENOSPC;
    }
  }
  else
  {
    XrdSysMutexHelper scope_lock(pMapMutex);

    if (schedulingGroup.count(indextag))
    {
      git = FsView::gFsView.mSpaceGroupView[spacename].find(
              schedulingGroup[indextag]);
      schedulingGroup[indextag] = *git;
    }
    else
    {
      git = FsView::gFsView.mSpaceGroupView[spacename].begin();
      schedulingGroup[indextag] = *git;
    }

    git++;

    if (git ==  FsView::gFsView.mSpaceGroupView[spacename].end())
      git = FsView::gFsView.mSpaceGroupView[spacename].begin();
  }

  // We can loop over all existing scheduling views
  for (unsigned int groupindex = 0;
       groupindex < FsView::gFsView.mSpaceGroupView[spacename].size() +
       groupsToTry.size();
       groupindex++)
  {
<<<<<<< HEAD
    // in case there are pre existing replicas
    // search for space in the groups they lay in first
    // if it's unsuccessful, go to the other groups
    FsGroup *group = groupindex<groupsToTry.size()?groupsToTry[groupindex]:(*git);
    // we search for available slots for replicas but all in the same group. If we fail on a group, we look in the next one
    // placement is spread out in all the tree to strengthen reliability ( -> "" )
    bool placeRes = gGeoTreeEngine.placeNewReplicasOneGroup(
        group, nfilesystems,
        &selected_filesystems,
        dataproxys,
        firewallentpts,
        GeoTreeEngine::regularRW,
        &alreadyused_filesystems,// file systems to avoid are assumed to already host a replica
        &fsidsgeotags,
        bookingsize,
        plctTrgGeotag,
        vid.geolocation,
        ncollocatedfs,
        NULL,
        NULL,
        NULL);

    if(eos::common::Logging::gLogMask & LOG_MASK(LOG_DEBUG))
    {
      char buffer[1024];
      buffer[0]=0;
      char *buf = buffer;
      for(auto it = selected_filesystems.begin(); it!= selected_filesystems.end(); ++it)
      buf += sprintf(buf,"%lu  ",(unsigned long)(*it));

      eos_static_debug("GeoTree Placement returned %d with fs id's -> %s", (int)placeRes, buffer);
    }

    if (placeRes)
    {
      eos_static_debug("placing replicas for %s in subgroup %s",path,group->mName.c_str());
    }
    else
    {
      eos_static_debug("could not place all replica(s) for %s in subgroup %s, checking next group",path,group->mName.c_str());
=======
    // In case there are pre existing replicas, search for space in the groups
    // they lay in first if it's unsuccessful, go to the other groups
    FsGroup* group = groupindex < groupsToTry.size() ? groupsToTry[groupindex] : (*git);

    // We search for available slots for replicas but all in the same group.
    // If we fail on a group, we look in the next one  placement is spread
    // out in all the tree to strengthen reliability ( -> "" )
    bool placeRes = gGeoTreeEngine.placeNewReplicasOneGroup(group, nfilesystems,
                    &selected_filesystems, GeoTreeEngine::regularRW,
                    &alreadyused_filesystems, &fsidsgeotags, bookingsize,
                    plctTrgGeotag, ncollocatedfs, NULL, NULL, NULL);

    if (eos::common::Logging::gLogMask & LOG_MASK(LOG_DEBUG))
    {
      char buffer[1024];
      buffer[0] = 0;
      char* buf = buffer;

      for (auto it = selected_filesystems.begin(); it != selected_filesystems.end(); ++it)
        buf += sprintf(buf, "%lu  ", (unsigned long)(*it));

      eos_static_debug("GeoTree Placement returned %d with fs id's -> %s",
                       (int)placeRes, buffer);
>>>>>>> 7418b894
    }

    if (placeRes)
    {
      eos_static_debug("placing replicas for %s in subgroup %s", path,
                       group->mName.c_str());
    }
    else
    {
      eos_static_debug("could not place all replica(s) for %s in subgroup %s, "
                       "checking next group", path, group->mName.c_str());
    }

    if (groupindex >= groupsToTry.size())
    {
      git++;

      if (git == FsView::gFsView.mSpaceGroupView[spacename].end())
        git = FsView::gFsView.mSpaceGroupView[spacename].begin();
<<<<<<< HEAD
      }
=======
>>>>>>> 7418b894

      // remember the last group for that indextag
      pMapMutex.Lock();
      schedulingGroup[indextag] = *git;
      pMapMutex.UnLock();
    }

    if (placeRes)
    return 0;
    else
      continue;
  }

  selected_filesystems.clear();
  return ENOSPC;
}

//------------------------------------------------------------------------------
// Take the decision from where to access a file
//------------------------------------------------------------------------------
int
<<<<<<< HEAD
Scheduler::FileAccess (
                       eos::common::Mapping::VirtualIdentity_t &vid, //< virtual id of client
                       unsigned long forcedfsid, //< forced file system for access
                       const char* forcedspace, //< forced space for access
		       std::string tried_cgi, //< cgi referencing already tried hosts 
                       unsigned long lid, //< layout of the file
                       std::vector<unsigned int> &locationsfs, //< filesystem id's where layout is stored
                       std::vector<std::string> *dataproxys, //< if non NULL, schedule dataproxys for each fs if proxygroups are defined (empty string if not defined)
                       std::vector<std::string> *firewallentpts, //< if non NULL, schedule a firewall entry point for each fs
                       unsigned long &fsindex, //< return index pointing to layout entry filesystem
                       bool isRW, //< indicating if pure read or read/write access
                       unsigned long long bookingsize, //< size to book additionally for read/write access
                       std::vector<unsigned int> &unavailfs, //< return filesystems currently unavailable
                       eos::common::FileSystem::fsstatus_t min_fsstatus, //< defines minimum filesystem state to allow filesystem selection
                       std::string overridegeoloc, //< override geolocation defined in virtual id
                       bool noIO)
{
  // Read(/write) access routine
  size_t nReqStripes = isRW ? eos::common::LayoutId::GetOnlineStripeNumber(lid):
  eos::common::LayoutId::GetMinOnlineReplica(lid);
  eos_static_debug("requesting file access from geolocation %s",vid.geolocation.c_str());

  return gGeoTreeEngine.accessHeadReplicaMultipleGroup(nReqStripes,fsindex,&locationsfs,
      dataproxys,
      firewallentpts,
      isRW?GeoTreeEngine::regularRW:GeoTreeEngine::regularRO,
      overridegeoloc.empty() ?
      vid.geolocation :
      overridegeoloc,forcedfsid,&unavailfs,noIO);
=======
Scheduler::FileAccess(eos::common::Mapping::VirtualIdentity_t& vid,
                      unsigned long forcedfsid,
                      const char* forcedspace,
                      std::string tried_cgi,
                      unsigned long lid,
                      std::vector<unsigned int>& locationsfs,
                      unsigned long& fsindex,
                      bool isRW,
                      unsigned long long bookingsize,
                      std::vector<unsigned int>& unavailfs,
                      eos::common::FileSystem::fsstatus_t min_fsstatus,
                      std::string overridegeoloc,
                      bool noIO)
{
  size_t nReqStripes = isRW ? eos::common::LayoutId::GetOnlineStripeNumber(lid) :
                       eos::common::LayoutId::GetMinOnlineReplica(lid);
  eos_static_debug("requesting file access from geolocation %s",
                   vid.geolocation.c_str());
  return gGeoTreeEngine.accessHeadReplicaMultipleGroup(nReqStripes, fsindex,
         &locationsfs,
         isRW ? GeoTreeEngine::regularRW : GeoTreeEngine::regularRO,
         overridegeoloc.empty() ? vid.geolocation : overridegeoloc,
         forcedfsid, &unavailfs, noIO);
>>>>>>> 7418b894
}

EOSMGMNAMESPACE_END<|MERGE_RESOLUTION|>--- conflicted
+++ resolved
@@ -47,36 +47,6 @@
 // Take the decision where to place a new file in the system
 //------------------------------------------------------------------------------
 int
-<<<<<<< HEAD
-Scheduler::FilePlacement (const char* path, //< path to place
-                          eos::common::Mapping::VirtualIdentity_t &vid, //< virtual id of client
-                          const char* grouptag, //< group tag for placement
-                          unsigned long lid, //< layout to be placed
-                          std::vector<unsigned int> &alreadyused_filesystems, //< filesystems to avoid
-                          std::vector<unsigned int> &selected_filesystems, //< return filesystems selected by scheduler
-                          std::vector<std::string> *dataproxys, //< if non NULL, schedule dataproxys for each fs if proxygroups are defined (empty string if not defined)
-                          std::vector<std::string> *firewallentpts, //< if non NULL, schedule a firewall entry point for each fs
-                          tPlctPolicy plctpolicy, //< indicates if the placement should be local or spread or hybrid
-                          const std::string &plctTrgGeotag, //< indicates close to which Geotag collocated stripes should be placed
-                          bool truncate, //< indicates placement with truncation
-                          int forced_scheduling_group_index, //< forced index for the scheduling subgroup to be used 
-                          unsigned long long bookingsize //< size to book for the placement
-                          )
-{
-  //! -------------------------------------------------------------
-  //! the write placement routine
-  //! ------------------------------------------------------------- 
-
-  eos_static_debug("requesting file placement from geolocation %s",vid.geolocation.c_str());
-
-  // the caller routine has to lock via => eos::common::RWMutexReadLock(FsView::gFsView.ViewMutex) 
-  std::map<eos::common::FileSystem::fsid_t, float> availablefs;
-  std::map<eos::common::FileSystem::fsid_t, std::string> availablefsgeolocation;
-  std::list<eos::common::FileSystem::fsid_t> availablevector;
-
-  // compute the number of locations of stripes according to the placement policy
-  unsigned int nfilesystems = eos::common::LayoutId::GetStripeNumber(lid) + 1;// 0 = 1 replica !
-=======
 Scheduler::FilePlacement(const std::string& spacename,
                          const char* path,
                          eos::common::Mapping::VirtualIdentity_t& vid,
@@ -84,6 +54,8 @@
                          unsigned long lid,
                          std::vector<unsigned int>& alreadyused_filesystems,
                          std::vector<unsigned int>& selected_filesystems,
+                         std::vector<std::string> *dataproxys,
+                         std::vector<std::string> *firewallentpts,
                          tPlctPolicy plctpolicy,
                          const std::string& plctTrgGeotag,
                          bool truncate,
@@ -98,31 +70,10 @@
   // Compute the number of locations of stripes according to the placement policy
   // 0 = 1 replica !
   unsigned int nfilesystems = eos::common::LayoutId::GetStripeNumber(lid) + 1; 
->>>>>>> 7418b894
   unsigned int ncollocatedfs = 0;
 
   switch (plctpolicy)
   {
-<<<<<<< HEAD
-    case kScattered:
-    ncollocatedfs = 0;
-    break;
-    case kHybrid:
-    switch(eos::common::LayoutId::GetLayoutType(lid))
-    {
-      case eos::common::LayoutId::kPlain:
-      ncollocatedfs = 1;
-      break;
-      case eos::common::LayoutId::kReplica:
-      ncollocatedfs = nfilesystems-1;
-      break;
-      default:
-      ncollocatedfs = nfilesystems - eos::common::LayoutId::GetRedundancyStripeNumber(lid);
-      break;
-    }
-    break;
-    case kGathered:
-=======
   case kScattered:
     ncollocatedfs = 0;
     break;
@@ -146,7 +97,6 @@
     break;
 
   case kGathered:
->>>>>>> 7418b894
     ncollocatedfs = nfilesystems;
   }
 
@@ -229,13 +179,13 @@
        groupsToTry.size();
        groupindex++)
   {
-<<<<<<< HEAD
-    // in case there are pre existing replicas
-    // search for space in the groups they lay in first
-    // if it's unsuccessful, go to the other groups
-    FsGroup *group = groupindex<groupsToTry.size()?groupsToTry[groupindex]:(*git);
-    // we search for available slots for replicas but all in the same group. If we fail on a group, we look in the next one
-    // placement is spread out in all the tree to strengthen reliability ( -> "" )
+    // In case there are pre existing replicas, search for space in the groups
+    // they lay in first if it's unsuccessful, go to the other groups
+    FsGroup* group = groupindex < groupsToTry.size() ? groupsToTry[groupindex] : (*git);
+
+    // We search for available slots for replicas but all in the same group.
+    // If we fail on a group, we look in the next one  placement is spread
+    // out in all the tree to strengthen reliability ( -> "" )
     bool placeRes = gGeoTreeEngine.placeNewReplicasOneGroup(
         group, nfilesystems,
         &selected_filesystems,
@@ -252,37 +202,6 @@
         NULL,
         NULL);
 
-    if(eos::common::Logging::gLogMask & LOG_MASK(LOG_DEBUG))
-    {
-      char buffer[1024];
-      buffer[0]=0;
-      char *buf = buffer;
-      for(auto it = selected_filesystems.begin(); it!= selected_filesystems.end(); ++it)
-      buf += sprintf(buf,"%lu  ",(unsigned long)(*it));
-
-      eos_static_debug("GeoTree Placement returned %d with fs id's -> %s", (int)placeRes, buffer);
-    }
-
-    if (placeRes)
-    {
-      eos_static_debug("placing replicas for %s in subgroup %s",path,group->mName.c_str());
-    }
-    else
-    {
-      eos_static_debug("could not place all replica(s) for %s in subgroup %s, checking next group",path,group->mName.c_str());
-=======
-    // In case there are pre existing replicas, search for space in the groups
-    // they lay in first if it's unsuccessful, go to the other groups
-    FsGroup* group = groupindex < groupsToTry.size() ? groupsToTry[groupindex] : (*git);
-
-    // We search for available slots for replicas but all in the same group.
-    // If we fail on a group, we look in the next one  placement is spread
-    // out in all the tree to strengthen reliability ( -> "" )
-    bool placeRes = gGeoTreeEngine.placeNewReplicasOneGroup(group, nfilesystems,
-                    &selected_filesystems, GeoTreeEngine::regularRW,
-                    &alreadyused_filesystems, &fsidsgeotags, bookingsize,
-                    plctTrgGeotag, ncollocatedfs, NULL, NULL, NULL);
-
     if (eos::common::Logging::gLogMask & LOG_MASK(LOG_DEBUG))
     {
       char buffer[1024];
@@ -294,7 +213,6 @@
 
       eos_static_debug("GeoTree Placement returned %d with fs id's -> %s",
                        (int)placeRes, buffer);
->>>>>>> 7418b894
     }
 
     if (placeRes)
@@ -314,10 +232,6 @@
 
       if (git == FsView::gFsView.mSpaceGroupView[spacename].end())
         git = FsView::gFsView.mSpaceGroupView[spacename].begin();
-<<<<<<< HEAD
-      }
-=======
->>>>>>> 7418b894
 
       // remember the last group for that indextag
       pMapMutex.Lock();
@@ -326,7 +240,7 @@
     }
 
     if (placeRes)
-    return 0;
+      return 0;
     else
       continue;
   }
@@ -339,7 +253,6 @@
 // Take the decision from where to access a file
 //------------------------------------------------------------------------------
 int
-<<<<<<< HEAD
 Scheduler::FileAccess (
                        eos::common::Mapping::VirtualIdentity_t &vid, //< virtual id of client
                        unsigned long forcedfsid, //< forced file system for access
@@ -369,31 +282,6 @@
       overridegeoloc.empty() ?
       vid.geolocation :
       overridegeoloc,forcedfsid,&unavailfs,noIO);
-=======
-Scheduler::FileAccess(eos::common::Mapping::VirtualIdentity_t& vid,
-                      unsigned long forcedfsid,
-                      const char* forcedspace,
-                      std::string tried_cgi,
-                      unsigned long lid,
-                      std::vector<unsigned int>& locationsfs,
-                      unsigned long& fsindex,
-                      bool isRW,
-                      unsigned long long bookingsize,
-                      std::vector<unsigned int>& unavailfs,
-                      eos::common::FileSystem::fsstatus_t min_fsstatus,
-                      std::string overridegeoloc,
-                      bool noIO)
-{
-  size_t nReqStripes = isRW ? eos::common::LayoutId::GetOnlineStripeNumber(lid) :
-                       eos::common::LayoutId::GetMinOnlineReplica(lid);
-  eos_static_debug("requesting file access from geolocation %s",
-                   vid.geolocation.c_str());
-  return gGeoTreeEngine.accessHeadReplicaMultipleGroup(nReqStripes, fsindex,
-         &locationsfs,
-         isRW ? GeoTreeEngine::regularRW : GeoTreeEngine::regularRO,
-         overridegeoloc.empty() ? vid.geolocation : overridegeoloc,
-         forcedfsid, &unavailfs, noIO);
->>>>>>> 7418b894
 }
 
 EOSMGMNAMESPACE_END