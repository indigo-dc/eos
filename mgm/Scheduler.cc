// ----------------------------------------------------------------------
// File: Scheduler.cc
// Author: Andreas-Joachim Peters - CERN
// ----------------------------------------------------------------------

/************************************************************************
 * EOS - the CERN Disk Storage System                                   *
 * Copyright (C) 2011 CERN/Switzerland                                  *
 *                                                                      *
 * This program is free software: you can redistribute it and/or modify *
 * it under the terms of the GNU General Public License as published by *
 * the Free Software Foundation, either version 3 of the License, or    *
 * (at your option) any later version.                                  *
 *                                                                      *
 * This program is distributed in the hope that it will be useful,      *
 * but WITHOUT ANY WARRANTY; without even the implied warranty of       *
 * MERCHANTABILITY or FITNESS FOR A PARTICULAR PURPOSE.  See the        *
 * GNU General Public License for more details.                         *
 *                                                                      *
 * You should have received a copy of the GNU General Public License    *
 * along with this program.  If not, see <http://www.gnu.org/licenses/>.*
 ************************************************************************/

/*----------------------------------------------------------------------------*/
#include "mgm/Scheduler.hh"
#include "mgm/Quota.hh"
#include "GeoTreeEngine.hh"
/*----------------------------------------------------------------------------*/
/*----------------------------------------------------------------------------*/

/*----------------------------------------------------------------------------*/

EOSMGMNAMESPACE_BEGIN

/* ------------------------------------------------------------------------- */
Scheduler::Scheduler () { }

/* ------------------------------------------------------------------------- */
Scheduler::~Scheduler () { }

/* ------------------------------------------------------------------------- */
int
Scheduler::FilePlacement (const char* path, //< path to place
                          eos::common::Mapping::VirtualIdentity_t &vid, //< virtual id of client
                          const char* grouptag, //< group tag for placement
                          unsigned long lid, //< layout to be placed
                          std::vector<unsigned int> &alreadyused_filesystems, //< filesystems to avoid
                          std::vector<unsigned int> &selected_filesystems, //< return filesystems selected by scheduler
                          tPlctPolicy plctpolicy, //< indicates if the placement should be local or spread or hybrid
                          const std::string &plctTrgGeotag, //< indicates close to which Geotag collocated stripes should be placed
                          bool truncate, //< indicates placement with truncation
                          int forced_scheduling_group_index, //< forced index for the scheduling subgroup to be used 
                          unsigned long long bookingsize //< size to book for the placement
                          )
{
  //! -------------------------------------------------------------
  //! the write placement routine
  //! ------------------------------------------------------------- 

	eos_static_debug("requesting file placement from geolocation %s",vid.geolocation.c_str());

  // the caller routine has to lock via => eos::common::RWMutexReadLock(FsView::gFsView.ViewMutex) 
  std::map<eos::common::FileSystem::fsid_t, float> availablefs;
  std::map<eos::common::FileSystem::fsid_t, std::string> availablefsgeolocation;
  std::list<eos::common::FileSystem::fsid_t> availablevector;

  // compute the number of locations of stripes according to the placement policy
  unsigned int nfilesystems = eos::common::LayoutId::GetStripeNumber(lid) + 1; // 0 = 1 replica !
  unsigned int ncollocatedfs = 0;
  switch(plctpolicy)
  {
  case kScattered:
  	ncollocatedfs = 0;
  	break;
  case kHybrid:
  	switch(eos::common::LayoutId::GetLayoutType(lid))
  	{
  	case eos::common::LayoutId::kPlain:
  		ncollocatedfs = 1;
  		break;
  	case eos::common::LayoutId::kReplica:
  		ncollocatedfs = nfilesystems-1;
  		break;
  	default:
  		ncollocatedfs = nfilesystems - eos::common::LayoutId::GetRedundancyStripeNumber(lid);
  		break;
  	}
  	break;
  case kGathered:
  	ncollocatedfs = nfilesystems;
  }
  eos_static_debug("checking placement policy : policy is %d, nfilesystems is %d and ncollocated is %d",(int)plctpolicy,(int)nfilesystems,(int)ncollocatedfs);

  uid_t uid = vid.uid;
  gid_t gid = vid.gid;

  XrdOucString lindextag = "";
  if (grouptag)
  {
    lindextag = grouptag;
  }
  else
  {
    lindextag += (int) uid;
    lindextag += ":";
    lindextag += (int) gid;
  }

  std::string indextag = lindextag.c_str();

  std::string spacename = SpaceName.c_str();

  std::set<FsGroup*>::const_iterator git;

  std::vector<std::string> fsidsgeotags;
  std::vector<FsGroup*> groupsToTry;
  // if there are preexisting replicas
  // check in which group they are located
  // and chose the group where they are located the most
  if(!alreadyused_filesystems.empty())
  {
      if(!gGeoTreeEngine.getGroupsFromFsIds(alreadyused_filesystems,&fsidsgeotags,&groupsToTry) )
      {
	eos_static_debug("could not retrieve scheduling group for all avoid fsids");
      }
  }

  // place the group iterator
  if (forced_scheduling_group_index >= 0)
  {
    for (git = FsView::gFsView.mSpaceGroupView[spacename].begin(); git != FsView::gFsView.mSpaceGroupView[spacename].end(); git++)
    {
      if ((*git)->GetIndex() == (unsigned int) forced_scheduling_group_index)
        break;
    }
    if ((git != FsView::gFsView.mSpaceGroupView[spacename].end()) && ((*git)->GetIndex() != (unsigned int) forced_scheduling_group_index))
    {
      selected_filesystems.clear();
      return ENOSPC;
    }
  }
  else
  {
    schedulingMutex.Lock();
    if (schedulingGroup.count(indextag))
    {
      git = FsView::gFsView.mSpaceGroupView[spacename].find(schedulingGroup[indextag]);
    }
    else
    {
      git = FsView::gFsView.mSpaceGroupView[spacename].begin();
      schedulingGroup[indextag] = *git;
    }
    schedulingMutex.UnLock();
  }

  // we can loop over all existing scheduling views
  for (unsigned int groupindex = 0; groupindex < FsView::gFsView.mSpaceGroupView[spacename].size()+groupsToTry.size(); groupindex++)
  {
<<<<<<< HEAD
    // in case there are pre existing replicas
    // search for space in the groups they lay in first
    // if it's unsuccessful, go to the other groups
    FsGroup *group = groupindex<groupsToTry.size()?groupsToTry[groupindex]:(*git);
    // we search for available slots for replicas but all in the same group. If we fail on a group, we look in the next one
  	// placement is spread out in all the tree to strengthen reliability ( -> "" )
			bool placeRes = gGeoTreeEngine.placeNewReplicasOneGroup(
	group, nfilesystems,
					&selected_filesystems,
					GeoTreeEngine::regularRW,
	&alreadyused_filesystems, // file systems to avoid are assumed to already host a replica
	&fsidsgeotags,
					bookingsize,
  			plctTrgGeotag,
  			ncollocatedfs,
	NULL,
					NULL,
					NULL);

  	if(eos::common::Logging::gLogMask & LOG_DEBUG)
    {
				char buffer[1024];
				buffer[0]=0;
				char *buf = buffer;
				for(auto it = selected_filesystems.begin(); it!= selected_filesystems.end(); ++it)
				buf += sprintf(buf,"%lu  ",(unsigned long)(*it));

				eos_static_debug("GeoTree Placement returned %d with fs id's -> %s", (int)placeRes, buffer);
  	}

  	if (placeRes)
  	{
      eos_static_debug("placing replicas for %s in subgroup %s",path,group->mName.c_str());
  	}
  	else
  	{
      eos_static_debug("could not place all replica(s) for %s in subgroup %s, checking next group",path,group->mName.c_str());
    }

    if(groupindex>=groupsToTry.size())
=======
    eos_static_debug("scheduling group loop %d", forced_scheduling_group_index);
    selected_filesystems.clear();
    availablefs.clear();
    availablefsgeolocation.clear();

    std::set<eos::common::FileSystem::fsid_t>::const_iterator fsit;
    eos::common::FileSystem::fsid_t fsid = 0;

    // create the string map key for this group/index pair
    XrdOucString fsindextag = "";
    fsindextag += (int) (*git)->GetIndex();
    // place the filesystem iterator
    fsindextag += "|";
    fsindextag += indextag.c_str();
    std::string sfsindextag = fsindextag.c_str();

    schedulingMutex.Lock();
    if (schedulingFileSystem.count(sfsindextag))
    {
      //
      fsid = schedulingFileSystem[sfsindextag];
      fsit = (*git)->find(fsid);
      if (fsit == (*git)->end())
      {
        // this filesystem is not anymore there, we start with the first one
        fsit = (*git)->begin();
        fsid = *fsit;
      }
    }
    else
    {
      fsit = (*git)->begin();
      fsid = *fsit;
    }
    schedulingMutex.UnLock();

    eos_static_debug("Enter %s points to %d", sfsindextag.c_str(), *fsit);

    // remember the one we started with ...

    // we loop over some filesystems in that group
    for (unsigned int fsindex = 0; fsindex < (*git)->size(); fsindex++)
    {
      eos_static_debug("checking scheduling group %d filesystem %d", (*git)->GetIndex(), *fsit);

      // take filesystem snapshot
      eos::common::FileSystem::fs_snapshot_t snapshot;
      // we are already in a locked section
      FileSystem* fs = 0;
      if (FsView::gFsView.mIdView.count(fsid))
        fs = FsView::gFsView.mIdView[fsid];
      else
      {
	fsit++;
	
	// create cycling
	if (fsit == (*git)->end())
	{
	  fsit = (*git)->begin();
	}
        continue;
      }

      fs->SnapShotFileSystem(snapshot, false);

      // the weight is given mainly by the disk performance and the network load has a weaker impact (sqrt)
      double weight = (1.0 - snapshot.mDiskUtilization);
      double netweight = (1.0 - ((snapshot.mNetEthRateMiB) ? (snapshot.mNetInRateMiB / snapshot.mNetEthRateMiB) : 0.0));
      double netoutweight = (1.0 - ((snapshot.mNetEthRateMiB) ? (snapshot.mNetOutRateMiB / snapshot.mNetEthRateMiB) : 0.0));
      weight *= ((netweight > 0) ? sqrt(netweight) : 0);
      if (weight < 0.1)
      {
        weight = 0.1;
      }

      if (netoutweight < 0.05)
      {
        eos_static_info("msg=\"skipping node with overloaded eth-out\"");
	fsit++;
	
	// create cycling
	if (fsit == (*git)->end())
	{
	  fsit = (*git)->begin();
	}
        continue;
      }

      // check if this filesystem can be used (online, enough space etc...)
      if ((snapshot.mStatus == eos::common::FileSystem::kBooted) &&
          (snapshot.mConfigStatus == eos::common::FileSystem::kRW) &&
          (snapshot.mErrCode == 0) && // this we probably don't need 
          (fs->GetActiveStatus(snapshot)) && // this checks the heartbeat and the group & node are enabled
          (fs->ReserveSpace(snapshot, bookingsize)))
      {

        if (!fsidavoidlist.count(fsid))
        {
          availablefs[fsid] = weight;

          if (hasgeolocation)
          {
            // only track the geo location if the client has one, otherwise we don't care about the target locations
            availablefsgeolocation[fsid] = snapshot.mGeoTag;
          }

          availablevector.push_back(fsid);
        }
      }
      else
      {
        //      eos_static_err("%d %d %d\n", (snapshot.mStatus), (snapshot.mConfigStatus), (snapshot.mErrCode      == 0 ));
      }
      fsit++;

      // create cycling
      if (fsit == (*git)->end())
      {
        fsit = (*git)->begin();
      }

      if (fsindex == 0)
      {
        // we move the iterator only by one position
        schedulingMutex.Lock();
        schedulingFileSystem[sfsindextag] = *fsit;
        eos_static_debug("Exit %s points to %d", sfsindextag.c_str(), *fsit);
        schedulingMutex.UnLock();
      }


      fsid = *fsit;

      if (!hasgeolocation)
      {
        // -------------------------------------------------------------------------------------------------------------------------------------------------------
        // if we have geolocations we (unfortunately) look through the complete scheduling group, otherwise we just take half of it if we found enough filesystems
        // -------------------------------------------------------------------------------------------------------------------------------------------------------

        // -----------------------------
        // evt. this has to be commented
        // -----------------------------
        if ((availablefs.size() >= nfilesystems) && (availablefs.size() > ((*git)->size() / 2)))
        {
          // we stop if we have found enough ... atleast half of the scheduling group
          break;
        }
      }
    }

    // -------------------------------------------------------------------------------
    // Currently this code can deal only with two GEO locations !!!
    // -------------------------------------------------------------------------------
    std::string selected_geo_location;
    int n_geolocations = 0;
    // check if there are atlast <nfilesystems> in the available map
    if (availablefs.size() >= nfilesystems)
>>>>>>> dbdd600a
    {
    git++;
    if (git == FsView::gFsView.mSpaceGroupView[spacename].end())
    {
      git = FsView::gFsView.mSpaceGroupView[spacename].begin();
    }

    // remember the last group for that indextag
    schedulingMutex.Lock();
    schedulingGroup[indextag] = *git;
    schedulingMutex.UnLock();
    }

			if (placeRes)
    {
    return 0;
  }
  else
  	{
				continue;
  	}
  }
    selected_filesystems.clear();
    return ENOSPC;
}

/* ------------------------------------------------------------------------- */
int
Scheduler::FileAccess (
                       eos::common::Mapping::VirtualIdentity_t &vid, //< virtual id of client
                       unsigned long forcedfsid, //< forced file system for access
                       const char* forcedspace, //< forced space for access
                       unsigned long lid, //< layout of the file
                       std::vector<unsigned int> &locationsfs, //< filesystem id's where layout is stored
                       unsigned long &fsindex, //< return index pointing to layout entry filesystem
                       bool isRW, //< indicating if pure read or read/write access
                       unsigned long long bookingsize, //< size to book additionally for read/write access
                       std::vector<unsigned int> &unavailfs, //< return filesystems currently unavailable
                       eos::common::FileSystem::fsstatus_t min_fsstatus, //< defines minimum filesystem state to allow filesystem selection
                       std::string overridegeoloc //< override geolocation defined in virtual id
                       )
{
  //! -------------------------------------------------------------
  //! the read(/write) access routine
  //! -------------------------------------------------------------
  size_t nReqStripes = isRW?eos::common::LayoutId::GetOnlineStripeNumber(lid):eos::common::LayoutId::GetMinOnlineReplica(lid);
	eos_static_debug("requesting file access from geolocation %s",vid.geolocation.c_str());

  return gGeoTreeEngine.accessHeadReplicaMultipleGroup(nReqStripes,fsindex,&locationsfs,
						       isRW?GeoTreeEngine::regularRW:GeoTreeEngine::regularRO,
							   overridegeoloc.empty()?vid.geolocation:overridegeoloc,forcedfsid,&unavailfs);
      }


EOSMGMNAMESPACE_END<|MERGE_RESOLUTION|>--- conflicted
+++ resolved
@@ -157,7 +157,6 @@
   // we can loop over all existing scheduling views
   for (unsigned int groupindex = 0; groupindex < FsView::gFsView.mSpaceGroupView[spacename].size()+groupsToTry.size(); groupindex++)
   {
-<<<<<<< HEAD
     // in case there are pre existing replicas
     // search for space in the groups they lay in first
     // if it's unsuccessful, go to the other groups
@@ -198,189 +197,30 @@
     }
 
     if(groupindex>=groupsToTry.size())
-=======
-    eos_static_debug("scheduling group loop %d", forced_scheduling_group_index);
-    selected_filesystems.clear();
-    availablefs.clear();
-    availablefsgeolocation.clear();
-
-    std::set<eos::common::FileSystem::fsid_t>::const_iterator fsit;
-    eos::common::FileSystem::fsid_t fsid = 0;
-
-    // create the string map key for this group/index pair
-    XrdOucString fsindextag = "";
-    fsindextag += (int) (*git)->GetIndex();
-    // place the filesystem iterator
-    fsindextag += "|";
-    fsindextag += indextag.c_str();
-    std::string sfsindextag = fsindextag.c_str();
-
-    schedulingMutex.Lock();
-    if (schedulingFileSystem.count(sfsindextag))
-    {
-      //
-      fsid = schedulingFileSystem[sfsindextag];
-      fsit = (*git)->find(fsid);
-      if (fsit == (*git)->end())
+    {
+      git++;
+      if (git == FsView::gFsView.mSpaceGroupView[spacename].end())
       {
-        // this filesystem is not anymore there, we start with the first one
-        fsit = (*git)->begin();
-        fsid = *fsit;
+        git = FsView::gFsView.mSpaceGroupView[spacename].begin();
       }
+      
+      // remember the last group for that indextag
+      schedulingMutex.Lock();
+      schedulingGroup[indextag] = *git;
+      schedulingMutex.UnLock();
+    }
+    
+    if (placeRes)
+    {
+      return 0;
     }
     else
     {
-      fsit = (*git)->begin();
-      fsid = *fsit;
-    }
-    schedulingMutex.UnLock();
-
-    eos_static_debug("Enter %s points to %d", sfsindextag.c_str(), *fsit);
-
-    // remember the one we started with ...
-
-    // we loop over some filesystems in that group
-    for (unsigned int fsindex = 0; fsindex < (*git)->size(); fsindex++)
-    {
-      eos_static_debug("checking scheduling group %d filesystem %d", (*git)->GetIndex(), *fsit);
-
-      // take filesystem snapshot
-      eos::common::FileSystem::fs_snapshot_t snapshot;
-      // we are already in a locked section
-      FileSystem* fs = 0;
-      if (FsView::gFsView.mIdView.count(fsid))
-        fs = FsView::gFsView.mIdView[fsid];
-      else
-      {
-	fsit++;
-	
-	// create cycling
-	if (fsit == (*git)->end())
-	{
-	  fsit = (*git)->begin();
-	}
-        continue;
-      }
-
-      fs->SnapShotFileSystem(snapshot, false);
-
-      // the weight is given mainly by the disk performance and the network load has a weaker impact (sqrt)
-      double weight = (1.0 - snapshot.mDiskUtilization);
-      double netweight = (1.0 - ((snapshot.mNetEthRateMiB) ? (snapshot.mNetInRateMiB / snapshot.mNetEthRateMiB) : 0.0));
-      double netoutweight = (1.0 - ((snapshot.mNetEthRateMiB) ? (snapshot.mNetOutRateMiB / snapshot.mNetEthRateMiB) : 0.0));
-      weight *= ((netweight > 0) ? sqrt(netweight) : 0);
-      if (weight < 0.1)
-      {
-        weight = 0.1;
-      }
-
-      if (netoutweight < 0.05)
-      {
-        eos_static_info("msg=\"skipping node with overloaded eth-out\"");
-	fsit++;
-	
-	// create cycling
-	if (fsit == (*git)->end())
-	{
-	  fsit = (*git)->begin();
-	}
-        continue;
-      }
-
-      // check if this filesystem can be used (online, enough space etc...)
-      if ((snapshot.mStatus == eos::common::FileSystem::kBooted) &&
-          (snapshot.mConfigStatus == eos::common::FileSystem::kRW) &&
-          (snapshot.mErrCode == 0) && // this we probably don't need 
-          (fs->GetActiveStatus(snapshot)) && // this checks the heartbeat and the group & node are enabled
-          (fs->ReserveSpace(snapshot, bookingsize)))
-      {
-
-        if (!fsidavoidlist.count(fsid))
-        {
-          availablefs[fsid] = weight;
-
-          if (hasgeolocation)
-          {
-            // only track the geo location if the client has one, otherwise we don't care about the target locations
-            availablefsgeolocation[fsid] = snapshot.mGeoTag;
-          }
-
-          availablevector.push_back(fsid);
-        }
-      }
-      else
-      {
-        //      eos_static_err("%d %d %d\n", (snapshot.mStatus), (snapshot.mConfigStatus), (snapshot.mErrCode      == 0 ));
-      }
-      fsit++;
-
-      // create cycling
-      if (fsit == (*git)->end())
-      {
-        fsit = (*git)->begin();
-      }
-
-      if (fsindex == 0)
-      {
-        // we move the iterator only by one position
-        schedulingMutex.Lock();
-        schedulingFileSystem[sfsindextag] = *fsit;
-        eos_static_debug("Exit %s points to %d", sfsindextag.c_str(), *fsit);
-        schedulingMutex.UnLock();
-      }
-
-
-      fsid = *fsit;
-
-      if (!hasgeolocation)
-      {
-        // -------------------------------------------------------------------------------------------------------------------------------------------------------
-        // if we have geolocations we (unfortunately) look through the complete scheduling group, otherwise we just take half of it if we found enough filesystems
-        // -------------------------------------------------------------------------------------------------------------------------------------------------------
-
-        // -----------------------------
-        // evt. this has to be commented
-        // -----------------------------
-        if ((availablefs.size() >= nfilesystems) && (availablefs.size() > ((*git)->size() / 2)))
-        {
-          // we stop if we have found enough ... atleast half of the scheduling group
-          break;
-        }
-      }
-    }
-
-    // -------------------------------------------------------------------------------
-    // Currently this code can deal only with two GEO locations !!!
-    // -------------------------------------------------------------------------------
-    std::string selected_geo_location;
-    int n_geolocations = 0;
-    // check if there are atlast <nfilesystems> in the available map
-    if (availablefs.size() >= nfilesystems)
->>>>>>> dbdd600a
-    {
-    git++;
-    if (git == FsView::gFsView.mSpaceGroupView[spacename].end())
-    {
-      git = FsView::gFsView.mSpaceGroupView[spacename].begin();
-    }
-
-    // remember the last group for that indextag
-    schedulingMutex.Lock();
-    schedulingGroup[indextag] = *git;
-    schedulingMutex.UnLock();
-    }
-
-			if (placeRes)
-    {
-    return 0;
-  }
-  else
-  	{
-				continue;
-  	}
-  }
-    selected_filesystems.clear();
-    return ENOSPC;
+      continue;
+    }
+  }
+  selected_filesystems.clear();
+  return ENOSPC;
 }
 
 /* ------------------------------------------------------------------------- */
