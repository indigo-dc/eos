//------------------------------------------------------------------------------
// File: FsView.cc
// Author: Andreas-Joachim Peters - CERN
//------------------------------------------------------------------------------

/************************************************************************
 * EOS - the CERN Disk Storage System                                   *
 * Copyright (C) 2011 CERN/Switzerland                                  *
 *                                                                      *
 * This program is free software: you can redistribute it and/or modify *
 * it under the terms of the GNU General Public License as published by *
 * the Free Software Foundation, either version 3 of the License, or    *
 * (at your option) any later version.                                  *
 *                                                                      *
 * This program is distributed in the hope that it will be useful,      *
 * but WITHOUT ANY WARRANTY; without even the implied warranty of       *
 * MERCHANTABILITY or FITNESS FOR A PARTICULAR PURPOSE.  See the        *
 * GNU General Public License for more details.                         *
 *                                                                      *
 * You should have received a copy of the GNU General Public License    *
 * along with this program.  If not, see <http://www.gnu.org/licenses/>.*
 ************************************************************************/

#include <math.h>
#include "mgm/FsView.hh"
#include "common/StringConversion.hh"
#include "XrdSys/XrdSysTimer.hh"
#ifndef EOSMGMFSVIEWTEST
#include "mgm/GeoTreeEngine.hh"
#endif

EOSMGMNAMESPACE_BEGIN

FsView FsView::gFsView;
std::string FsSpace::gConfigQueuePrefix;
std::string FsGroup::gConfigQueuePrefix;
std::string FsNode::gConfigQueuePrefix;
std::string FsNode::gManagerId;

bool FsSpace::gDisableDefaults = false;

#ifndef EOSMGMFSVIEWTEST
ConfigEngine* FsView::ConfEngine = 0;
#endif

//------------------------------------------------------------------------------
// Destructor - destructs all the branches starting at this node
//------------------------------------------------------------------------------
GeoTreeElement::~GeoTreeElement()
{
  for (auto it = mSons.begin(); it != mSons.end(); it++)
    delete it->second;
}

//------------------------------------------------------------------------------
// Constructor
//------------------------------------------------------------------------------
GeoTree::GeoTree() : pLevels(8)
{
  pLevels.resize(1);
  pRoot = new tElement;
  pLevels[0].insert(pRoot);
  pRoot->mTagToken = "<ROOT>";
  pRoot->mFullTag = "<ROOT>";
  pRoot->mFather = NULL;
}

//------------------------------------------------------------------------------
// Destructor
//------------------------------------------------------------------------------
GeoTree::~GeoTree()
{
  delete pRoot;
}

//------------------------------------------------------------------------------
// @brief Insert a FileSystem into the tree
// @param fs the fsid of the FileSystem
// @return true if success, false if failure
//------------------------------------------------------------------------------
bool GeoTree::insert(const fsid_t& fs)
{
  if (pLeaves.count(fs))
    return false;

  std::string geotag = getGeoTag(fs);
  // Tokenize the geotag (geo tag is like adas::acsd::csdw::fee)
  std::vector<std::string> geotokens;
  eos::common::StringConversion::EmptyTokenize(geotag, geotokens, ":");
  size_t s;
  s = geotokens.size();

  for (size_t i = 0; i < s; i++)
  {
    if (geotokens[i].size())
      geotokens.push_back(geotokens[i]);
  }

  geotokens.erase(geotokens.begin(), geotokens.begin() + s);

  if (geotokens.empty())
    geotokens.push_back(""); // geotag is not provided

  tElement* father = pRoot;
  std::string fulltag = pRoot->mFullTag;
  // Insert all the geotokens in the tree
  tElement* currentnode = pRoot;
  tElement* currentleaf = NULL;

  for (int i = 0; i < (int)geotokens.size() - 1; i++)
  {
    const std::string& geotoken = geotokens[i];

    if (currentnode->mSons.count(geotoken))
    {
      currentnode = father->mSons[geotoken];

      if (!fulltag.empty()) fulltag += "::";

      fulltag += geotoken;
    }
    else
    {
      currentnode = new tElement;
      currentnode->mTagToken = geotoken;

      if (!fulltag.empty()) fulltag += "::";

      fulltag += geotoken;
      currentnode->mFullTag = fulltag;
      currentnode->mFather = father;
      father->mSons[geotoken] = currentnode;

      if ((int)pLevels.size() < i + 2) pLevels.resize(i + 2);

      pLevels[i + 1].insert(currentnode);
    }

    father = currentnode;
  }

  // Finally, insert the fs
  if (!father->mSons.count(geotokens.back()))
  {
    currentleaf = new tElement;
    currentleaf->mFather = father;
    currentleaf->mTagToken = geotokens.back();

    if (!fulltag.empty()) fulltag += "::";

    fulltag += geotokens.back();
    currentleaf->mFullTag = fulltag;
    father->mSons[geotokens.back()] = currentleaf;

    if (pLevels.size() < geotokens.size() + 1) pLevels.resize(geotokens.size() + 1);

    pLevels[geotokens.size()].insert(currentleaf);
  }
  else
  {
    // assert(father->mSons[geotokens.back()]->mIsLeaf);
    currentleaf = father->mSons[geotokens.back()];
  }

  if (!currentleaf->mFsIds.count(fs))
  {
    currentleaf->mFsIds.insert(fs);
    pLeaves[fs] = currentleaf;
  }
  else
  {
    return false;
  }

  return true;
}

//------------------------------------------------------------------------------
// @brief Number of FileSystems in the tree
// @return the number of FileSystems in the tree
//------------------------------------------------------------------------------
size_t GeoTree::size() const
{
  return pLeaves.size();
}

//------------------------------------------------------------------------------
// @brief Remove a FileSystem from the tree
// @param fs the fsid of the FileSystem
// @return true if success, false if failure
//------------------------------------------------------------------------------
bool GeoTree::erase(const fsid_t& fs)
{
  tElement* leaf;

  if (!pLeaves.count(fs))
    return false;
  else
    leaf = pLeaves[fs];

  pLeaves.erase(fs);
  leaf->mFsIds.erase(fs);
  tElement* father = leaf;

  if (leaf->mFsIds.empty() && leaf->mSons.empty())
  {
    // Compute the depth for the current father
    int i, depth = -1;

    for (i = (int)pLevels.size() - 1; i >= 0; i--)
    {
      if (pLevels[i].count(father))
      {
        depth = i;
        break;
      }
    }

    assert(depth >= 0); // consistency check

    // Go uproot until there is more than one branch
    while (father->mFather && father->mFather->mSons.size() == 1 &&
           father->mFather->mFsIds.empty())
    {
      if (father->mFather == pRoot) break;

      pLevels[depth--].erase(father);
      // We don't update the father's sons list on purpose in order to keep
      // the reference for the destruction
      father = father->mFather;
    }

    // Erase the full branch
    if (father->mFather)
      father->mFather->mSons.erase(father->mTagToken);

    pLevels[depth].erase(father);
    delete father;
    // Update the pLevels size if needed
    int count = 0;

    for (auto it = pLevels.rbegin(); it != pLevels.rend(); it++)
    {
      if (!it->empty())
      {
        if (count) pLevels.resize(pLevels.size() - count);
        break;
      }

      count++;
    }
  }

  return true;
}

//------------------------------------------------------------------------------
// @brief Get the geotag at which a file system is stored in the tree
// @param fs the fsid of the FileSystem
// @param geoTag returns the geotag if fs was found in the tree
// @return true if success, false if failure
//------------------------------------------------------------------------------
bool GeoTree::getGeoTagInTree(const fsid_t& fs , std::string& geoTag)
{
  if (!pLeaves.count(fs))
    return false;
  else
    geoTag = pLeaves[fs]->mFullTag;

  return true;
}

//------------------------------------------------------------------------------
// @brief Get the geotag of FileSystem
// @param fs the fsid of the FileSystem
// @return return the geotag if found
//------------------------------------------------------------------------------
std::string GeoTree::getGeoTag(const fsid_t& fs) const
{
  return FsView::gFsView.mIdView[fs]->GetString("stat.geotag");
}

//------------------------------------------------------------------------------
// ++ operator
//------------------------------------------------------------------------------
GeoTree::const_iterator GeoTree::const_iterator::operator++(int)
{
  const_iterator it;
  it.mIt = mIt;
  mIt++;
  return it;
}

//------------------------------------------------------------------------------
// -- operator
//------------------------------------------------------------------------------
GeoTree::const_iterator GeoTree::const_iterator::operator--(int)
{
  const_iterator it;
  it.mIt = mIt;
  mIt--;
  return it;
}

//------------------------------------------------------------------------------
// ++ operator
//------------------------------------------------------------------------------
GeoTree::const_iterator GeoTree::const_iterator::operator++()
{
  const_iterator it;
  it.mIt = mIt;
  mIt++;
  return *this;
}

//------------------------------------------------------------------------------
// -- operator
//------------------------------------------------------------------------------
GeoTree::const_iterator GeoTree::const_iterator::operator--()
{
  const_iterator it;
  it.mIt = mIt;
  mIt--;
  return *this;
}

//------------------------------------------------------------------------------
// Pointer operator
//------------------------------------------------------------------------------
const eos::common::FileSystem::fsid_t&
GeoTree::const_iterator::operator*() const
{
  return mIt->first;
}

//------------------------------------------------------------------------------
//
//------------------------------------------------------------------------------
GeoTree::const_iterator::operator
const eos::common::FileSystem::fsid_t* () const
{
  return &mIt->first;
}

//------------------------------------------------------------------------------
// = operator
//------------------------------------------------------------------------------
const GeoTree::const_iterator&
GeoTree::const_iterator::operator= (const const_iterator& it)
{
  mIt = it.mIt;
  return *this;
}

//------------------------------------------------------------------------------
// begin
//------------------------------------------------------------------------------
GeoTree::const_iterator GeoTree::begin() const
{
  const_iterator it;
  it.mIt = pLeaves.begin();
  return it;
}

//------------------------------------------------------------------------------
// cbegin
//------------------------------------------------------------------------------
GeoTree::const_iterator GeoTree::cbegin() const
{
  return begin();
}

//------------------------------------------------------------------------------
// end
//------------------------------------------------------------------------------
GeoTree::const_iterator GeoTree::end() const
{
  const_iterator it;
  it.mIt = pLeaves.end();
  return it;
}

//------------------------------------------------------------------------------
// cend
//------------------------------------------------------------------------------
GeoTree::const_iterator GeoTree::cend() const
{
  return end();
}

//------------------------------------------------------------------------------
// Find
//------------------------------------------------------------------------------
GeoTree::const_iterator GeoTree::find(const fsid_t& fsid) const
{
  const_iterator it;
  it.mIt = pLeaves.find(fsid);
  return it;
}

//------------------------------------------------------------------------------
// @brief Run an aggregator through the tree
// @param aggregator the aggregator to be run
// @return true if success, false if failure
//
// At any depth level, the aggregator is fed ONLY with the data
// of the ONE deeper level in the tree
//------------------------------------------------------------------------------
bool GeoTree::runAggregator(GeoTreeAggregator* aggregator) const
{
  if (pLevels.empty())
    return false;

  // Build the GeoTags and the depth indexes
  size_t elemCount = 0;
  std::vector<std::string> geotags;
  std::vector<size_t> depthlevelsendindexes;

  for (auto itl = pLevels.begin(); itl != pLevels.end(); itl++)
  {
    geotags.resize(geotags.size() + itl->size());

    for (auto ite = itl->rbegin(); ite != itl->rend(); ite++)
    {
      // could be made faster and more complex but probably not necessary for the moment
      geotags[elemCount] = (*ite)->mTagToken;
      GeoTreeElement* element = *ite;

      while (element->mFather)
      {
        element = element->mFather;
        geotags[elemCount] = element->mTagToken + "::" + geotags[elemCount];
      }

      elemCount++;
    }

    depthlevelsendindexes.push_back(elemCount);
  }

  aggregator->init(geotags, depthlevelsendindexes);
  elemCount--;

  for (auto itl = pLevels.rbegin(); itl != pLevels.rend(); itl++)
  {
    for (auto ite = itl->begin(); ite != itl->end(); ite++)
    {
      (*ite)->mId = elemCount;

      if (!aggregator->aggregateLeavesAndNodes((*ite)->mFsIds, (*ite)->mSons,
                                               elemCount--))
        return false;
    }
  }

  return true;
}

//------------------------------------------------------------------------------
// @brief Recursive debug helper function to display the tree
// @param el the tree element to start the display from
// @param fullgeotag the full geotag of the element
//------------------------------------------------------------------------------
char* GeoTree::dumpTree(char* buffer, GeoTreeElement* el,
                        std::string fullgeotag) const
{
  if (!el->mFsIds.empty())
  {
    auto& fsids = el->mFsIds;
    buffer += sprintf(buffer, "%s%s\n", fullgeotag.c_str(), el->mTagToken.c_str());
    buffer += sprintf(buffer, "mFsIds\n");

    for (auto fsit = fsids.begin(); fsit != fsids.end(); fsit++)
    {
      buffer += sprintf(buffer, "%d  ", *fsit);
    }

    if (fsids.begin() != fsids.end())
      buffer += sprintf(buffer, "\n");
  }
  else
  {
    fullgeotag += el->mTagToken;
    fullgeotag += "   ";
    auto& sons = el->mSons;

    for (auto it = sons.cbegin(); it != sons.cend(); it++)
      buffer = dumpTree(buffer, it->second, fullgeotag);
  }

  return buffer;
}

//------------------------------------------------------------------------------
// Debug helper function to display the leaves in the tree
//------------------------------------------------------------------------------
char* GeoTree::dumpLeaves(char* buffer) const
{
  for (auto it = pLeaves.begin(); it != pLeaves.end(); it++)
  {
    buffer += sprintf(buffer, "%d %s\n", it->first, it->second->mFullTag.c_str());
    buffer += sprintf(buffer, "@mLeaves@mFsIds\n");
  }

  return buffer;
}

//------------------------------------------------------------------------------
// Debug helper function to display the elements of the tree sorted by levels
//------------------------------------------------------------------------------
char* GeoTree::dumpLevels(char* buffer) const
{
  int level = 0;

  for (auto it = pLevels.begin(); it != pLevels.end(); it++)
  {
    buffer += sprintf(buffer, "level %d (%lu)\n", level++, it->size());

    for (auto it2 = it->begin(); it2 != it->end(); it2++)
    {
      buffer += sprintf(buffer, "%s\t", (*it2)->mFullTag.c_str());
    }

    buffer += sprintf(buffer, "\n");
  }

  return buffer;
}

//------------------------------------------------------------------------------
// @brief Debug helper function to display all the content of the tree
//------------------------------------------------------------------------------
char* GeoTree::dump(char* buffer) const
{
  buffer += sprintf(buffer, "@mRoot\n");
  buffer = dumpTree(buffer, pRoot);
  buffer += sprintf(buffer, "@mLeaves\n");
  buffer = dumpLeaves(buffer);
  buffer += sprintf(buffer, "@mLevels\n");
  buffer = dumpLevels(buffer);
  return buffer;
}

//------------------------------------------------------------------------------
// @brief Get the sums at each tree element
//------------------------------------------------------------------------------
const std::vector<double>* DoubleAggregator::getSums() const
{
  return &pSums;
}

//------------------------------------------------------------------------------
// @brief Get the averages at each tree element
//------------------------------------------------------------------------------
const std::vector<double>* DoubleAggregator::getMeans() const
{
  return &pMeans;
}

//------------------------------------------------------------------------------
// @brief Get the maximum deviations at each tree element
//------------------------------------------------------------------------------
const std::vector<double>* DoubleAggregator::getMaxAbsDevs() const
{
  return &pMaxAbsDevs;
}

//------------------------------------------------------------------------------
// @brief Get the standard deviations at each tree element
//------------------------------------------------------------------------------
const std::vector<double>* DoubleAggregator::getStdDevs() const
{
  return &pStdDevs;
}

//------------------------------------------------------------------------------
// Get the geotags at each tree element
//------------------------------------------------------------------------------
const std::vector<std::string>* DoubleAggregator::getGeoTags() const
{
  return &pGeoTags;
}

//------------------------------------------------------------------------------
// @brief Get the end index (excluded) for a given depth level
// @param depth the maximum depth to be reached (-1 for unlimited)
// @return the index of the first element in the vectors being deeper that depth
//------------------------------------------------------------------------------
size_t DoubleAggregator::getEndIndex(int depth) const
{
  if (depth < 0 || depth > (int)pDepthLevelsIndexes.size() - 1)
    depth = pDepthLevelsIndexes.size() - 1;

  return pDepthLevelsIndexes[depth];
};

//------------------------------------------------------------------------------
// @brief Constructor
// @param param Name of the parameter statistics have to be computed for
//------------------------------------------------------------------------------
DoubleAggregator::DoubleAggregator(const char* param):
    pParam(param), pView(NULL)
{}

//------------------------------------------------------------------------------
// Destructor
//------------------------------------------------------------------------------
DoubleAggregator::~DoubleAggregator()
{}

//------------------------------------------------------------------------------
// @brief Set the view ordering the statistics. Needs to be set before running
// the aggregator.
// @param view Pointer to the view ordering the statistics
//------------------------------------------------------------------------------
void DoubleAggregator::setView(BaseView* view)
{
  pView = view;
}

//------------------------------------------------------------------------------
// Initialize
//------------------------------------------------------------------------------
bool
DoubleAggregator::init(const std::vector<std::string>& geotags,
                       const std::vector<size_t>& depthLevelsIndexes)
{
  // Check that the view is defined, this is necessary for the subsequent calls
  // to AggregateXXX.
  assert(pView);
  pGeoTags = geotags;
  pDepthLevelsIndexes = depthLevelsIndexes;
  return true;
}

//------------------------------------------------------------------------------
// Aggregate leaves
//------------------------------------------------------------------------------
bool
DoubleAggregator::aggregateLeaves(
    const std::set<eos::common::FileSystem::fsid_t>& leaves, const size_t& idx)
{
  // The following should happen only at the first call
  if ((int)idx > (int)pMeans.size() - 1)
  {
    pSums.resize(idx + 1);
    pMeans.resize(idx + 1);
    pMaxDevs.resize(idx + 1);
    pMinDevs.resize(idx + 1);
    pMaxAbsDevs.resize(idx + 1);
    pStdDevs.resize(idx + 1);
    pNb.resize(idx + 1);
  }

  pNb[idx] = pView->ConsiderCount(false, &leaves);

  if (pNb[idx])
  {
    pSums[idx] = pView->SumDouble(pParam.c_str(), false, &leaves);
    pMeans[idx] = pView->AverageDouble(pParam.c_str(), false, &leaves);
    pMaxDevs[idx] = (pNb[idx] == 1) ? 0 : pView->MaxDeviation(pParam.c_str(), false,
                                                              &leaves);
    pMinDevs[idx] = (pNb[idx] == 1) ? 0 : pView->MinDeviation(pParam.c_str(), false,
                                                              &leaves);
    pStdDevs[idx] = (pNb[idx] == 1) ? 0 : pView->SigmaDouble(pParam.c_str(), false,
                                                             &leaves);
    pMaxAbsDevs[idx] = (pNb[idx] == 1) ? 0 : std::max(abs(pMaxDevs[idx]),
                                                      abs(pMinDevs[idx]));
  }
  else
  {
    pSums[idx] = 0;
    pMeans[idx] = 0;
    pMaxDevs[idx] = 0;
    pMinDevs[idx] = 0;
    pStdDevs[idx] = 0;
    pMaxAbsDevs[idx] = 0;
  }

  return true;
}

//------------------------------------------------------------------------------
// Aggregate nodes
//------------------------------------------------------------------------------
bool
DoubleAggregator::aggregateNodes(
    const std::map<std::string , GeoTreeElement*>& nodes,
    const size_t& idx, bool includeSelf)
{
  double pS, pM, pMAD, pSD, pMiD, pMaD;
  pS = pM = pMAD = pSD = 0;
  pMiD = DBL_MAX;
  pMaD = -DBL_MAX;
  long long pN = 0;

  for (auto it = nodes.begin(); it != nodes.end(); it++)
  {
    size_t i = it->second->mId;
    pS += pSums[i];
    pN += pNb[i];
  }

  if (pN) pM = pS / pN;

  for (auto it = nodes.begin(); it != nodes.end(); it++)
  {
    size_t i = it->second->mId;

    if (pNb[i]) // consider this only if there is something there
    {
      pMiD = std::min(pMiD,
                      std::min((pMinDevs[i] + pMeans[i]) - pM , (pMaxDevs[i] + pMeans[i]) - pM));
      pMaD = std::max(pMaD,
                      std::max((pMinDevs[i] + pMeans[i]) - pM , (pMaxDevs[i] + pMeans[i]) - pM));
      pSD += pNb[i] * (pStdDevs[i] * pStdDevs[i] + pMeans[i] * pMeans[i]);
    }
  }

  if (pN)
  {
    pSD = sqrt(pSD / pN - pM * pM);
    pMAD = std::max(fabs(pMaD) , fabs(pMiD));
  }

  if (includeSelf)
  {
    pS += pSums[idx];
    pN += pNb[idx];

    if (pN) pM = pS / pN;

    pMiD = std::min(pMiD,
                    std::min((pMinDevs[idx] + pMeans[idx]) - pM ,
                             (pMaxDevs[idx] + pMeans[idx]) - pM));
    pMaD = std::max(pMaD,
                    std::max((pMinDevs[idx] + pMeans[idx]) - pM ,
                             (pMaxDevs[idx] + pMeans[idx]) - pM));
    pSD += pNb[idx] * (pStdDevs[idx] * pStdDevs[idx] + pMeans[idx] * pMeans[idx]);

    if (pN)
    {
      pSD = sqrt(pSD / pN - pM * pM);
      pMAD = std::max(fabs(pMaD) , fabs(pMiD));
    }
  }

  pSums[idx] = pS;
  pMeans[idx] = pM;
  pMaxAbsDevs[idx] = pMAD;
  pStdDevs[idx] = pSD;
  pMinDevs[idx] = pMiD;
  pMaxDevs[idx] = pMaD;
  pNb[idx] = pN;
  return true;
}

//------------------------------------------------------------------------------
// DeepAggregate
//------------------------------------------------------------------------------
bool DoubleAggregator::deepAggregate(
    const std::set<eos::common::FileSystem::fsid_t>& leaves,
    const size_t& idx)
{
  // Not necessary for the statistics. Might be usefull for some more advanced
  // statistics requiring using the whole distribution at each depth.
  return false;
}

//------------------------------------------------------------------------------
// @brief Constructor
// @param param Name of the parameter statistics have to be computed for
//------------------------------------------------------------------------------
LongLongAggregator::LongLongAggregator(const char* param):
    pParam(param), pView(NULL)
{}

//------------------------------------------------------------------------------
// @brief Destructor
//------------------------------------------------------------------------------
LongLongAggregator::~LongLongAggregator()
{}

//------------------------------------------------------------------------------
// @brief Set the view ordering the statistics. Needs to be set before running
//        the aggregator
// @param view Pointer to the view ordering the statistics
//------------------------------------------------------------------------------
void LongLongAggregator::setView(BaseView* view)
{
  pView = view;
}

//------------------------------------------------------------------------------
// Initialize
//------------------------------------------------------------------------------
bool
LongLongAggregator::init(const std::vector<std::string>& geotags,
                         const std::vector<size_t>& depthLevelsIndexes)
{
  assert(pView);
  pGeoTags = geotags;
  pDepthLevelsIndexes = depthLevelsIndexes;
  return true;
}

//------------------------------------------------------------------------------
//@brief Get the sums at each tree element
//------------------------------------------------------------------------------
const std::vector<long long>* LongLongAggregator::getSums() const
{
  return &pSums;
}

//------------------------------------------------------------------------------
// @brief Get the geotags at each tree element
//------------------------------------------------------------------------------
const std::vector<std::string>* LongLongAggregator::getGeoTags() const
{
  return &pGeoTags;
}

//------------------------------------------------------------------------------
// @brief Get the end index (excluded) for a given depth level
// @param depth the maximum depth to be reached (-1 for unlimited)
// @return the index of the first element in the vectors being deeper that depth
//------------------------------------------------------------------------------
size_t LongLongAggregator::getEndIndex(int depth) const
{
  if (depth < 0 || depth > (int)pDepthLevelsIndexes.size() - 1)
    depth = pDepthLevelsIndexes.size() - 1;
<<<<<<< HEAD

  return pDepthLevelsIndexes[depth];
};

//------------------------------------------------------------------------------
// Aggregate leaves
//------------------------------------------------------------------------------
bool
LongLongAggregator::aggregateLeaves(
    const std::set<eos::common::FileSystem::fsid_t>& leaves,
    const size_t& idx)
{
  // The following should happen only at the first call
  if ((int)idx > (int)pSums.size() - 1)
  {
    pSums.resize(idx + 1);
  }

=======

  return pDepthLevelsIndexes[depth];
};

//------------------------------------------------------------------------------
// Aggregate leaves
//------------------------------------------------------------------------------
bool
LongLongAggregator::aggregateLeaves(
    const std::set<eos::common::FileSystem::fsid_t>& leaves,
    const size_t& idx)
{
  // The following should happen only at the first call
  if ((int)idx > (int)pSums.size() - 1)
  {
    pSums.resize(idx + 1);
  }

>>>>>>> aa19eaad
  pSums[idx] = 0;
  pSums[idx] = pView->SumLongLong(pParam.c_str(), false, &leaves);
  return true;
}

//------------------------------------------------------------------------------
// Aggregate nodes
//------------------------------------------------------------------------------
bool
LongLongAggregator::aggregateNodes(
    const std::map<std::string , GeoTreeElement*>& nodes, const size_t& idx,
    bool includeSelf)
{
  long long pS = 0;

  for (auto it = nodes.begin(); it != nodes.end(); it++)
  {
    size_t i = it->second->mId;
    pS += pSums[i];
  }

  if (includeSelf)
  {
    pS += pSums[idx];
  }

  pSums[idx] = pS;
  return true;
};

//------------------------------------------------------------------------------
// Deep aggregate
//------------------------------------------------------------------------------
bool
LongLongAggregator::deepAggregate(
    const std::set<eos::common::FileSystem::fsid_t>& leaves,
    const size_t& idx)
{
  // Not necessary for the statistics
  // might be usefull for some more advanced statistics requiring using the
  // whole distribution at each depth e.g median
  return false;
}

//------------------------------------------------------------------------------
// Check if quota is enabled for space
//-----------------------------------------------------------------------------
bool FsView::IsQuotaEnabled(const std::string& space)
{
  bool is_enabled = false;
  std::string key = "quota";

  if (mSpaceView.count(space))
  {
    std::string is_on = mSpaceView[space]->GetConfigMember(key);
    is_enabled = (is_on == "on");
  }

  return is_enabled;
}

//------------------------------------------------------------------------------
// @brief return's the printout format for a given option
// @param option see the implementation for valid options
// @return std;:string with format line passed to the printout routine
//------------------------------------------------------------------------------
std::string
FsView::GetNodeFormat(std::string option)
{
  if (option == "m")
  {
    // monitoring format
    return "member=type:width=1:format=os|sep= |member=hostport:width=1:format=os|sep= |member=status:width=1:format=os|sep= |member=cfg.status:width=1:format=os|sep= |member=cfg.txgw:width=1:format=os|sep= |member=heartbeatdelta:width=1:format=os|sep= |member=nofs:width=1:format=ol|sep= |avg=stat.disk.load:width=1:format=of|sep= |sig=stat.disk.load:width=1:format=of|sep= |sum=stat.disk.readratemb:width=1:format=ol|sep= |sum=stat.disk.writeratemb:width=1:format=ol|sep= |sum=stat.net.ethratemib:width=1:format=ol|sep= |sum=stat.net.inratemib:width=1:format=ol|sep= |sum=stat.net.outratemib:width=1:format=ol|sep= |sum=stat.ropen:width=1:format=ol|sep= |sum=stat.wopen:width=1:format=ol|sep= |sum=stat.statfs.freebytes:width=1:format=ol|sep= |sum=stat.statfs.usedbytes:width=1:format=ol|sep= |sum=stat.statfs.capacity:width=1:format=ol|sep= |sum=stat.usedfiles:width=1:format=ol|sep= |sum=stat.statfs.ffree:width=1:format=ol|sep= |sum=stat.statfs.fused:width=1:format=ol|sep= |sum=stat.statfs.files:width=1:format=ol|sep= |sum=stat.balancer.running:width=1:format=ol:tag=stat.balancer.running|sep= |sum=stat.drainer.running:width=1:format=ol:tag=stat.drainer.running|sep= |member=stat.gw.queued:width=1:format=os:tag=stat.gw.queued|sep= |member=cfg.stat.sys.vsize:width=1:format=ol|sep= |member=cfg.stat.sys.rss:width=1:format=ol|sep= |member=cfg.stat.sys.threads:width=1:format=ol|sep= |member=cfg.stat.sys.sockets:width=1:format=os|sep= |member=cfg.stat.sys.eos.version:width=1:format=os|sep= |member=cfg.stat.sys.kernel:width=1:format=os|sep= |member=cfg.stat.sys.eos.start:width=1:format=os|sep= |member=cfg.stat.sys.uptime:width=1:format=os|sep= |sum=stat.disk.iops?configstatsu@rw:width=1:format=ol|sep= |sum=stat.disk.bw?configstatus@rw:width=1:format=ol|sep= |member=cfg.stat.geotag:width=1:format=os|";
  }

  if (option == "io")
  {
    // io format
    return "header=1:member=hostport:width=32:format=sS|sep= |member=cfg.stat.geotag:width=16:format=s|sep= |avg=stat.disk.load:width=10:format=f:tag=diskload|sep= |sum=stat.disk.readratemb:width=12:format=+l:tag=diskr-MB/s|sep= |sum=stat.disk.writeratemb:width=12:format=+l:tag=diskw-MB/s|sep= |sum=stat.net.ethratemib:width=10:format=l:tag=eth-MiB/s|sep= |sum=stat.net.inratemib:width=10:format=l:tag=ethi-MiB|sep= |sum=stat.net.outratemib:width=10:format=l:tag=etho-MiB|sep= |sum=stat.ropen:width=6:format=l:tag=ropen|sep= |sum=stat.wopen:width=6:format=l:tag=wopen|sep= |sum=stat.statfs.usedbytes:width=12:format=+l:unit=B:tag=used-bytes|sep= |sum=stat.statfs.capacity:width=12:format=+l:unit=B:tag=max-bytes|sep= |sum=stat.usedfiles:width=12:format=+l:tag=used-files|sep= |sum=stat.statfs.files:width=11:format=+l:tag=max-files|sep= |sum=stat.balancer.running:width=10:format=l:tag=bal-shd|sep= |sum=stat.drainer.running:width=10:format=l:tag=drain-shd|sep= |member=inqueue:width=10:format=s:tag=gw-queue|sep= |sum=stat.disk.iops?configstatus@rw:width=6:format=l:tag=iops|sep= |sum=stat.disk.bw?configstatus@rw:width=9:format=+l:unit=MB:tag=bw|";
  }

  if (option == "sys")
  {
    // system format
    return "header=1:member=hostport:width=32:format=sS|sep= |member=cfg.stat.geotag:width=16:format=s|sep= |member=cfg.stat.sys.vsize:width=12:format=+l|tag=vsize|sep= |member=cfg.stat.sys.rss:width=12:format=+l:tag=rss|sep= |member=cfg.stat.sys.threads:width=12:format=+l:tag=threads|sep= |member=cfg.stat.sys.sockets:width=10:format=s:tag=sockets|sep= |member=cfg.stat.sys.eos.version:width=12:format=s:tag=eos|sep= |member=cfg.stat.sys.kernel:width=30:format=s:tag=kernel version|sep= |member=cfg.stat.sys.eos.start:width=32:format=s:tag=start|sep= |member=cfg.stat.sys.uptime:width=80:format=s:tag=uptime";
  }

  if (option == "fsck")
  {
    // fsck format
    return "header=1:member=hostport:width=32:format=sS|sep= |sum=stat.fsck.mem_n:width=8:format=l:tag=n(mem)|sep= |sum=stat.fsck.d_sync_n:width=8:format=l:tag=n(disk)|sep= |sum=stat.fsck.m_sync_n:width=8:format=l:tag=n(mgm)|sep= |sum=stat.fsck.orphans_n:width=12:format=l:tag=e(orph)|sep= |sum=stat.fsck.unreg_n:width=12:format=l:tag=e(unreg)|sep= |sum=stat.fsck.rep_diff_n:width=12:format=l:tag=e(layout)|sep= |sum=stat.fsck.rep_missing_n:width=12:format=l:tag=e(miss)|sep= |sum=stat.fsck.d_mem_sz_diff:width=12:format=l:tag=e(disksize)|sep= |sum=stat.fsck.m_mem_sz_diff:width=12:format=l:tag=e(mgmsize)|sep= |sum=stat.fsck.d_cx_diff:width=12:format=l:tag=e(disk-cx)|sep= |sum=stat.fsck.m_cx_diff:width=12:format=l:tag=e(mgm-cx)";
  }

  if (option == "l")
  {
    // long format
    return "header=1:member=type:width=10:format=-s|sep= |member=hostport:width=32:format=s|sep= |member=cfg.stat.geotag:width=16:format=s|sep= |member=status:width=10:format=s|sep= |member=cfg.status:width=12:format=s|sep= |member=cfg.txgw:width=6:format=s|sep= |member=heartbeatdelta:width=16:format=s|sep= |member=nofs:width=5:format=s|sep= |sum=stat.balancer.running:width=10:format=l:tag=balan-shd|sep= |sum=stat.drainer.running:width=10:format=l:tag=drain-shd|sep= |member=inqueue:width=10:format=s:tag=gw-queue";
  }

  // default format
  return "header=1:member=type:width=10:format=-s|sep= |member=hostport:width=32:format=s|sep= |member=cfg.stat.geotag:width=16:format=s|sep= |member=status:width=10:format=s|sep= |member=cfg.status:width=12:format=s|sep= |member=cfg.txgw:width=6:format=s|sep= |member=inqueue:width=10:format=s:tag=gw-queued|sep= |member=cfg.gw.ntx:width=8:format=s:tag=gw-ntx|sep= |member=cfg.gw.rate:width=8:format=s:tag=gw-rate|sep= |member=heartbeatdelta:width=16:format=s|sep= |member=nofs:width=5:format=s";
}

//------------------------------------------------------------------------------
// @brief return's the printout format for a given option
// @param option see the implementation for valid options
// @return std;:string with format line passed to the printout routine
//------------------------------------------------------------------------------
std::string
FsView::GetFileSystemFormat(std::string option)
{
  if (option == "m")
  {
    // monitoring format
    return "key=host:width=1:format=os|sep= |key=port:width=1:format=os|sep= |key=id:width=1:format=os|sep= |key=uuid:width=1:format=os|sep= |key=path:width=1:format=os|sep= |key=schedgroup:width=1:format=os|sep= |key=stat.boot:width=1:format=os|sep= |key=configstatus:width=1:format=os|sep= |key=headroom:width=1:format=os|sep= |key=stat.errc:width=1:format=os|sep= |key=stat.errmsg:width=1:format=oqs|sep= |key=stat.disk.load:width=1:format=of|sep= |key=stat.disk.readratemb:width=1:format=ol|sep= |key=stat.disk.writeratemb:width=1:format=ol|sep= |key=stat.net.ethratemib:width=1:format=ol|sep= |key=stat.net.inratemib:width=1:format=ol|sep= |key=stat.net.outratemib:width=1:format=ol|sep= |key=stat.ropen:width=1:format=ol|sep= |key=stat.wopen:width=1:format=ol|sep= |key=stat.statfs.freebytes:width=1:format=ol|sep= |key=stat.statfs.usedbytes:width=1:format=ol|sep= |key=stat.statfs.capacity:width=1:format=ol|sep= |key=stat.usedfiles:width=1:format=ol|sep= |key=stat.statfs.ffree:width=1:format=ol|sep= |key=stat.statfs.fused:width=1:format=ol|sep= |key=stat.statfs.files:width=1:format=ol|sep= |key=stat.drain:width=1:format=os|sep= |key=stat.drainprogress:width=1:format=ol:tag=progress|sep= |key=stat.drainfiles:width=1:format=ol|sep= |key=stat.drainbytesleft:width=1:format=ol|sep= |key=stat.drainretry:width=1:format=ol|sep= |key=graceperiod:width=1:format=ol|sep= |key=stat.timeleft:width=1:format=ol|sep= |key=stat.active:width=1:format=os|sep= |key=scaninterval:width=1:format=os|sep= |key=stat.balancer.running:width=1:format=ol:tag=stat.balancer.running|sep= |key=stat.drainer.running:width=1:format=ol:tag=stat.drainer.running|sep= |key=stat.disk.iops:width=1:format=ol|sep= |key=stat.disk.bw:width=1:format=of|sep= |key=stat.geotag:width=1:format=os|sep= |key=stat.health:width=1:format=os";
  }

  if (option == "io")
  {
    // io format
    return "header=1:key=hostport:width=32:format=s|sep= |key=id:width=5:format=s|sep= |key=schedgroup:width=16:format=s|sep= |key=stat.geotag:width=16:format=s|sep= |key=stat.disk.load:width=10:format=f:tag=diskload|sep= |key=stat.disk.readratemb:width=12:format=+l:tag=diskr-MB/s|sep= |key=stat.disk.writeratemb:width=12:format=+l:tag=diskw-MB/s|sep= |key=stat.net.ethratemib:width=10:format=l:tag=eth-MiB/s|sep= |key=stat.net.inratemib:width=10:format=l:tag=ethi-MiB|sep= |key=stat.net.outratemib:width=10:format=l:tag=etho-MiB|sep= |key=stat.ropen:width=6:format=l:tag=ropen|sep= |key=stat.wopen:width=6:format=l:tag=wopen|sep= |key=stat.statfs.usedbytes:width=12:format=+l:unit=B:tag=used-bytes|sep= |key=stat.statfs.capacity:width=12:format=+l:unit=B:tag=max-bytes|sep= |key=stat.usedfiles:width=12:format=+l:tag=used-files|sep= |key=stat.statfs.files:width=11:format=+l:tag=max-files|sep= |key=stat.balancer.running:width=10:format=l:tag=bal-shd|sep= |key=stat.drainer.running:width=14:format=l:tag=drain-shd|key=stat.drainer:width=12:format=s:tag=drainpull|sep= |key=stat.disk.iops:width=6:format=l:tag=iops|sep= |key=stat.disk.bw:width=9:format=+l:unit=MB:tag=bw";
  }

  if (option == "fsck")
  {
    // fsck format
    return "header=1:key=hostport:width=32:format=s|sep= |key=id:width=6:format=s|sep= |key=stat.fsck.mem_n:width=8:format=l:tag=n(mem)|sep= |key=stat.fsck.d_sync_n:width=8:format=l:tag=n(disk)|sep= |key=stat.fsck.m_sync_n:width=8:format=l:tag=n(mgm)|sep= |key=stat.fsck.orphans_n:width=12:format=l:tag=e(orph)|sep= |key=stat.fsck.unreg_n:width=12:format=l:tag=e(unreg)|sep= |key=stat.fsck.rep_diff_n:width=12:format=l:tag=e(layout)|sep= |key=stat.fsck.rep_missing_n:width=12:format=l:tag=e(miss)|sep= |key=stat.fsck.d_mem_sz_diff:width=12:format=l:tag=e(disksize)|sep= |key=stat.fsck.m_mem_sz_diff:width=12:format=l:tag=e(mgmsize)|sep= |key=stat.fsck.d_cx_diff:width=12:format=l:tag=e(disk-cx)|sep= |key=stat.fsck.m_cx_diff:width=12:format=l:tag=e(mgm-cx)";
  }

  if (option == "d")
  {
    // drain format
<<<<<<< HEAD
    return "header=1:key=host:width=24:format=S:condition=stat.drain=!nodrain|sep= (|key=port:width=4:format=-s|sep=) |key=id:width=6:format=s|sep= |key=path:width=32:format=s|sep= |key=stat.drain:width=12:format=s|sep= |key=stat.drainprogress:width=12:format=l:tag=progress|sep= |key=stat.drainfiles:width=12:format=+l:tag=files|sep= |key=stat.drainbytesleft:width=12:format=+l:tag=bytes-left:unit=B|sep= |key=stat.timeleft:width=11:format=l:tag=timeleft|sep= |key=stat.drainretry:width=6:format=l:tag=retry|sep= |key=stat.wopen:width=6:format=l:tag=wopen";
=======
    return "header=1:key=host:width=24:format=S:condition=stat.drain=!nodrain|sep= (|key=port:width=4:format=-s|sep=) |key=id:width=6:format=s|sep= |key=path:width=16:format=s|sep= |key=stat.drain:width=12:format=s|sep= |key=stat.drainprogress:width=12:format=l:tag=progress|sep= |key=stat.drainfiles:width=12:format=+l:tag=files|sep= |key=stat.drainbytesleft:width=12:format=+l:tag=bytes-left:unit=B|sep= |key=stat.timeleft:width=11:format=l:tag=timeleft|sep= |key=stat.drainretry:width=6:format=l:tag=retry|sep= |key=stat.wopen:width=6:format=l:tag=wopen";
>>>>>>> aa19eaad
  }

  if (option == "l")
  {
    // long format
    return "header=1:key=host:width=24:format=-S|sep= |key=port:width=5:format=s|sep= |key=id:width=6:format=s|sep= |key=uuid:width=36:format=s|sep= |key=path:width=32:format=s|sep= |key=schedgroup:width=16:format=s|sep= |key=headroom:width=10:format=+l|sep= |key=stat.boot:width=12:format=s|sep= |key=configstatus:width=14:format=s|sep= |key=stat.drain:width=12:format=s|sep= |key=stat.active:width=8:format=s|key=scaninterval:width=14:format=s|sep= |key=stat.health:width=16:format=s";
  }

  if (option == "e")
  {
    // error format
    return "header=1:key=host:width=24:format=S:condition=stat.errc=!0|sep= |key=id:width=6:format=s|sep= |key=path:width=32:format=s|sep= |key=stat.boot:width=12:format=s|sep= |key=configstatus:width=14:format=s|sep= |key=stat.drain:width=12:format=s|sep= |key=stat.errc:width=3:format=s|sep= |key=stat.errmsg:width=0:format=s";
  }

  // default format
  return "header=1:key=host:width=24:format=S|sep= (|key=port:width=4:format=-s|sep=) |key=id:width=6:format=s|sep= |key=path:width=32:format=s|sep= |key=schedgroup:width=16:format=s|sep= |key=stat.geotag:width=16:format=s|sep= |key=stat.boot:width=12:format=s|sep= |key=configstatus:width=14:format=s|sep= |key=stat.drain:width=12:format=s|sep= |key=stat.active:width=8:format=s|sep= |key=stat.health:width=16:format=s";
}

//------------------------------------------------------------------------------
// @brief return's the printout format for a given option
// @param option see the implementation for valid options
// @return std;:string with format line passed to the printout routine
//------------------------------------------------------------------------------
std::string
FsView::GetSpaceFormat(std::string option)
{
  if (option == "m")
  {
    // monitoring format
    return "member=type:width=1:format=os|sep= |member=name:width=1:format=os|sep= |member=cfg.groupsize:width=1:format=ol|sep= |member=cfg.groupmod:width=1:format=ol|sep= |member=nofs:width=1:format=ol|sep= |avg=stat.disk.load:width=1:format=of|sep= |sig=stat.disk.load:width=1:format=of|sep= |sum=stat.disk.readratemb:width=1:format=ol|sep= |sum=stat.disk.writeratemb:width=1:format=ol|sep= |sum=stat.net.ethratemib:width=1:format=ol|sep= |sum=stat.net.inratemib:width=1:format=ol|sep= |sum=stat.net.outratemib:width=1:format=ol|sep= |sum=stat.ropen:width=1:format=ol|sep= |sum=stat.wopen:width=1:format=ol|sep= |sum=stat.statfs.usedbytes:width=1:format=ol|sep= |sum=stat.statfs.freebytes:width=1:format=ol|sep= |sum=stat.statfs.capacity:width=1:format=ol|sep= |sum=stat.usedfiles:width=1:format=ol|sep= |sum=stat.statfs.ffiles:width=1:format=ol|sep= |sum=stat.statfs.files:width=1:format=ol|sep= |sum=stat.statfs.capacity?configstatus@rw:width=1:format=ol|sep= |sum=<n>?configstatus@rw:width=1:format=ol|sep= |member=cfg.quota:width=1:format=os|sep= |member=cfg.nominalsize:width=1:format=ol|sep= |member=cfg.balancer:width=1:format=os|sep= |member=cfg.balancer.threshold:width=1:format=ol|sep= |sum=stat.balancer.running:width=1:format=ol:tag=stat.balancer.running|sep= |sum=stat.drainer.running:width=1:format=ol:tag=stat.drainer.running|sep= |sum=stat.disk.iops?configstatus@rw:width=1:format=ol|sep= |sum=stat.disk.bw?configstatus@rw:width=1:format=ol";
  }

  if (option == "io")
  {
    return "header=1:member=name:width=10:format=s|sep= |avg=stat.geotag:width=32:format=s|sep= |avg=stat.disk.load:width=10:format=f:tag=diskload|sep= |sum=stat.disk.readratemb:width=12:format=+l:tag=diskr-MB/s|sep= |sum=stat.disk.writeratemb:width=12:format=+l:tag=diskw-MB/s|sep= |sum=stat.net.ethratemib:width=10:format=l:tag=eth-MiB/s|sep= |sum=stat.net.inratemib:width=10:format=l:tag=ethi-MiB|sep= |sum=stat.net.outratemib:width=10:format=l:tag=etho-MiB|sep= |sum=stat.ropen:width=6:format=l:tag=ropen|sep= |sum=stat.wopen:width=6:format=l:tag=wopen|sep= |sum=stat.statfs.usedbytes:width=12:format=+l:unit=B:tag=used-bytes|sep= |sum=stat.statfs.capacity:width=12:format=+l:unit=B:tag=max-bytes|sep= |sum=stat.usedfiles:width=12:format=+l:tag=used-files|sep= |sum=stat.statfs.files:width=11:format=+l:tag=max-files|sep= |sum=stat.balancer.running:width=10:format=l:tag=bal-shd|sep= |sum=stat.drainer.running:width=10:format=l:tag=drain-shd";
  }

  if (option == "fsck")
  {
    return "header=1:member=name:width=10:format=s|sep= |avg=stat.geotag:width=32:format=s|sep= |sum=stat.fsck.mem_n:width=8:format=l:tag=n(mem)|sep= |sum=stat.fsck.d_sync_n:width=8:format=l:tag=n(disk)|sep= |sum=stat.fsck.m_sync_n:width=8:format=l:tag=n(mgm)|sep= |sum=stat.fsck.orphans_n:width=12:format=l:tag=e(orph)|sep= |sum=stat.fsck.unreg_n:width=12:format=l:tag=e(unreg)|sep= |sum=stat.fsck.rep_diff_n:width=12:format=l:tag=e(layout)|sep= |sum=stat.fsck.rep_missing_n:width=12:format=l:tag=e(miss)|sep= |sum=stat.fsck.d_mem_sz_diff:width=12:format=l:tag=e(disksize)|sep= |sum=stat.fsck.m_mem_sz_diff:width=12:format=l:tag=e(mgmsize)|sep= |sum=stat.fsck.d_cx_diff:width=12:format=l:tag=e(disk-cx)|sep= |sum=stat.fsck.m_cx_diff:width=12:format=l:tag=e(mgm-cx)";
  }

  if (option == "l")
  {
    // long output formag
    return "header=1:member=type:width=10:format=-s|sep= |member=name:width=16:format=s|sep= |avg=stat.geotag:width=32:format=s|sep= |member=cfg.groupsize:width=12:format=s|sep= |member=cfg.groupmod:width=12:format=s|sep= |sum=<n>?*@*:width=6:format=l:tag=N(fs)|sep= |sum=<n>?configstatus@rw:width=9:format=l:tag=N(fs-rw)|sep= |sum=stat.statfs.usedbytes:width=15:format=+l|sep= |sum=stat.statfs.capacity:width=14:format=+l|sep= |sum=stat.statfs.capacity?configstatus@rw:width=13:format=+l:tag=capacity(rw)|sep= |member=cfg.nominalsize:width=13:format=+l:tag=nom.capacity|sep= |member=cfg.quota:width=6:format=s";
  }

<<<<<<< HEAD
  return "header=1:member=type:width=10:format=-s|sep= |member=name:width=16:format=s|sep= |avg=stat.geotag:width=32:format=s|sep= |member=cfg.groupsize:width=12:format=s|sep= |member=cfg.groupmod:width=12:format=s|sep= |member=nofs:width=6:format=s:tag=N(fs)|sep= |sum=<n>?configstatus@rw:width=9:format=l:tag=N(fs-rw)|sep= |sum=stat.statfs.usedbytes:width=15:format=+l|sep= |sum=stat.statfs.capacity:width=14:format=+l|sep= |sum=stat.statfs.capacity?configstatus@rw:width=13:format=+l:tag=capacity(rw)|sep= |member=cfg.nominalsize:width=13:format=+l:tag=nom.capacity|sep= |member=cfg.quota:width=6:format=s|sep= |member=cfg.balancer:width=10:format=s:tag=balancing|sep= |member=cfg.balancer.threshold:width=11:format=+l:tag=threshold|sep= |member=cfg.converter:width=11:format=s:tag=converter|sep= |member=cfg.converter.ntx:width=6:format=+l:tag=ntx|sep= |member=cfg.stat.converter.active:width=8:format=+l:tag=active|sep= |member=cfg.wfe:width=11:format=s:tag=wfe|sep= |member=cfg.wfe.ntx:width=6:format=+l:tag=ntx|sep= |member=cfg.stat.wfe.active:width=8:format=+l:tag=active|sep= |member=cfg.groupbalancer:width=11:format=s:tag=intergroup|";
=======
  return "header=1:member=type:width=10:format=-s|sep= |member=name:width=16:format=s|sep= |avg=stat.geotag:width=32:format=s|sep= |member=cfg.groupsize:width=12:format=s|sep= |member=cfg.groupmod:width=12:format=s|sep= |sum=<n>?*@*:width=6:format=l:tag=N(fs)|sep= |sum=<n>?configstatus@rw:width=9:format=l:tag=N(fs-rw)|sep= |sum=stat.statfs.usedbytes:width=15:format=+l|sep= |sum=stat.statfs.capacity:width=14:format=+l|sep= |sum=stat.statfs.capacity?configstatus@rw:width=13:format=+l:tag=capacity(rw)|sep= |member=cfg.nominalsize:width=13:format=+l:tag=nom.capacity|sep= |member=cfg.quota:width=6:format=s|sep= |member=cfg.balancer:width=10:format=s:tag=balancing|sep= |member=cfg.balancer.threshold:width=11:format=+l:tag=threshold|sep= |member=cfg.converter:width=11:format=s:tag=converter|sep= |member=cfg.converter.ntx:width=6:format=+l:tag=ntx|sep= |member=cfg.stat.converter.active:width=8:format=+l:tag=active|sep= |member=cfg.groupbalancer:width=11:format=s:tag=intergroup|";
>>>>>>> aa19eaad
}

//------------------------------------------------------------------------------
// @brief return's the printout format for a given option
// @param option see the implementation for valid options
// @return std;:string with format line passed to the printout routine
//------------------------------------------------------------------------------
std::string
FsView::GetGroupFormat(std::string option)
{
  if (option == "m")
  {
    // monitoring format
    return "member=type:width=1:format=os|sep= |member=name:width=1:format=os|sep= |member=cfg.status:width=1:format=os|sep= |member=nofs:width=1:format=os|sep= |avg=stat.disk.load:width=1:format=of|sep= |sig=stat.disk.load:width=1:format=of|sep= |sum=stat.disk.readratemb:width=1:format=ol|sep= |sum=stat.disk.writeratemb:width=1:format=ol|sep= |sum=stat.net.ethratemib:width=1:format=ol|sep= |sum=stat.net.inratemib:width=1:format=ol|sep= |sum=stat.net.outratemib:width=1:format=ol|sep= |sum=stat.ropen:width=1:format=ol|sep= |sum=stat.wopen:width=1:format=ol|sep= |sum=stat.statfs.usedbytes:width=1:format=ol|sep= |sum=stat.statfs.freebytes:width=1:format=ol|sep= |sum=stat.statfs.capacity:width=1:format=ol|sep= |sum=stat.usedfiles:width=1:format=ol|sep= |sum=stat.statfs.ffree:width=1:format=ol|sep= |sum=stat.statfs.files:width=1:format=ol|sep= |maxdev=stat.statfs.filled:width=1:format=of|sep= |avg=stat.statfs.filled:width=1:format=of|sep= |sig=stat.statfs.filled:width=1:format=of|sep= |member=cfg.stat.balancing:width=1:format=os:tag=stat.balancing|sep= |sum=stat.balancer.running:width=1:format=ol:tag=stat.balancer.running|sep= |sum=stat.drainer.running:width=1:format=ol:tag=stat.drainer.running";
  }

  if (option == "io")
  {
    // io format
    return "header=1:member=name:width=16:format=-s|sep= |avg=stat.geotag:width=32:format=s|sep= |avg=stat.disk.load:width=10:format=f:tag=diskload|sep= |sum=stat.disk.readratemb:width=12:format=+l:tag=diskr-MB/s|sep= |sum=stat.disk.writeratemb:width=12:format=+l:tag=diskw-MB/s|sep= |sum=stat.net.ethratemib:width=10:format=l:tag=eth-MiB/s|sep= |sum=stat.net.inratemib:width=10:format=l:tag=ethi-MiB|sep= |sum=stat.net.outratemib:width=10:format=l:tag=etho-MiB|sep= |sum=stat.ropen:width=6:format=l:tag=ropen|sep= |sum=stat.wopen:width=6:format=l:tag=wopen|sep= |sum=stat.statfs.usedbytes:width=12:format=+l:unit=B:tag=used-bytes|sep= |sum=stat.statfs.capacity:width=12:format=+l:unit=B:tag=max-bytes|sep= |sum=stat.usedfiles:width=12:format=+l:tag=used-files|sep= |sum=stat.statfs.files:width=11:format=+l:tag=max-files|sep= |sum=stat.balancer.running:width=10:format=l:tag=bal-shd|sep= |sum=stat.drainer.running:width=10:format=l:tag=drain-shd";
  }

  if (option == "l")
  {
    // long format
    return "header=1:member=type:width=10:format=-s|sep= |member=name:width=16:format=s|sep= |member=cfg.status:width=12:format=s|sep= |avg=stat.geotag:width=32:format=s|sep= |key=stat.geotag:width=16:format=s|sep= |sum=<n>?*@*:width=6:format=l:tag=N(fs)";
  }

  // default format
  return "header=1:member=type:width=10:format=-s|sep= |member=name:width=16:format=-s|sep= |member=cfg.status:width=12:format=s|sep= |avg=stat.geotag:width=32:format=s|sep= |sum=<n>?*@*:width=6:format=l:tag=N(fs)|sep= |maxdev=stat.statfs.filled:width=12:format=f:unit=p|sep= |avg=stat.statfs.filled:width=12:format=f:unit=p|sep= |sig=stat.statfs.filled:width=12:format=f:unit=p|sep= |member=cfg.stat.balancing:width=10:format=-s|sep= |sum=stat.balancer.running:width=10:format=l:tag=bal-shd|sep= |sum=stat.drainer.running:width=10:format=l:tag=drain-shd";
}

//------------------------------------------------------------------------------
// @brief register a filesystem object in the filesystem view
// @param fs filesystem to register
// @return true if done, otherwise false
//------------------------------------------------------------------------------
bool
FsView::Register(FileSystem* fs, bool registerInGeoTreeEngine)
{
  if (!fs)
    return false;

  // Create a snapshot of the current variables of the fs
  eos::common::FileSystem::fs_snapshot snapshot;

  if (fs->SnapShotFileSystem(snapshot))
  {
    // Align view by filesystem object and filesystem id
    // Check if there is already a filesystem with the same path on the same node
    if (mNodeView.count(snapshot.mQueue))
    {
      // Loop over all attached filesystems and compare the queue path
      for (auto it = mNodeView[snapshot.mQueue]->begin();
           it != mNodeView[snapshot.mQueue]->end(); it++)
      {
        if (FsView::gFsView.mIdView[*it]->GetQueuePath() == snapshot.mQueuePath)
        {
          // This queuepath already exists, we cannot register
          return false;
        }
      }
    }

    // Check if this is already in the view
    if (mFileSystemView.count(fs))
    {
      // This filesystem is already there, this might be an update
      eos::common::FileSystem::fsid_t fsid = mFileSystemView[fs];

      if (fsid != snapshot.mId)
      {
        // Remove previous mapping
        mIdView.erase(fsid);
        // Setup new two way mapping
        mFileSystemView[fs] = snapshot.mId;
        mIdView[snapshot.mId] = fs;
        eos_debug("updating mapping %u<=>%lld", snapshot.mId, fs);
      }
    }
    else
    {
      mFileSystemView[fs] = snapshot.mId;
      mIdView[snapshot.mId] = fs;
      eos_debug("registering mapping %u<=>%lld", snapshot.mId, fs);
    }

    // Align view by nodename (= MQ queue) e.g. /eos/<host>:<port>/fst
    // Check if we have already a node view
    if (mNodeView.count(snapshot.mQueue))
    {
      mNodeView[snapshot.mQueue]->insert(snapshot.mId);
      eos_debug("inserting into node view %s<=>%u", snapshot.mQueue.c_str(),
                snapshot.mId, fs);
    }
    else
    {
      FsNode* node = new FsNode(snapshot.mQueue.c_str());
      mNodeView[snapshot.mQueue] = node;
      node->insert(snapshot.mId);
      node->SetNodeConfigDefault();
      eos_debug("creating/inserting into node view %s<=>%u", snapshot.mQueue.c_str(),
                snapshot.mId, fs);
    }

    // Align view by groupname
    // Check if we have already a group view
    if (mGroupView.count(snapshot.mGroup))
    {
      mGroupView[snapshot.mGroup]->insert(snapshot.mId);
      eos_debug("inserting into group view %s<=>%u", snapshot.mGroup.c_str(),
                snapshot.mId, fs);
    }
    else
    {
      FsGroup* group = new FsGroup(snapshot.mGroup.c_str());
      mGroupView[snapshot.mGroup] = group;
      group->insert(snapshot.mId);
      group->mIndex = snapshot.mGroupIndex;
      eos_debug("creating/inserting into group view %s<=>%u", snapshot.mGroup.c_str(),
                snapshot.mId, fs);
    }

#ifndef EOSMGMFSVIEWTEST

    if (registerInGeoTreeEngine &&
        !gGeoTreeEngine.insertFsIntoGroup(fs, mGroupView[snapshot.mGroup], false))
    {
      // Roll back the changes
      if (UnRegister(fs, false))
      {
        eos_err("could not insert insert fs %u into GeoTreeEngine : fs was "
                "unregistered and consistency is KEPT between FsView and "
                "GeoTreeEngine", snapshot.mId);
      }
      else
      {
        eos_crit("could not insert insert fs %u into GeoTreeEngine : fs could "
                 "not be unregistered and consistency is BROKEN between FsView "
                 "and GeoTreeEngine", snapshot.mId);
      }

      return false;
    }

#endif
    mSpaceGroupView[snapshot.mSpace].insert(mGroupView[snapshot.mGroup]);

    // Align view by spacename
    // Check if we have already a space view
    if (mSpaceView.count(snapshot.mSpace))
    {
      mSpaceView[snapshot.mSpace]->insert(snapshot.mId);
      eos_debug("inserting into space view %s<=>%u %x", snapshot.mSpace.c_str(),
                snapshot.mId, fs);
    }
    else
    {
      FsSpace* space = new FsSpace(snapshot.mSpace.c_str());
      mSpaceView[snapshot.mSpace] = space;
      space->insert(snapshot.mId);
      eos_debug("creating/inserting into space view %s<=>%u %x",
                snapshot.mSpace.c_str(),
                snapshot.mId, fs);
    }
  }

  StoreFsConfig(fs);
  return true;
}

//------------------------------------------------------------------------------
// @brief Store the filesystem configuration in the configuration engine
// @param fs filesystem object to store
//------------------------------------------------------------------------------
void
FsView::StoreFsConfig(FileSystem* fs)
{
#ifndef EOSMGMFSVIEWTEST

  if (fs)
  {
    std::string key, val;
    fs->CreateConfig(key, val);

    if (FsView::ConfEngine)
      FsView::ConfEngine->SetConfigValue("fs", key.c_str(), val.c_str());
  }

#endif
  return;
}

//------------------------------------------------------------------------------
// @brief Move a filesystem in to a target group
// @param fs filesystem object to move
// @param group target group
// @return true if moved otherwise false
//------------------------------------------------------------------------------
bool
FsView::MoveGroup(FileSystem* fs, std::string group)
{
  if (!fs)
    return false;

  eos::common::FileSystem::fs_snapshot snapshot1;
  eos::common::FileSystem::fs_snapshot snapshot;

  if (fs->SnapShotFileSystem(snapshot1))
  {
#ifndef EOSMGMFSVIEWTEST
    fs->SetString("schedgroup", group.c_str());
    FsGroup* oldgroup = mGroupView.count(snapshot1.mGroup) ?
        mGroupView[snapshot1.mGroup] : NULL;
#endif

    if (fs->SnapShotFileSystem(snapshot))
    {
      // Remove from the original space
      if (mSpaceView.count(snapshot1.mSpace))
      {
        FsSpace* space = mSpaceView[snapshot1.mSpace];
        space->erase(snapshot1.mId);
        eos_debug("unregister space %s from space view",
                  space->GetMember("name").c_str());

        if (!space->size())
        {
          mSpaceView.erase(snapshot1.mSpace);
          delete space;
        }
      }

      // Remove from the original group
      if (mGroupView.count(snapshot1.mGroup))
      {
        FsGroup* group = mGroupView[snapshot1.mGroup];
#ifndef EOSMGMFSVIEWTEST

        if (!gGeoTreeEngine.removeFsFromGroup(fs, group, false))
        {
          // roll-back
          if (mSpaceView.count(snapshot1.mSpace))
          {
            mSpaceView[snapshot1.mSpace]->insert(snapshot1.mId);
            eos_debug("inserting into space view %s<=>%u %x",
                      snapshot1.mSpace.c_str(), snapshot1.mId, fs);
          }
          else
          {
            FsSpace* space = new FsSpace(snapshot1.mSpace.c_str());
            mSpaceView[snapshot1.mSpace] = space;
            space->insert(snapshot1.mId);
            eos_debug("creating/inserting into space view %s<=>%u %x",
                      snapshot1.mSpace.c_str(), snapshot1.mId, fs);
          }

          eos_err("could not remove fs %u from GeoTreeEngine : fs was "
                  "registered back and consistency is KEPT between FsView"
                  " and GeoTreeEngine", snapshot.mId);
          return false;
        }

#endif
        group->erase(snapshot1.mId);
        eos_debug("unregister group %s from group view",
                  group->GetMember("name").c_str());

        if (!group->size())
        {
          if (mSpaceGroupView.count(snapshot1.mSpace))
          {
            mSpaceGroupView[snapshot1.mSpace].erase(mGroupView[snapshot1.mGroup]);
          }

          mGroupView.erase(snapshot1.mGroup);
          delete group;
        }
      }

      // Check if we have already a group view
      if (mGroupView.count(snapshot.mGroup))
      {
        mGroupView[snapshot.mGroup]->insert(snapshot.mId);
        eos_debug("inserting into group view %s<=>%u",
                  snapshot.mGroup.c_str(), snapshot.mId, fs);
      }
      else
      {
        FsGroup* group = new FsGroup(snapshot.mGroup.c_str());
        mGroupView[snapshot.mGroup] = group;
        group->insert(snapshot.mId);
        group->mIndex = snapshot.mGroupIndex;
        eos_debug("creating/inserting into group view %s<=>%u",
                  snapshot.mGroup.c_str(), snapshot.mId, fs);
      }

#ifndef EOSMGMFSVIEWTEST

      if (!gGeoTreeEngine.insertFsIntoGroup(fs, mGroupView[group], false))
      {
        if (fs->SetString("schedgroup", group.c_str()) && UnRegister(fs, false))
        {
          if (oldgroup && fs->SetString("schedgroup", oldgroup->mName.c_str())
              && Register(fs))
          {
            eos_err("while moving fs, could not insert fs %u in group %s. fs "
                    "was registered back to group %s and consistency is KEPT "
                    "between FsView and GeoTreeEngine",
                    snapshot.mId, mGroupView[group]->mName.c_str(),
                    oldgroup->mName.c_str());
          }
          else
          {
            eos_err("while moving fs, could not insert fs %u in group %s. fs "
                    "was unregistered and consistency is KEPT between FsView "
                    "and GeoTreeEngine", snapshot.mId, mGroupView[group]->mName.c_str());
          }
        }
        else
        {
          eos_crit("while moving fs, could not insert fs %u in group %s. fs "
                   "could not be unregistered and consistency is BROKEN between "
                   "FsView and GeoTreeEngine", snapshot.mId, mGroupView[group]->mName.c_str());
        }

        return false;
      }

#endif
      mSpaceGroupView[snapshot.mSpace].insert(mGroupView[snapshot.mGroup]);

      // Check if we have already a space view
      if (mSpaceView.count(snapshot.mSpace))
      {
        mSpaceView[snapshot.mSpace]->insert(snapshot.mId);
        eos_debug("inserting into space view %s<=>%u %x",
                  snapshot.mSpace.c_str(), snapshot.mId, fs);
      }
      else
      {
        FsSpace* space = new FsSpace(snapshot.mSpace.c_str());
        mSpaceView[snapshot.mSpace] = space;
        space->insert(snapshot.mId);
        eos_debug("creating/inserting into space view %s<=>%u %x",
                  snapshot.mSpace.c_str(), snapshot.mId, fs);
      }

      StoreFsConfig(fs);
      return true;
    }
  }

  return false;
}

//------------------------------------------------------------------------------
// Unregister a filesystem from the filesystem view
// @param fs filesystem to unregister
// @return true if done otherwise false
//------------------------------------------------------------------------------
bool
FsView::UnRegister(FileSystem* fs, bool unregisterInGeoTreeEngine)
{
  if (!fs)
    return false;

#ifndef EOSMGMFSVIEWTEST
  // Delete in the configuration engine
  std::string key = fs->GetQueuePath();

  if (FsView::ConfEngine)
    FsView::ConfEngine->DeleteConfigValue("fs", key.c_str());

#endif
  // Create a snapshot of the current variables of the fs
  eos::common::FileSystem::fs_snapshot snapshot;

  if (fs->SnapShotFileSystem(snapshot))
  {
    // Remove view by filesystem object and filesystem id
    // Check if this is in the view
    if (mFileSystemView.count(fs))
    {
      mFileSystemView.erase(fs);
      mIdView.erase(snapshot.mId);
      eos_debug("unregister %lld from filesystem view", fs);
    }

    // Remove fs from node view & evt. remove node view
    if (mNodeView.count(snapshot.mQueue))
    {
      FsNode* node = mNodeView[snapshot.mQueue];
      node->erase(snapshot.mId);
      eos_debug("unregister node %s from node view", node->GetMember("name").c_str());

      if (!node->size())
      {
        mNodeView.erase(snapshot.mQueue);
        delete node;
      }
    }

    // Remove fs from group view & evt. remove group view
    if (mGroupView.count(snapshot.mGroup))
    {
      FsGroup* group = mGroupView[snapshot.mGroup];
#ifndef EOSMGMFSVIEWTEST

      if (unregisterInGeoTreeEngine
          && !gGeoTreeEngine.removeFsFromGroup(fs, group, false))
      {
        if (Register(fs, false))
          eos_err("could not remove fs %u from GeoTreeEngine : fs was "
                  "registered back and consistency is KEPT between FsView "
                  "and GeoTreeEngine", snapshot.mId);
        else
          eos_crit("could not remove fs %u from GeoTreeEngine : fs could not "
                   "be registered back and consistency is BROKEN between "
                   "FsView and GeoTreeEngine", snapshot.mId);

        return false;
      }

#endif
      group->erase(snapshot.mId);
      eos_debug("unregister group %s from group view",
                group->GetMember("name").c_str());

      if (!group->size())
      {
        mSpaceGroupView[snapshot.mSpace].erase(mGroupView[snapshot.mGroup]);
        mGroupView.erase(snapshot.mGroup);
        delete group;
      }
    }

    // Remove fs from space view & evt. remove space view
    if (mSpaceView.count(snapshot.mSpace))
    {
      FsSpace* space = mSpaceView[snapshot.mSpace];
      space->erase(snapshot.mId);
      eos_debug("unregister space %s from space view",
                space->GetMember("name").c_str());

      if (!space->size())
      {
        mSpaceView.erase(snapshot.mSpace);
        delete space;
      }
    }

    // Remove mapping
    RemoveMapping(snapshot.mId, snapshot.mUuid);
    delete fs;
    return true;
  }

  return false;
}

//------------------------------------------------------------------------------
// Checks if a node has already a filesystem registered
//------------------------------------------------------------------------------
bool
FsView::ExistsQueue(std::string queue, std::string queuepath)
{
  if (mNodeView.count(queue))
  {
    // Loop over all attached filesystems and compare the queue path
    for (auto it = mNodeView[queue]->begin(); it != mNodeView[queue]->end(); it++)
    {
      if (FsView::gFsView.mIdView[*it]->GetQueuePath() == queuepath)
      {
        // This queupath exists already, we cannot register
        return true;
      }
    }
  }

  return false;
}

//------------------------------------------------------------------------------
// Add view by nodename (= MQ queue) e.g. /eos/<host>:<port>/fst
//------------------------------------------------------------------------------
bool
FsView::RegisterNode(const char* nodename)
{
  std::string nodequeue = nodename;

  if (mNodeView.count(nodequeue))
  {
    eos_debug("node is existing");
    return false;
  }
  else
  {
    FsNode* node = new FsNode(nodequeue.c_str());
    mNodeView[nodequeue] = node;
    node->SetNodeConfigDefault();
    eos_debug("creating node view %s", nodequeue.c_str());
    return true;
  }
}

//------------------------------------------------------------------------------
// Remove all nodes
//------------------------------------------------------------------------------
void
FsView::UnRegisterNodes()
{
  for (auto it = mNodeView.begin(); it != mNodeView.end(); it++)
    delete(it->second);
}

//------------------------------------------------------------------------------
// Remove view by nodename (= MQ queue) e.g. /eos/<host>:<port>/fst
//------------------------------------------------------------------------------
bool
FsView::UnRegisterNode(const char* nodename)
{
  // We have to remove all the connected filesystems via UnRegister(fs) to keep
  // space, group, node view in sync
  bool retc = true;
  bool hasfs = false;

  if (mNodeView.count(nodename))
  {
    while (mNodeView.count(nodename) &&
           (mNodeView[nodename]->begin() != mNodeView[nodename]->end()))
    {
      eos::common::FileSystem::fsid_t fsid = *(mNodeView[nodename]->begin());
      FileSystem* fs = mIdView[fsid];

      if (fs)
      {
        hasfs = true;
        eos_static_debug("Unregister filesystem fsid=%llu node=%s queue=%s",
                         (unsigned long long) fsid, nodename, fs->GetQueue().c_str());
        retc |= UnRegister(fs);
      }
    }

    if (!hasfs)
    {
      // We have to explicitly remove the node from the view here because no fs
      // was removed
      delete mNodeView[nodename];
      retc = (mNodeView.erase(nodename) ? true : false);
    }
  }

  return retc;
}

//------------------------------------------------------------------------------
// Add view by spacename (= MQ queue) e.g. /eos/<host>:<port>/fst
//------------------------------------------------------------------------------
bool
FsView::RegisterSpace(const char* spacename)
{
  std::string spacequeue = spacename;

  if (mSpaceView.count(spacequeue))
  {
    eos_debug("space is existing");
    return false;
  }
  else
  {
    FsSpace* space = new FsSpace(spacequeue.c_str());
    mSpaceView[spacequeue] = space;
    eos_debug("creating space view %s", spacequeue.c_str());
    return true;
  }
}

//------------------------------------------------------------------------------
// Remove view by spacename (= MQ queue) e.g. /eos/<host>:<port>/fst
//------------------------------------------------------------------------------
bool
FsView::UnRegisterSpace(const char* spacename)
{
  // We have to remove all the connected filesystems via UnRegister(fs) to keep
  // space, group, space view in sync
  bool retc = true;
  bool hasfs = false;

  if (mSpaceView.count(spacename))
  {
    while (mSpaceView.count(spacename) &&
           (mSpaceView[spacename]->begin() != mSpaceView[spacename]->end()))
    {
      eos::common::FileSystem::fsid_t fsid = *(mSpaceView[spacename]->begin());
      FileSystem* fs = mIdView[fsid];

      if (fs)
      {
        hasfs = true;
        eos_static_debug("Unregister filesystem fsid=%llu space=%s queue=%s",
                         (unsigned long long) fsid, spacename, fs->GetQueue().c_str());
        retc |= UnRegister(fs);
      }
    }

    if (!hasfs)
    {
      // We have to explicitly remove the space from the view here because no
      // fs was removed
      delete mSpaceView[spacename];
      retc = (mSpaceView.erase(spacename) ? true : false);
    }
  }

  return retc;
}

//------------------------------------------------------------------------------
// Add view by groupname  e.g. default or default.0
//------------------------------------------------------------------------------
bool
FsView::RegisterGroup(const char* groupname)
{
  std::string groupqueue = groupname;

  if (mGroupView.count(groupqueue))
  {
    eos_debug("group is existing");
    return false;
  }
  else
  {
    FsGroup* group = new FsGroup(groupqueue.c_str());
    mGroupView[groupqueue] = group;
    eos_debug("creating group view %s", groupqueue.c_str());
    return true;
  }
}

//------------------------------------------------------------------------------
// Remove view by groupname e.g. default or default.0
//------------------------------------------------------------------------------
bool
FsView::UnRegisterGroup(const char* groupname)
{
  // We have to remove all the connected filesystems via UnRegister(fs) to keep
  // the group view in sync.
  bool retc = true;
  bool hasfs = false;

  if (mGroupView.count(groupname))
  {
    while (mGroupView.count(groupname) &&
           (mGroupView[groupname]->begin() != mGroupView[groupname]->end()))
    {
      eos::common::FileSystem::fsid_t fsid = *(mGroupView[groupname]->begin());
      // TODO: this looks wrong
      FileSystem* fs = mIdView[fsid];

      if (fs)
      {
        hasfs = true;
        eos_static_debug("Unregister filesystem fsid=%llu group=%s queue=%s",
                         (unsigned long long) fsid, groupname, fs->GetQueue().c_str());
        retc |= UnRegister(fs);
      }
    }

    if (!hasfs)
    {
      std::string sgroupname = groupname;
      std::string spacename = "";
      std::string index = "";

      // remove the direct group reference here
      if (mSpaceGroupView.count(spacename))
      {
        mSpaceGroupView[spacename].erase(mGroupView[groupname]);
      }

      // We have to explicitly remove the group from the view here because no
      // fs was removed
      delete mGroupView[groupname];
      retc = (mGroupView.erase(groupname) ? true : false);
      eos::common::StringConversion::SplitByPoint(groupname, spacename, index);
    }
  }

  return retc;
}

//------------------------------------------------------------------------------
// Remove all filesystems by erasing all spaces
//------------------------------------------------------------------------------
void
FsView::Reset()
{
  {
    eos::common::RWMutexReadLock viewlock(ViewMutex);

    // stop all the threads having only a read-lock
    for (auto it = mSpaceView.begin(); it != mSpaceView.end(); it++)
      it->second->Stop();
  }
  eos::common::RWMutexWriteLock viewlock(ViewMutex);

  while (mSpaceView.size())
  {
    UnRegisterSpace(mSpaceView.begin()->first.c_str());
  }

  //  UnRegisterNodes();
  eos::common::RWMutexWriteLock maplock(MapMutex);
  // Remove all mappins
  Fs2UuidMap.clear();
  Uuid2FsMap.clear();
  SetNextFsId(0);
  // Although this shouldn't be necessary, better run an additional cleanup
  mSpaceView.clear();
  mGroupView.clear();
  mNodeView.clear();
  {
    eos::common::RWMutexWriteLock gwlock(GwMutex);
    mGwNodes.clear();
  }
  mIdView.clear();
  mFileSystemView.clear();
}

//------------------------------------------------------------------------------
// Stores the next fsid into the global config
//------------------------------------------------------------------------------
void
FsView::SetNextFsId(eos::common::FileSystem::fsid_t fsid)
{
  NextFsId = fsid;
  std::string key = "nextfsid";
  char value[1024];
  snprintf(value, sizeof(value) - 1, "%llu", (unsigned long long) fsid);
  std::string svalue = value;
#ifndef EOSMGMFSVIEWTEST

  if (!SetGlobalConfig(key, value))
  {
    eos_static_err("unable to set nextfsid in global config");
  }

#endif
}

//------------------------------------------------------------------------------
// Find a filesystem specifying a queuepath
//------------------------------------------------------------------------------
FileSystem*
FsView::FindByQueuePath(std::string& queuepath)
{
  // Needs an external ViewMutex lock !!!!
  for (auto it = mIdView.begin(); it != mIdView.end(); it++)
  {
    if (it->second->GetQueuePath() == queuepath)
      return it->second;
  }

  return 0;
}

#ifndef EOSMGMFSVIEWTEST

//------------------------------------------------------------------------------
// SetGlobalConfig
//------------------------------------------------------------------------------
bool
FsView::SetGlobalConfig(std::string key, std::string value)
{
  // We need to store this in the shared hash between MGMs
  XrdMqRWMutexReadLock lock(eos::common::GlobalConfig::gConfig.SOM()->HashMutex);
  XrdMqSharedHash* hash = eos::common::GlobalConfig::gConfig.Get(
      MgmConfigQueueName.c_str());

  if (hash)
  {
    hash->Set(key, value);
  }

#ifndef EOSMGMFSVIEWTEST
  // register in the configuration engine
  std::string ckey = MgmConfigQueueName.c_str();
  ckey += "#";
  ckey += key;

  if (FsView::ConfEngine)
    FsView::ConfEngine->SetConfigValue("global", ckey.c_str(), value.c_str());

#endif
  return true;
}

//------------------------------------------------------------------------------
// GetGlobalConfig
//------------------------------------------------------------------------------
std::string
FsView::GetGlobalConfig(std::string key)
{
  XrdMqRWMutexReadLock lock(eos::common::GlobalConfig::gConfig.SOM()->HashMutex);
  XrdMqSharedHash* hash = eos::common::GlobalConfig::gConfig.Get(
      MgmConfigQueueName.c_str());

  if (hash)
  {
    return hash->Get(key);
  }

  return "";
}

#endif

//------------------------------------------------------------------------------
// Static thread startup function calling HeartBeatCheck
//------------------------------------------------------------------------------
void*
FsView::StaticHeartBeatCheck(void* arg)
{
  return reinterpret_cast<FsView*>(arg)->HeartBeatCheck();
}

//------------------------------------------------------------------------------
// Heart beat checker set's filesystem to down if the heart beat is missing
//------------------------------------------------------------------------------
void*
FsView::HeartBeatCheck()
{
  XrdSysThread::SetCancelOn();

  while (1)
  {
    {
      // Quickly go through all heartbeats
      eos::common::RWMutexReadLock lock(ViewMutex);
<<<<<<< HEAD
      // iterator over all filesystems
      for (auto it = mIdView.begin(); it != mIdView.end(); it++)
      {
	if (!it->second)
	continue;
	eos::common::FileSystem::fs_snapshot_t snapshot;
	snapshot.mHeartBeatTime = (time_t) it->second->GetLongLong("stat.heartbeattime");

	if (!it->second->HasHeartBeat(snapshot))
	{
	  // mark as offline
	  if (it->second->GetActiveStatus() != eos::common::FileSystem::kOffline)
	  it->second->SetActiveStatus(eos::common::FileSystem::kOffline);
	}
	else
	{
	  std::string queue = it->second->GetString("queue");
	  std::string group = it->second->GetString("schedgroup");

	  if ((FsView::gFsView.mNodeView.count(queue)) &&
	      (FsView::gFsView.mGroupView.count(group)) &&
	      (FsView::gFsView.mNodeView[queue]->GetConfigMember("status") == "on") &&
	      (FsView::gFsView.mGroupView[group]->GetConfigMember("status") == "on"))
	  {
	    if (it->second->GetActiveStatus() != eos::common::FileSystem::kOnline)
	    it->second->SetActiveStatus(eos::common::FileSystem::kOnline);
	  }
	  else
	  {
	    if (it->second->GetActiveStatus() != eos::common::FileSystem::kOffline)
	    it->second->SetActiveStatus(eos::common::FileSystem::kOffline);
	  }
	}
      }
      // iterator over all filesystems
      for (auto it = mNodeView.begin(); it != mNodeView.end(); it++)
      {
        if (!it->second)
        continue;

        eos::common::FileSystem::host_snapshot_t snapshot;
        auto shbt = it->second->GetMember("stat.heartbeattime");
        snapshot.mHeartBeatTime = (time_t) strtoll(shbt.c_str(),NULL,10);
=======
      std::map<eos::common::FileSystem::fsid_t, FileSystem*>::const_iterator it;

      // Iterator over all filesystems
      for (it = mIdView.begin(); it != mIdView.end(); it++)
      {
        if (!it->second)
          continue;

        eos::common::FileSystem::fs_snapshot_t snapshot;
        snapshot.mHeartBeatTime = (time_t)
            it->second->GetLongLong("stat.heartbeattime");
>>>>>>> aa19eaad

        if (!it->second->HasHeartBeat(snapshot))
        {
          // Mark as offline
          if (it->second->GetActiveStatus() != eos::common::FileSystem::kOffline)
          it->second->SetActiveStatus(eos::common::FileSystem::kOffline);
        }
        else
        {
          std::string queue = it->second->mName;

          if ((FsView::gFsView.mNodeView.count(queue)) &&
              (FsView::gFsView.mNodeView[queue]->GetConfigMember("status") == "on") )
          {
            if (it->second->GetActiveStatus() != eos::common::FileSystem::kOnline)
            it->second->SetActiveStatus(eos::common::FileSystem::kOnline);
          }
          else
          {
            if (it->second->GetActiveStatus() != eos::common::FileSystem::kOffline)
            it->second->SetActiveStatus(eos::common::FileSystem::kOffline);
          }
        }
      }
    }
    XrdSysTimer sleeper;
    sleeper.Snooze(10);
    XrdSysThread::CancelPoint();
  }

  return 0;
}

//------------------------------------------------------------------------------
// Return a view member variable
//------------------------------------------------------------------------------
std::string
BaseView::GetMember(std::string member)
{
  if (member == "name") return mName;

  if (member == "type") return mType;

  if (member == "nofs")
  {
    char line[1024];
    snprintf(line, sizeof(line) - 1, "%llu", (unsigned long long) size());
    mSize = line;
    return mSize;
  }

  if (member == "inqueue")
  {
    XrdOucString s = "";
    s += (int) mInQueue;
    return s.c_str();
  }

  if (member == "heartbeat")
  {
    char line[1024];
    snprintf(line, sizeof(line) - 1, "%llu", (unsigned long long) mHeartBeat);
    mHeartBeatString = line;
    return mHeartBeatString;
  }

  if (member == "heartbeatdelta")
  {
    char line[1024];

    if (labs(time(NULL) - mHeartBeat) > 86400)
    {
      snprintf(line, sizeof(line) - 1, "~");
    }
    else
    {
      snprintf(line, sizeof(line) - 1, "%llu",
               (unsigned long long)(time(NULL) - mHeartBeat));
    }

    mHeartBeatDeltaString = line;
    return mHeartBeatDeltaString;
  }

  if (member == "status") return mStatus;

  // Return global config value
  std::string prefix = member;
  prefix.erase(4);

  if (prefix == "cfg.")
  {
    std::string val = "???";
    member.erase(0, 4);
    eos::common::GlobalConfig::gConfig.SOM()->HashMutex.LockRead();
    std::string nodeconfigname = eos::common::GlobalConfig::gConfig.QueuePrefixName(
        GetConfigQueuePrefix(), mName.c_str());
    XrdMqSharedHash* hash = eos::common::GlobalConfig::gConfig.Get(
        nodeconfigname.c_str());

    if (hash)
    {
      val = hash->Get(member.c_str());
    }

    eos::common::GlobalConfig::gConfig.SOM()->HashMutex.UnLockRead();

    // it's otherwise hard to get the default into place
    if (((val == "") || (val == "???")) && (member == "stat.balancing"))
    {
      val = "idle";
    }

    return val;
  }

  return "";
}

//------------------------------------------------------------------------------
// Destructor
//------------------------------------------------------------------------------
FsNode::~FsNode()
{
  if (mGwQueue) delete mGwQueue;

  FsView::gFsView.mGwNodes.erase(mName); // unregister evt. gateway node
}

<<<<<<< HEAD
/*----------------------------------------------------------------------------*/
bool
FsNode::SnapShotHost(FileSystem::host_snapshot_t &host, bool dolock)
{
  auto som = eos::common::GlobalConfig::gConfig.SOM();
  if (dolock)
  {
    som->HashMutex.LockRead();
  }
  XrdMqSharedHash *hash = NULL;
  std::string nodeconfigname = eos::common::GlobalConfig::gConfig.QueuePrefixName(GetConfigQueuePrefix(), mName.c_str());
  if ((hash = som->GetObject(nodeconfigname.c_str(), "hash")))
  {
    host.mQueue = nodeconfigname;
    host.mHost        = GetMember("host");
    host.mHostPort        = GetMember("hostport");
    host.mGeoTag        = hash->Get("stat.geotag");
    host.mPublishTimestamp = hash->GetLongLong("stat.publishtimestamp");
    host.mNetEthRateMiB = hash->GetDouble("stat.net.ethratemib");
    host.mNetInRateMiB  = hash->GetDouble("stat.net.inratemib");
    host.mNetOutRateMiB = hash->GetDouble("stat.net.outratemib");
    host.mGopen = hash->GetLongLong("stat.dataproxy.gopen");
    if (dolock)
    {
      som->HashMutex.UnLockRead();
    }
    return true;
  }
  else
  {
    if (dolock)
    {
      som->HashMutex.UnLockRead();
    }
    host.mQueue = nodeconfigname;
    host.mHost = mName;
    host.mHostPort = "";
    host.mGeoTag        = "";
    host.mPublishTimestamp = 0;
    host.mNetEthRateMiB = 0;
    host.mNetInRateMiB  = 0;
    host.mNetOutRateMiB = 0;
    host.mGopen = 0;
    return false;
  }
}

=======
>>>>>>> aa19eaad
//------------------------------------------------------------------------------
// GetMember
//------------------------------------------------------------------------------
std::string
FsNode::GetMember(std::string member)
{
  if (member == "hostport")
  {
    std::string hostport =
        eos::common::StringConversion::GetStringHostPortFromQueue(mName.c_str());
    return hostport;
  }
  else
  {
    return BaseView::GetMember(member);
  }
}

//------------------------------------------------------------------------------
// Set a configuration member variable (stored in the config engine)
// If 'isstatus'=true we just store the value in the shared hash but don't flush
// it into the configuration engine.
//   => is used to set status variables on config queues (baseview queues)
//------------------------------------------------------------------------------
bool
<<<<<<< HEAD
FsNode::HasHeartBeat ( eos::common::FileSystem::host_snapshot_t &fs)
{
  time_t now = time(NULL);
  time_t hb = fs.mHeartBeatTime;
  if ((now - hb) < 60)
  {
    // we allow some time drift plus overload delay of 60 seconds
    return true;
  }
  return false;
}

/*----------------------------------------------------------------------------*/
eos::common::FileSystem::fsactive_t
FsNode::GetActiveStatus ()
{
  std::string active = GetMember("stat.active");
  if (active == "online")
  {
    return eos::common::FileSystem::kOnline;
  }
  else
  {
    return eos::common::FileSystem::kOffline;
  }
}

/*----------------------------------------------------------------------------*/
bool
FsNode::SetActiveStatus (eos::common::FileSystem::fsactive_t active)
{
  if (active == eos::common::FileSystem::kOnline)
  return SetConfigMember("stat.active","online",true,mName.c_str(),true);
  else
    return SetConfigMember("stat.active","offline",true,mName.c_str(),true);
}

//------------------------------------------------------------------------------
// Set a configuration member variable (stored in the config engine)
// If 'isstatus'=true we just store the value in the shared hash but don't flush
// it into the configuration engine.
//   => is used to set status variables on config queues (baseview queues)
//------------------------------------------------------------------------------
bool
BaseView::SetConfigMember(std::string key, std::string value, bool create,
                          std::string broadcastqueue, bool isstatus)
{
=======
BaseView::SetConfigMember(std::string key, std::string value, bool create,
                          std::string broadcastqueue, bool isstatus)
{
>>>>>>> aa19eaad
  bool success = false;
#ifndef EOSMGMFSVIEWTEST
  eos::common::GlobalConfig::gConfig.SOM()->HashMutex.LockRead();
  std::string nodeconfigname = eos::common::GlobalConfig::gConfig.QueuePrefixName(
      GetConfigQueuePrefix(), mName.c_str());
  XrdMqSharedHash* hash = eos::common::GlobalConfig::gConfig.Get(
      nodeconfigname.c_str());

  if (!hash && create)
  {
    eos::common::GlobalConfig::gConfig.SOM()->HashMutex.UnLockRead();

    if (!eos::common::GlobalConfig::gConfig.AddConfigQueue(nodeconfigname.c_str(),
                                                           broadcastqueue.c_str()))
    {
      success = false;
    }

    eos::common::GlobalConfig::gConfig.SOM()->HashMutex.LockRead();
    hash = eos::common::GlobalConfig::gConfig.Get(nodeconfigname.c_str());
  }

  if (hash)
  {
    success = hash->Set(key, value);

    if (key == "txgw")
    {
      eos::common::RWMutexWriteLock gwlock(FsView::gFsView.GwMutex);

      if (value == "on")
      {
        // we have to register this queue into the gw set for fast lookups
        FsView::gFsView.mGwNodes.insert(broadcastqueue);
        // clear the queue if a machine is enabled
        FsView::gFsView.mNodeView[broadcastqueue]->mGwQueue->Clear();
      }
      else
      {
        FsView::gFsView.mGwNodes.erase(broadcastqueue);
      }
    }
  }

  eos::common::GlobalConfig::gConfig.SOM()->HashMutex.UnLockRead();

  // Register in the configuration engine
  if ((!isstatus) && (FsView::ConfEngine))
  {
    nodeconfigname += "#";
    nodeconfigname += key;
    std::string confval = value;
    FsView::ConfEngine->SetConfigValue("global", nodeconfigname.c_str(),
                                       confval.c_str());
  }

#endif
  return success;
}

//------------------------------------------------------------------------------
// Get a configuration member variable (stored in the config engine)
//------------------------------------------------------------------------------
std::string
BaseView::GetConfigMember(std::string key)
{
#ifndef EOSMGMFSVIEWTEST
  XrdMqRWMutexReadLock lock(eos::common::GlobalConfig::gConfig.SOM()->HashMutex);
  std::string nodeconfigname = eos::common::GlobalConfig::gConfig.QueuePrefixName(
      GetConfigQueuePrefix(), mName.c_str());
  XrdMqSharedHash* hash = eos::common::GlobalConfig::gConfig.Get(
      nodeconfigname.c_str());

  if (hash)
  {
    return hash->Get(key);
  }

#endif
  return "";
}

//------------------------------------------------------------------------------
// GetConfigKeys
//------------------------------------------------------------------------------
bool
BaseView::GetConfigKeys(std::vector<std::string>& keys)
{
#ifndef EOSMGMFSVIEWTEST
  XrdMqRWMutexReadLock lock(eos::common::GlobalConfig::gConfig.SOM()->HashMutex);
  std::string nodeconfigname = eos::common::GlobalConfig::gConfig.QueuePrefixName(
      GetConfigQueuePrefix(), mName.c_str());
  XrdMqSharedHash* hash = eos::common::GlobalConfig::gConfig.Get(
      nodeconfigname.c_str());

  if (hash)
  {
    hash->GetKeys(keys);
    return true;
  }

#endif
  return false;
}

//------------------------------------------------------------------------------
// Creates a new filesystem id based on a uuid
//------------------------------------------------------------------------------
eos::common::FileSystem::fsid_t
FsView::CreateMapping(std::string fsuuid)
{
  eos::common::RWMutexWriteLock lock(MapMutex);

  if (Uuid2FsMap.count(fsuuid))
  {
    return Uuid2FsMap[fsuuid];
  }
  else
  {
    if (!NextFsId) SetNextFsId(1);

    std::map<eos::common::FileSystem::fsid_t, std::string>::const_iterator it;

    // use the maximum fsid
    for (it = Fs2UuidMap.begin(); it != Fs2UuidMap.end(); it++)
    {
      if (it->first > NextFsId)
      {
        NextFsId = it->first;
      }
    }

    if (NextFsId > 64000)
    {
      // We don't support more than 64.000 filesystems
      NextFsId = 1;
    }

    while (Fs2UuidMap.count(NextFsId))
    {
      NextFsId++;

      if (NextFsId > 640000)
      {
        // If all filesystem id's are exhausted we better abort the program to avoid a mess!
        eos_static_crit("all filesystem id's exhausted (64.000) - aborting the program");
        exit(-1);
      }
    }

    SetNextFsId(NextFsId);
    Uuid2FsMap[fsuuid] = NextFsId;
    Fs2UuidMap[NextFsId] = fsuuid;
    return NextFsId;
  }
}

//------------------------------------------------------------------------------
// Adds a fsid=uuid pair to the mapping
//------------------------------------------------------------------------------
bool
FsView::ProvideMapping(std::string fsuuid, eos::common::FileSystem::fsid_t fsid)
{
  eos::common::RWMutexWriteLock lock(MapMutex);

  if (Uuid2FsMap.count(fsuuid))
  {
    if (Uuid2FsMap[fsuuid] == fsid)
      return true; // we accept if it is consistent with the existing mapping
    else
      return false;// we reject if it is in contradiction to an existing mapping
  }
  else
  {
    Uuid2FsMap[fsuuid] = fsid;
    Fs2UuidMap[fsid] = fsuuid;
    return true;
  }
}

/*----------------------------------------------------------------------------*/
eos::common::FileSystem::fsid_t
FsView::GetMapping(std::string fsuuid)
{
  //----------------------------------------------------------------
  //! returns an fsid for a uuid
  //----------------------------------------------------------------
  eos::common::RWMutexReadLock lock(MapMutex);

  if (Uuid2FsMap.count(fsuuid))
  {
    return Uuid2FsMap[fsuuid];
  }
  else
  {
    return 0; // 0 means there is no mapping
  }
}


//------------------------------------------------------------------------------
// Removes a mapping entry by fsid
//------------------------------------------------------------------------------
bool
FsView::RemoveMapping(eos::common::FileSystem::fsid_t fsid)
{
  eos::common::RWMutexWriteLock lock(MapMutex);
  bool removed = false;
  std::string fsuuid;

  if (Fs2UuidMap.count(fsid))
  {
    fsuuid = Fs2UuidMap[fsid];
    Fs2UuidMap.erase(fsid);
    removed = true;
  }

  if (Uuid2FsMap.count(fsuuid))
  {
    Uuid2FsMap.erase(fsuuid);
    removed = true;
  }

  return removed;
}

//------------------------------------------------------------------------------
// Removes a mapping entry by providing fsid + uuid
//------------------------------------------------------------------------------
bool
FsView::RemoveMapping(eos::common::FileSystem::fsid_t fsid, std::string fsuuid)
{
  eos::common::RWMutexWriteLock lock(MapMutex);
  bool removed = false;

  if (Uuid2FsMap.count(fsuuid))
  {
    Uuid2FsMap.erase(fsuuid);
    removed = true;
  }

  if (Fs2UuidMap.count(fsid))
  {
    Fs2UuidMap.erase(fsid);
    removed = true;
  }

  return removed;
}

//------------------------------------------------------------------------------
// Print space information to out
//------------------------------------------------------------------------------
void
FsView::PrintSpaces(std::string& out, std::string headerformat,
                    std::string listformat, unsigned int outdepth,
                    const char* selection)
{
  std::map<std::string, FsSpace* >::iterator it;
  std::vector<std::string> selections;
  std::string selected = selection ? selection : "";

  if (selection)
  {
    eos::common::StringConversion::Tokenize(selected, selections , ",");
  }

  for (it = mSpaceView.begin(); it != mSpaceView.end(); it++)
  {
    if (selection)
    {
      bool found = false;
      bool spacefound = false;

      for (size_t i = 0; i < selections.size(); i++)
      {
        std::string sel = selections[i];

        // only apply space:... selections
        if (sel.substr(0, 6) == "space:")
        {
          spacefound = true;
          sel.erase(0, 6);
        }

        if ((it->second->mName.find(sel) != std::string::npos))
          found = true;
      }

      if (selections.size() && (!spacefound))
      {
        found = true;
      }

      if (!found) continue;
    }

    it->second->Print(out, headerformat, listformat, outdepth, selections);

    if (!listformat.length() && ((headerformat.find("header=1:")) == 0))
    {
      headerformat.erase(0, 9);
    }
  }
}

//----------------------------------------------------------------------------
// Print group information to out
//----------------------------------------------------------------------------
void
FsView::PrintGroups(std::string& out, std::string headerformat,
                    std::string listformat, unsigned int outdepth,
                    const char* selection)
{
  std::map<std::string, FsGroup* >::iterator it;
  std::vector<std::string> selections;
  std::string selected = selection ? selection : "";

  if (selection)
  {
    eos::common::StringConversion::Tokenize(selected, selections , ",");
  }

  for (it = mGroupView.begin(); it != mGroupView.end(); it++)
  {
    if (selection)
    {
      bool found = false;

      for (size_t i = 0; i < selections.size(); i++)
      {
        if ((it->second->mName.find(selections[i])) != std::string::npos)
          found = true;
      }

      if (!found)  continue;
    }

    selections.clear();
    it->second->Print(out, headerformat, listformat, outdepth, selections);

    if (!listformat.length() && ((headerformat.find("header=1:")) == 0))
    {
      headerformat.erase(0, 9);
    }
  }
}

//------------------------------------------------------------------------------
// Print node information to out
//------------------------------------------------------------------------------
void
FsView::PrintNodes(std::string& out, std::string headerformat,
                   std::string listformat, unsigned int outdepth,
                   const char* selection)
{
  std::map<std::string, FsNode* >::iterator it;
  std::vector<std::string> selections;
  std::string selected = selection ? selection : "";

  if (selection)
  {
    eos::common::StringConversion::Tokenize(selected, selections , ",");
  }

  for (it = mNodeView.begin(); it != mNodeView.end(); it++)
  {
    if (selection)
    {
      bool found = false;

      for (size_t i = 0; i < selections.size(); i++)
      {
        if ((it->second->mName.find(selections[i])) != std::string::npos)
          found = true;
      }

      if (!found) continue;
    }

    selections.clear();
    it->second->Print(out, headerformat, listformat, outdepth, selections);

    if (!listformat.length() && ((headerformat.find("header=1:")) == 0))
    {
      headerformat.erase(0, 9);
    }
  }
}

#ifndef EOSMGMFSVIEWTEST

//------------------------------------------------------------------------------
// Converts a config engine definition for a filesystem into the FsView
// representation.
//------------------------------------------------------------------------------
bool
FsView::ApplyFsConfig(const char* inkey, std::string& val)
{
  if (!inkey) return false;

  // Convert to map
  std::string key = inkey;
  std::map<std::string, std::string> configmap;
  std::vector<std::string> tokens;
  eos::common::StringConversion::Tokenize(val, tokens);

  for (size_t i = 0; i < tokens.size(); i++)
  {
    std::vector<std::string> keyval;
    std::string delimiter = "=";
    eos::common::StringConversion::Tokenize(tokens[i], keyval, delimiter);
    configmap[keyval[0]] = keyval[1];
  }

  if ((!configmap.count("queuepath")) || (!configmap.count("queue"))
      || (!configmap.count("id")))
  {
    eos_static_err("config definitions missing ...");
    return false;
  }

  eos::common::RWMutexWriteLock viewlock(ViewMutex);
  eos::common::FileSystem::fsid_t fsid = atoi(configmap["id"].c_str());
  FileSystem* fs = 0;

  // Apply only the registration fo a new filesystem if it does not exist
  if (!FsView::gFsView.mIdView.count(fsid))
  {
    fs = new FileSystem(configmap["queuepath"].c_str(), configmap["queue"].c_str(),
                        eos::common::GlobalConfig::gConfig.SOM());
  }
  else
  {
    fs = FsView::gFsView.mIdView[fsid];
  }

  if (fs)
  {
    fs->OpenTransaction();
    fs->SetId(fsid);
    fs->SetString("uuid", configmap["uuid"].c_str());
    std::map<std::string, std::string>::iterator it;

    for (it = configmap.begin(); it != configmap.end(); it++)
    {
      // set config parameters
      fs->SetString(it->first.c_str(), it->second.c_str());
    }

    fs->CloseTransaction();

    if (!FsView::gFsView.Register(fs))
    {
      eos_static_err("cannot register filesystem name=%s from configuration",
                     configmap["queuepath"].c_str());
      return false;
    }

    // insert into the mapping
    FsView::gFsView.ProvideMapping(configmap["uuid"], fsid);
    return true;
  }

  return false;
}

//------------------------------------------------------------------------------
// Converts a config engine definition of a global variable into the FsView
// representation.
//------------------------------------------------------------------------------
bool
FsView::ApplyGlobalConfig(const char* key, std::string& val)
{
  // global variables are stored like key='<queuename>:<variable>' val='<val>'
  std::string configqueue = key;
  std::vector<std::string> tokens;
  std::vector<std::string> paths;
  std::string delimiter = "#";
  std::string pathdelimiter = "/";
  eos::common::StringConversion::Tokenize(configqueue, tokens, delimiter);
  eos::common::StringConversion::Tokenize(configqueue, paths, pathdelimiter);
  bool success = false;

  if (tokens.size() != 2)
  {
    eos_static_err("the key definition of config <%s> is invalid", key);
    return false;
  }

  if (paths.size() < 1)
  {
    eos_static_err("the queue name does not contain any /");
    return false;
  }

  eos::common::GlobalConfig::gConfig.SOM()->HashMutex.LockRead();
  XrdMqSharedHash* hash = eos::common::GlobalConfig::gConfig.Get(
      tokens[0].c_str());

  if (!hash)
  {
    eos::common::GlobalConfig::gConfig.SOM()->HashMutex.UnLockRead();

    // create a global config queue
    if ((tokens[0].find("/node/")) != std::string::npos)
    {
      std::string broadcast = "/eos/";
      broadcast += paths[paths.size() - 1];
      size_t dashpos = 0;

      // remote the #<variable>
      if ((dashpos = broadcast.find("#")) != std::string::npos)
      {
        broadcast.erase(dashpos);
      }

      broadcast += "/fst";

      if (!eos::common::GlobalConfig::gConfig.AddConfigQueue(tokens[0].c_str(),
                                                             broadcast.c_str()))
      {
        eos_static_err("cannot create config queue <%s>", tokens[0].c_str());
      }
    }
    else
    {
      if (!eos::common::GlobalConfig::gConfig.AddConfigQueue(tokens[0].c_str(),
                                                             "/eos/*/mgm"))
      {
        eos_static_err("cannot create config queue <%s>", tokens[0].c_str());
      }
    }

    eos::common::GlobalConfig::gConfig.SOM()->HashMutex.LockRead();
    hash = eos::common::GlobalConfig::gConfig.Get(tokens[0].c_str());
  }

  if (hash)
  {
    success = hash->Set(tokens[1].c_str(), val.c_str());

    // Here we build a set with the gw nodes for fast lookup in the TransferEngine
    if ((tokens[0].find("/node/")) != std::string::npos)
    {
      if (tokens[1] == "txgw")
      {
        std::string broadcast = "/eos/";
        broadcast += paths[paths.size() - 1];
        size_t dashpos = 0;

        // Remote the #<variable>
        if ((dashpos = broadcast.find("#")) != std::string::npos)
        {
          broadcast.erase(dashpos);
        }

        broadcast += "/fst";
        FsView::gFsView.RegisterNode(
            broadcast.c_str()); // the node might not yet exist!
        eos::common::RWMutexWriteLock gwlock(GwMutex);

        if (val == "on")
        {
          // we have to register this queue into the gw set for fast lookups
          FsView::gFsView.mGwNodes.insert(broadcast.c_str());
        }
        else
        {
          FsView::gFsView.mGwNodes.erase(broadcast.c_str());
        }
      }
    }
  }
  else
  {
    eos_static_err("there is no global config for queue <%s>", tokens[0].c_str());
  }

  eos::common::GlobalConfig::gConfig.SOM()->HashMutex.UnLockRead();
  return success;
}
#endif

//------------------------------------------------------------------------------
// Computes the sum for <param> as long
// param="<param>[?<key>=<value] allows to select with matches
//------------------------------------------------------------------------------
long long
BaseView::SumLongLong(const char* param, bool lock,
                      const std::set<eos::common::FileSystem::fsid_t>* subset)
{
  if (lock)
  {
    FsView::gFsView.ViewMutex.LockRead();
  }

  long long sum = 0;
  std::string sparam = param;
  size_t qpos = 0;
  std::string key = "";
  std::string value = "";
  bool isquery = false;

  if ((qpos = sparam.find("?")) != std::string::npos)
  {
    std::string query = sparam;
    query.erase(0, qpos + 1);
    sparam.erase(qpos);
    std::vector<std::string> token;
    std::string delimiter = "@";
    eos::common::StringConversion::Tokenize(query, token, delimiter);
    key = token[0];
    value = token[1];
    isquery = true;
  }

  if (isquery && key == "*" && value == "*")
  {
    // we just count the number of entries
    if (subset)
      return subset->size();
    else
      return size();
  }

  if (subset)
  {
    for (auto it = subset->begin(); it != subset->end(); it++)
    {
      eos::common::FileSystem::fs_snapshot snapshot;

      // for query sum's we always fold in that a group and host has to be enabled
      if ((!key.length())
          || (FsView::gFsView.mIdView[*it]->GetString(key.c_str()) == value))
      {
        if (isquery &&
            ((!eos::common::FileSystem::GetActiveStatusFromString(
                  FsView::gFsView.mIdView[*it]->GetString("stat.active").c_str())) ||
             (eos::common::FileSystem::GetStatusFromString(
                 FsView::gFsView.mIdView[*it]->GetString("stat.boot").c_str()) !=
              eos::common::FileSystem::kBooted)))
        {
          continue;
        }
<<<<<<< HEAD

        long long v = FsView::gFsView.mIdView[*it]->GetLongLong(sparam.c_str());

        if (isquery && v && (sparam == "stat.statfs.capacity"))
        {
          // Correct the capacity(rw) value for headroom
          v -= FsView::gFsView.mIdView[*it]->GetLongLong("headroom");
        }

=======

        long long v = FsView::gFsView.mIdView[*it]->GetLongLong(sparam.c_str());

        if (isquery && v && (sparam == "stat.statfs.capacity"))
        {
          // Correct the capacity(rw) value for headroom
          v -= FsView::gFsView.mIdView[*it]->GetLongLong("headroom");
        }

>>>>>>> aa19eaad
        sum += v;
      }
    }
  }
  else
  {
    for (auto it = begin(); it != end(); it++)
    {
      eos::common::FileSystem::fs_snapshot snapshot;

      // for query sum's we always fold in that a group and host has to be enabled
      if ((!key.length())
          || (FsView::gFsView.mIdView[*it]->GetString(key.c_str()) == value))
      {
        if (isquery &&
            ((!eos::common::FileSystem::GetActiveStatusFromString(
                  FsView::gFsView.mIdView[*it]->GetString("stat.active").c_str())) ||
             (eos::common::FileSystem::GetStatusFromString(
                 FsView::gFsView.mIdView[*it]->GetString("stat.boot").c_str()) !=
              eos::common::FileSystem::kBooted)))
        {
          continue;
        }

        long long v = FsView::gFsView.mIdView[*it]->GetLongLong(sparam.c_str());

        if (isquery && v && (sparam == "stat.statfs.capacity"))
        {
          // correct the capacity(rw) value for headroom
          v -= FsView::gFsView.mIdView[*it]->GetLongLong("headroom");
        }

        sum += v;
      }
    }
  }

  // We have to rescale the stat.net parameters because they arrive for each filesystem
  if (!sparam.compare(0, 8, "stat.net"))
  {
    if (mType == "spaceview")
    {
      // divide by the number of "cfg.groupmod"
      std::string gsize = "";
      long long groupmod = 1;
      gsize = GetMember("cfg.groupmod");

      if (gsize.length())
      {
        groupmod = strtoll(gsize.c_str(), 0, 10);
      }

      if (groupmod)
      {
        sum /= groupmod;
      }
    }

    if ((mType == "nodesview"))
    {
      // divide by the number of entries we have summed
      if (size())
        sum /= size();
    }
  }

  if (lock)
  {
    FsView::gFsView.ViewMutex.UnLockRead();
  }

  return sum;
}

//------------------------------------------------------------------------------
// Computes the sum for <param> as double
//------------------------------------------------------------------------------
double
BaseView::SumDouble(const char* param, bool lock,
                    const std::set<eos::common::FileSystem::fsid_t>* subset)
{
  if (lock)
  {
    FsView::gFsView.ViewMutex.LockRead();
  }

  double sum = 0;

  if (subset)
  {
    for (auto it = subset->begin(); it != subset->end(); it++)
    {
      sum += FsView::gFsView.mIdView[*it]->GetDouble(param);
    }
  }
  else
  {
    for (auto it = begin(); it != end(); it++)
    {
      sum += FsView::gFsView.mIdView[*it]->GetDouble(param);
    }
  }

  if (lock)
  {
    FsView::gFsView.ViewMutex.UnLockRead();
  }

  return sum;
}

//------------------------------------------------------------------------------
// Computes the average for <param>
//------------------------------------------------------------------------------
double
BaseView::AverageDouble(const char* param, bool lock,
                        const std::set<eos::common::FileSystem::fsid_t>* subset)
{
  if (lock)
  {
    FsView::gFsView.ViewMutex.LockRead();
  }

  double sum = 0;
  int cnt = 0;

  if (subset)
  {
    for (auto it = subset->begin(); it != subset->end(); it++)
    {
      bool consider = true;

      if (mType == "groupview")
      {
        // we only count filesystem which are >=kRO and booted for averages in the group view
        if ((FsView::gFsView.mIdView[*it]->GetConfigStatus() <
             eos::common::FileSystem::kRO) ||
            (FsView::gFsView.mIdView[*it]->GetStatus() != eos::common::FileSystem::kBooted)
            ||
            (FsView::gFsView.mIdView[*it]->GetActiveStatus() ==
             eos::common::FileSystem::kOffline))
        {
          consider = false;
        }
      }

      if (consider)
      {
        cnt++;
        sum += FsView::gFsView.mIdView[*it]->GetDouble(param);
      }
    }
  }
  else
  {
    for (auto it = begin(); it != end(); it++)
    {
      bool consider = true;

      if (mType == "groupview")
      {
        // we only count filesystem which are >=kRO and booted for averages in the group view
        if ((FsView::gFsView.mIdView[*it]->GetConfigStatus() <
             eos::common::FileSystem::kRO) ||
            (FsView::gFsView.mIdView[*it]->GetStatus() != eos::common::FileSystem::kBooted)
            ||
            (FsView::gFsView.mIdView[*it]->GetActiveStatus() ==
             eos::common::FileSystem::kOffline))
        {
          consider = false;
        }
      }

      if (consider)
      {
        cnt++;
        sum += FsView::gFsView.mIdView[*it]->GetDouble(param);
      }
    }
  }

  if (lock)
  {
    FsView::gFsView.ViewMutex.UnLockRead();
  }

  return (cnt) ? (double)(1.0 * sum / cnt) : 0;
}

//------------------------------------------------------------------------------
// Computes the maximum absolute deviation of <param> from the avg of <param>
//------------------------------------------------------------------------------
double
BaseView::MaxAbsDeviation(const char* param, bool lock,
                          const std::set<eos::common::FileSystem::fsid_t>* subset)
{
  if (lock)
  {
    FsView::gFsView.ViewMutex.LockRead();
  }

  double avg = AverageDouble(param, false);
  double maxabsdev = 0;
  double dev = 0;

  if (subset)
  {
    for (auto it = subset->begin(); it != subset->end(); it++)
    {
      bool consider = true;

      if (mType == "groupview")
      {
        // we only count filesystem which are >=kRO and booted for averages in the group view
        if ((FsView::gFsView.mIdView[*it]->GetConfigStatus() <
             eos::common::FileSystem::kRO) ||
            (FsView::gFsView.mIdView[*it]->GetStatus() != eos::common::FileSystem::kBooted)
            ||
            (FsView::gFsView.mIdView[*it]->GetActiveStatus() ==
             eos::common::FileSystem::kOffline))
          consider = false;
      }

      dev = fabs(avg - FsView::gFsView.mIdView[*it]->GetDouble(param));

      if (consider)
      {
        if (dev > maxabsdev)
          maxabsdev = dev;
      }
    }
  }
  else
  {
    for (auto it = begin(); it != end(); it++)
    {
      bool consider = true;

      if (mType == "groupview")
      {
        // we only count filesystem which are >=kRO and booted for averages in the group view
        if ((FsView::gFsView.mIdView[*it]->GetConfigStatus() <
             eos::common::FileSystem::kRO) ||
            (FsView::gFsView.mIdView[*it]->GetStatus() != eos::common::FileSystem::kBooted)
            ||
            (FsView::gFsView.mIdView[*it]->GetActiveStatus() ==
             eos::common::FileSystem::kOffline))
        {
          consider = false;
        }
      }

      dev = fabs(avg - FsView::gFsView.mIdView[*it]->GetDouble(param));

      if (consider)
      {
        if (dev > maxabsdev)
          maxabsdev = dev;
      }
    }
  }

  if (lock)
  {
    FsView::gFsView.ViewMutex.UnLockRead();
  }

  return maxabsdev;
}


//------------------------------------------------------------------------------
// Computes the maximum deviation of <param> from the avg of <param>
//------------------------------------------------------------------------------
double
BaseView::MaxDeviation(const char* param, bool lock,
                       const std::set<eos::common::FileSystem::fsid_t>* subset)
{
  if (lock)
  {
    FsView::gFsView.ViewMutex.LockRead();
  }

  double avg = AverageDouble(param, false);
  double maxdev = -DBL_MAX;
  double dev = 0;

  if (subset)
  {
    for (auto it = subset->begin(); it != subset->end(); it++)
    {
      bool consider = true;

      if (mType == "groupview")
      {
        // we only count filesystem which are >=kRO and booted for averages in the group view
        if ((FsView::gFsView.mIdView[*it]->GetConfigStatus() <
             eos::common::FileSystem::kRO) ||
            (FsView::gFsView.mIdView[*it]->GetStatus() != eos::common::FileSystem::kBooted)
            ||
            (FsView::gFsView.mIdView[*it]->GetActiveStatus() ==
             eos::common::FileSystem::kOffline))
          consider = false;
      }

      dev = -(avg - FsView::gFsView.mIdView[*it]->GetDouble(param));

      if (consider)
      {
        if (dev > maxdev)
          maxdev = dev;
      }
    }
  }
  else
  {
    for (auto it = begin(); it != end(); it++)
    {
      bool consider = true;

      if (mType == "groupview")
      {
        // we only count filesystem which are >=kRO and booted for averages in the group view
        if ((FsView::gFsView.mIdView[*it]->GetConfigStatus() <
             eos::common::FileSystem::kRO) ||
            (FsView::gFsView.mIdView[*it]->GetStatus() != eos::common::FileSystem::kBooted)
            ||
            (FsView::gFsView.mIdView[*it]->GetActiveStatus() ==
             eos::common::FileSystem::kOffline))
        {
          consider = false;
        }
      }

      dev = -(avg - FsView::gFsView.mIdView[*it]->GetDouble(param));

      if (consider)
      {
        if (dev > maxdev)
          maxdev = dev;
      }
    }
  }

  if (lock)
  {
    FsView::gFsView.ViewMutex.UnLockRead();
  }

  return maxdev;
}

//------------------------------------------------------------------------------
// Computes the maximum deviation of <param> from the avg of <param>
//------------------------------------------------------------------------------
double
BaseView::MinDeviation(const char* param, bool lock,
                       const std::set<eos::common::FileSystem::fsid_t>* subset)
{
  if (lock)
  {
    FsView::gFsView.ViewMutex.LockRead();
  }

  double avg = AverageDouble(param, false);
  double mindev = DBL_MAX;
  double dev = 0;

  if (subset)
  {
    for (auto it = subset->begin(); it != subset->end(); it++)
    {
      bool consider = true;

      if (mType == "groupview")
      {
        // we only count filesystem which are >=kRO and booted for averages in the group view
        if ((FsView::gFsView.mIdView[*it]->GetConfigStatus() <
             eos::common::FileSystem::kRO) ||
            (FsView::gFsView.mIdView[*it]->GetStatus() != eos::common::FileSystem::kBooted)
            ||
            (FsView::gFsView.mIdView[*it]->GetActiveStatus() ==
             eos::common::FileSystem::kOffline))
        {
          consider = false;
        }
      }

      dev = -(avg - FsView::gFsView.mIdView[*it]->GetDouble(param));

      if (consider)
      {
        if (dev < mindev)
          mindev = dev;
      }
    }
  }
  else
  {
    for (auto it = begin(); it != end(); it++)
    {
      bool consider = true;

      if (mType == "groupview")
      {
        // we only count filesystem which are >=kRO and booted for averages in the group view
        if ((FsView::gFsView.mIdView[*it]->GetConfigStatus() <
             eos::common::FileSystem::kRO) ||
            (FsView::gFsView.mIdView[*it]->GetStatus() != eos::common::FileSystem::kBooted)
            ||
            (FsView::gFsView.mIdView[*it]->GetActiveStatus() ==
             eos::common::FileSystem::kOffline))
        {
          consider = false;
        }
      }

      dev = -(avg - FsView::gFsView.mIdView[*it]->GetDouble(param));

      if (consider)
      {
        if (dev < mindev)
          mindev = dev;
      }
    }
  }

  if (lock)
  {
    FsView::gFsView.ViewMutex.UnLockRead();
  }

  return mindev;
}

//------------------------------------------------------------------------------
// Computes the sigma for <param>
//------------------------------------------------------------------------------
double
BaseView::SigmaDouble(const char* param, bool lock,
                      const std::set<eos::common::FileSystem::fsid_t>* subset)
{
  if (lock)
  {
    FsView::gFsView.ViewMutex.LockRead();
  }

  double avg = AverageDouble(param, false);
  double sumsquare = 0;
  int cnt = 0;

  if (subset)
<<<<<<< HEAD
  {
    for (auto it = subset->begin(); it != subset->end(); it++)
    {
      bool consider = true;

      if (mType == "groupview")
      {
        // we only count filesystem which are >=kRO and booted for averages in the group view
        if ((FsView::gFsView.mIdView[*it]->GetConfigStatus() <
             eos::common::FileSystem::kRO) ||
            (FsView::gFsView.mIdView[*it]->GetStatus() != eos::common::FileSystem::kBooted)
            ||
            (FsView::gFsView.mIdView[*it]->GetActiveStatus() ==
             eos::common::FileSystem::kOffline))
          consider = false;
      }

      if (consider)
      {
        cnt++;
        sumsquare += pow((avg - FsView::gFsView.mIdView[*it]->GetDouble(param)), 2);
      }
    }
  }
  else
  {
    for (auto it = begin(); it != end(); it++)
    {
      bool consider = true;

      if (mType == "groupview")
      {
        // we only count filesystem which are >=kRO and booted for averages in the group view
        if ((FsView::gFsView.mIdView[*it]->GetConfigStatus() <
             eos::common::FileSystem::kRO) ||
            (FsView::gFsView.mIdView[*it]->GetStatus() != eos::common::FileSystem::kBooted)
            ||
            (FsView::gFsView.mIdView[*it]->GetActiveStatus() ==
             eos::common::FileSystem::kOffline))
        {
          consider = false;
        }
      }

=======
  {
    for (auto it = subset->begin(); it != subset->end(); it++)
    {
      bool consider = true;

      if (mType == "groupview")
      {
        // we only count filesystem which are >=kRO and booted for averages in the group view
        if ((FsView::gFsView.mIdView[*it]->GetConfigStatus() <
             eos::common::FileSystem::kRO) ||
            (FsView::gFsView.mIdView[*it]->GetStatus() != eos::common::FileSystem::kBooted)
            ||
            (FsView::gFsView.mIdView[*it]->GetActiveStatus() ==
             eos::common::FileSystem::kOffline))
          consider = false;
      }

      if (consider)
      {
        cnt++;
        sumsquare += pow((avg - FsView::gFsView.mIdView[*it]->GetDouble(param)), 2);
      }
    }
  }
  else
  {
    for (auto it = begin(); it != end(); it++)
    {
      bool consider = true;

      if (mType == "groupview")
      {
        // we only count filesystem which are >=kRO and booted for averages in the group view
        if ((FsView::gFsView.mIdView[*it]->GetConfigStatus() <
             eos::common::FileSystem::kRO) ||
            (FsView::gFsView.mIdView[*it]->GetStatus() != eos::common::FileSystem::kBooted)
            ||
            (FsView::gFsView.mIdView[*it]->GetActiveStatus() ==
             eos::common::FileSystem::kOffline))
        {
          consider = false;
        }
      }

>>>>>>> aa19eaad
      if (consider)
      {
        cnt++;
        sumsquare += pow((avg - FsView::gFsView.mIdView[*it]->GetDouble(param)), 2);
      }
    }
  }

  sumsquare = (cnt) ? sqrt(sumsquare / cnt) : 0;

  if (lock)
  {
    FsView::gFsView.ViewMutex.UnLockRead();
  }

  return sumsquare;
}

//------------------------------------------------------------------------------
// Computes the considered count
//------------------------------------------------------------------------------
long long
BaseView::ConsiderCount(bool lock,
                        const std::set<eos::common::FileSystem::fsid_t>* subset)
{
  if (lock)
  {
    FsView::gFsView.ViewMutex.LockRead();
  }

  long long cnt = 0;

  if (subset)
  {
    for (auto it = subset->begin(); it != subset->end(); it++)
    {
      bool consider = true;

      if (mType == "groupview")
      {
        // we only count filesystem which are >=kRO and booted for averages in the group view
        if ((FsView::gFsView.mIdView[*it]->GetConfigStatus() <
             eos::common::FileSystem::kRO) ||
            (FsView::gFsView.mIdView[*it]->GetStatus() != eos::common::FileSystem::kBooted)
            ||
            (FsView::gFsView.mIdView[*it]->GetActiveStatus() ==
             eos::common::FileSystem::kOffline))
          consider = false;
      }

      if (consider) cnt++;
    }
  }
  else
  {
    for (auto it = begin(); it != end(); it++)
    {
      bool consider = true;

      if (mType == "groupview")
      {
        // we only count filesystem which are >=kRO and booted for averages in the group view
        if ((FsView::gFsView.mIdView[*it]->GetConfigStatus() <
             eos::common::FileSystem::kRO) ||
            (FsView::gFsView.mIdView[*it]->GetStatus() != eos::common::FileSystem::kBooted)
            ||
            (FsView::gFsView.mIdView[*it]->GetActiveStatus() ==
             eos::common::FileSystem::kOffline))
          consider = false;
      }

      if (consider) cnt++;
    }
  }

  if (lock)
  {
    FsView::gFsView.ViewMutex.UnLockRead();
  }

  return cnt;
}

//------------------------------------------------------------------------------
// Computes the considered count
//------------------------------------------------------------------------------
long long
BaseView::TotalCount(bool lock,
                     const std::set<eos::common::FileSystem::fsid_t>* subset)
{
  if (lock)
  {
    FsView::gFsView.ViewMutex.LockRead();
  }

  long long cnt = 0;

  if (subset)
  {
    cnt = subset->size();
  }
  else
  {
    cnt = size();
  }

  if (lock)
  {
    FsView::gFsView.ViewMutex.UnLockRead();
  }

  return cnt;
}

//------------------------------------------------------------------------------
// Print user defined format to out
//------------------------------------------------------------------------------
void
BaseView::Print(std::string& out, std::string headerformat,
                std::string listformat, unsigned outdepth,
                std::vector<std::string>& selections)
{
  //-------------------------------------------------------------------------------
  // headerformat
  //-------------------------------------------------------------------------------
  // format has to be provided as a chain (separated by "|" ) of the following tags
  // "member=<key>:width=<width>:format=[+][-][so]:unit=<unit>:tag=<tag>"
  //  -> to print a member variable of the view
  // "avg=<key>:width=<width>:format=[fo]"   -> to print the average
  // "sum=<key>:width=<width>:format=[lo]    -> to print a sum
  // "sig=<key>:width=<width>:format=[lo]    -> to print the standard deviation
  // "maxdev=<key>:width=<width>;format=[lo] -> to print the maxdeviation
  // "sep=<seperator>"                       -> to put a seperator
  // "tag=<tag>"                             -> use tag as header not the variable name
  // "header=1" -> put a header with description on top!
  //               This must be the first format tag!!!
  //-------------------------------------------------------------------------------
  // listformat
  //-------------------------------------------------------------------------------
  // format has to be provided as a chain (separated by "|" ) of the following tags
  // "key=<key>:width=<width>:format=[+][-][slfo]:unit=<unit>:tag=<tag>"
  //  -> to print a key of the attached children
  // "sep=<seperator>" -> to put a seperator
  // "header=1" -> put a header with description on top
  //               This must be the first format tag!!!
  // the formats are:
  // 's' : print as string
  // 'S' : print as short string
  // 'l' : print as long long
  // 'f' : print as double
  // 'o' : print as <key>=<val>
  // '-' : left align the printout
  // '+' : convert numbers into k,M,G,T,P ranges
  // the unit is appended to every number:
  // e.g. 1500 with unit=B would end up as '1.5 kB'
  // the command only appends to <out> and DOES NOT initialize it
  // "tag=<tag>" -> use tag as header not the variable name

  // Since we don't display the members with geodepth option, we proceed with
  // the non geodepth display first.
  if (outdepth > 0)
  {
    Print(out, headerformat, listformat, 0, selections);

    // We force-print the header
    if (headerformat.find("header=1") == std::string::npos)
    {
      if (headerformat.find("header=0") != std::string::npos)
      {
        headerformat.replace(headerformat.find("header=0"), 8, "header=1");
      }

      headerformat = "header=1:" + headerformat;
    }
  }

  std::vector<std::string> formattoken;
  bool buildheader = false;
  std::string header = "";
  std::string body = "";

  class DoubleAggregatedStats : public std::map<std::string, DoubleAggregator*>
  {
    BaseView* pThis;

   public:
    DoubleAggregatedStats(BaseView* This) : pThis(This) {}
    DoubleAggregator* operator[](const char* param)
    {
      if (!count(param))
      {
        DoubleAggregator* aggreg = new DoubleAggregator(param);
        aggreg->setView(pThis);
        pThis->runAggregator(aggreg);
        insert(std::make_pair(param, aggreg));
      }

      return find(param)->second;
    }

    ~DoubleAggregatedStats()
    {
      for (auto it = begin(); it != end(); it++)
        delete it->second;
    }
  };

  class LongLongAggregatedStats : public std::map<std::string, LongLongAggregator*>
  {
    BaseView* pThis;
   public:
    LongLongAggregatedStats(BaseView* This) : pThis(This) {}

    LongLongAggregator* operator[](const char* param)
    {
      if (!count(param))
      {
        LongLongAggregator* aggreg = new LongLongAggregator(param);
        aggreg->setView(pThis);
        pThis->runAggregator(aggreg);
        insert(std::make_pair(param, aggreg));
      }

      return find(param)->second;
    }

    ~LongLongAggregatedStats()
    {
      for (auto it = begin(); it != end(); it++)
        delete it->second;
    }
  };
<<<<<<< HEAD

  LongLongAggregatedStats longStats(this);
  DoubleAggregatedStats doubleStats(this);
  unsigned int nLines = 0;

  if (outdepth > 0)
  {
    nLines = longStats["lastHeartBeat"]->getGeoTags()->size();
    nLines = longStats["lastHeartBeat"]->getEndIndex(outdepth);
  }
  else
  {
    nLines = 1;
  }

  eos::common::StringConversion::Tokenize(headerformat, formattoken, "|");

  for (unsigned int l = 0; l < nLines; l++)
  {
    buildheader = false;

    for (unsigned int i = 0; i < formattoken.size(); i++)
    {
      std::vector<std::string> tagtoken;
      std::map<std::string, std::string> formattags;
      eos::common::StringConversion::Tokenize(formattoken[i], tagtoken, ":");

      for (unsigned int j = 0; j < tagtoken.size(); j++)
      {
        std::vector<std::string> keyval;
        eos::common::StringConversion::Tokenize(tagtoken[j], keyval, "=");
        formattags[keyval[0]] = keyval[1];
      }

      // "key=<key>:width=<width>:format=[slfo]"
      bool alignleft = false;

      if (formattags.count("format") &&
          (formattags["format"].find("-") != std::string::npos))
      {
        alignleft = true;
      }

=======

  LongLongAggregatedStats longStats(this);
  DoubleAggregatedStats doubleStats(this);
  unsigned int nLines = 0;

  if (outdepth > 0)
  {
    nLines = longStats["lastHeartBeat"]->getGeoTags()->size();
    nLines = longStats["lastHeartBeat"]->getEndIndex(outdepth);
  }
  else
  {
    nLines = 1;
  }

  eos::common::StringConversion::Tokenize(headerformat, formattoken, "|");

  for (unsigned int l = 0; l < nLines; l++)
  {
    buildheader = false;

    for (unsigned int i = 0; i < formattoken.size(); i++)
    {
      std::vector<std::string> tagtoken;
      std::map<std::string, std::string> formattags;
      eos::common::StringConversion::Tokenize(formattoken[i], tagtoken, ":");

      for (unsigned int j = 0; j < tagtoken.size(); j++)
      {
        std::vector<std::string> keyval;
        eos::common::StringConversion::Tokenize(tagtoken[j], keyval, "=");
        formattags[keyval[0]] = keyval[1];
      }

      // "key=<key>:width=<width>:format=[slfo]"
      bool alignleft = false;

      if (formattags.count("format") &&
          (formattags["format"].find("-") != std::string::npos))
      {
        alignleft = true;
      }

>>>>>>> aa19eaad
      if (formattags.count("header"))
      {
        // Add the desired seperator
        if (formattags.count("header") == 1 && l == 0)
        {
          buildheader = true;
        }
      }

      // To save display space, we don't print out members with geodepth option
      if (outdepth > 0 && formattags.count("member"))
        continue;

      if (formattags.count("width") && formattags.count("format"))
      {
        unsigned int width = atoi(formattags["width"].c_str());
        // string
        char line[1024];
        char tmpline[1024];
        char lformat[1024];
        char lenformat[1024];
        line[0] = 0;
        lformat[0] = 0;

        if ((formattags["format"].find("s")) != std::string::npos)
          snprintf(lformat, sizeof(lformat) - 1, "%%s");

        if ((formattags["format"].find("l")) != std::string::npos)
          snprintf(lformat, sizeof(lformat) - 1, "%%lld");

        if ((formattags["format"].find("f")) != std::string::npos)
          snprintf(lformat, sizeof(lformat) - 1, "%%.02f");

        // Protect against missing format types
        if (lformat[0] == 0)
          continue;

        if (alignleft)
        {
          snprintf(lenformat, sizeof(lenformat) - 1, "%%-%ds", width);
        }
        else
        {
          snprintf(lenformat, sizeof(lenformat) - 1, "%%%ds", width);
        }

        // Normal member printout
        if (formattags.count("member"))
        {
          if ((formattags["format"].find("+") != std::string::npos) &&
              (formattags["format"].find("s") == std::string::npos))
          {
            std::string ssize;
            eos::common::StringConversion::GetReadableSizeString(
                ssize, (unsigned long long)(strtoll(
                GetMember(formattags["member"]).c_str(), 0, 10)),
                formattags["unit"].c_str());
            snprintf(line, sizeof(line) - 1, lenformat, ssize.c_str());
          }
          else
          {
            std::string member = GetMember(formattags["member"]).c_str();

            if ((formattags["format"].find("S") != std::string::npos))
            {
              size_t colon = member.find(":");
              size_t dot = member.find(".");

              if (dot != std::string::npos)
                member.erase(dot, (colon != std::string::npos) ? colon - dot : colon);
            }

            if ((formattags["format"].find("l") != std::string::npos))
            {
              snprintf(tmpline, sizeof(tmpline) - 1, lformat, strtoll(member.c_str(), 0, 10));
            }
            else
            {
              snprintf(tmpline, sizeof(tmpline) - 1, lformat, member.c_str());
            }

            snprintf(line, sizeof(line) - 1, lenformat, tmpline);
          }

          if (buildheader)
          {
            char headline[1024];
            char lenformat[1024];
            XrdOucString pkey = formattags["member"].c_str();
            pkey.replace("stat.statfs.", "");
            pkey.replace("stat.", "");
            pkey.replace("cfg.", "");

            if (formattags.count("tag"))
            {
              pkey = formattags["tag"].c_str();
            }

            snprintf(lenformat, sizeof(lenformat) - 1, "%%%ds", width - 1);
            snprintf(headline, sizeof(headline) - 1, lenformat, pkey.c_str());
            std::string sline = headline;

            if (sline.length() != (width - 1))
            {
              sline.erase(0, ((sline.length() - width + 1 + 3) > 0) ?
                          (sline.length() - width + 1 + 3) : 0);
              sline.insert(0, "...");
            }

            header += "#";
            header += sline;
          }
        }

        // Sum printout
        if (formattags.count("sum"))
        {
          if (!outdepth)
          {
            snprintf(tmpline, sizeof(tmpline) - 1, lformat,
                     SumLongLong(formattags["sum"].c_str(), false));
          }
          else
          {
            snprintf(tmpline, sizeof(tmpline) - 1, lformat,
                     (*longStats[formattags["sum"].c_str()]->getSums())[l]);
          }

          if ((formattags["format"].find("+") != std::string::npos))
          {
            std::string ssize;

            if (!outdepth)
            {
              eos::common::StringConversion::GetReadableSizeString(
                  ssize, (unsigned long long) SumLongLong(formattags["sum"].c_str(), false),
                  formattags["unit"].c_str());
            }
            else
            {
              eos::common::StringConversion::GetReadableSizeString(
                  ssize, (unsigned long long)(
                      *longStats[formattags["sum"].c_str()]->getSums())[l],
                  formattags["unit"].c_str());
            }

            snprintf(line, sizeof(line) - 1, lenformat, ssize.c_str());
          }
          else
          {
            snprintf(line, sizeof(line) - 1, lenformat, tmpline);
          }

          if (buildheader)
          {
            char headline[1024];
            char lenformat[1024];
            XrdOucString pkey = formattags["sum"].c_str();
            pkey.replace("stat.statfs.", "");
            pkey.replace("stat.", "");
            pkey.replace("cfg.", "");

            if (formattags.count("tag"))
            {
              pkey = formattags["tag"].c_str();
              width += 5;
            }

            snprintf(lenformat, sizeof(lenformat) - 1, "%%%ds", width - 6);
            snprintf(headline, sizeof(headline) - 1, lenformat, pkey.c_str());
            std::string sline = headline;

            if (sline.length() != (width - 6))
            {
              sline.erase(0, ((sline.length() - width + 6 + 3) > 0) ?
                          (sline.length() - width + 6 + 3) : 0);
              sline.insert(0, "...");
            }

            if (!formattags.count("tag"))
            {
              header += "#";
              header += "sum(";
              header += sline;
              header += ")";
            }
            else
            {
              header += "#";
              header += sline;
            }
          }
        }

        if (formattags.count("avg"))
        {
          if (formattags["avg"] == "stat.geotag")
          {
            if (outdepth)
            {
              // This average means anything only when displaying along the topology tree
              snprintf(tmpline, sizeof(tmpline) - 1, lformat,
                       (*longStats["lastHeartBeat"]->getGeoTags())[l].c_str());
              snprintf(line, sizeof(line) - 1, lenformat, tmpline);

              if (buildheader)
              {
                char headline[1024];
                char lenformat[1024];
                snprintf(lenformat, sizeof(lenformat) - 1, "%%%ds", width - 1);
                snprintf(headline, sizeof(headline) - 1, lenformat, "geotag");
                std::string sline = headline;

                if (sline.length() != (width - 1))
                {
                  sline.erase(0, ((sline.length() - width + 1 + 3) > 0) ?
                              (sline.length() - width + 1 + 3) : 0);
                  sline.insert(0, "...");
                }

                header += "#";
                header += sline;
              }
            }
          }
          else // If not geotag special case
          {
            if (!outdepth)
            {
              snprintf(tmpline, sizeof(tmpline) - 1, lformat,
                       AverageDouble(formattags["avg"].c_str(), false));
            }
            else
            {
              snprintf(tmpline, sizeof(tmpline) - 1, lformat,
                       (*doubleStats[formattags["avg"].c_str()]->getMeans())[l]);
            }

            if ((formattags["format"].find("+") != std::string::npos))
            {
              std::string ssize;

              if (!outdepth)
              {
                eos::common::StringConversion::GetReadableSizeString(
                    ssize, (unsigned long long) AverageDouble(formattags["avg"].c_str(), false),
                    formattags["unit"].c_str());
              }
              else
              {
                eos::common::StringConversion::GetReadableSizeString(
                    ssize, (unsigned long long)(
                        *doubleStats[formattags["avg"].c_str()]->getMeans())[l],
                    formattags["unit"].c_str());
              }

              snprintf(line, sizeof(line) - 1, lenformat, ssize.c_str());
            }
            else
            {
              snprintf(line, sizeof(line) - 1, lenformat, tmpline);
            }

            if (buildheader)
            {
              char headline[1024];
              char lenformat[1024];
              XrdOucString pkey = formattags["avg"].c_str();
              pkey.replace("stat.statfs.", "");
              pkey.replace("stat.", "");
              pkey.replace("cfg.", "");

              if (formattags.count("tag"))
              {
                pkey = formattags["tag"].c_str();
                width += 5;
              }

              snprintf(lenformat, sizeof(lenformat) - 1, "%%%ds", width - 6);
              snprintf(headline, sizeof(headline) - 1, lenformat, pkey.c_str());
              std::string sline = headline;

              if (sline.length() != (width - 6))
              {
                sline.erase(0, ((sline.length() - width + 6 + 3) > 0) ?
                            (sline.length() - width + 6 + 3) : 0);
                sline.insert(0, "...");
              }

              if (!formattags.count("tag"))
              {
                header += "#";
                header += "avg(";
                header += sline;
                header += ")";
              }
              else
              {
                header += "#";
                header += sline;
              }
            }
          } // end not geotag case
        }

        if (formattags.count("sig"))
        {
          if (!outdepth)
          {
            snprintf(tmpline, sizeof(tmpline) - 1, lformat,
                     SigmaDouble(formattags["sig"].c_str(), false));
          }
          else
          {
            snprintf(tmpline, sizeof(tmpline) - 1, lformat,
                     (*doubleStats[formattags["sig"].c_str()]->getStdDevs())[l]);
          }

          if ((formattags["format"].find("+") != std::string::npos))
          {
            std::string ssize;

            if (!outdepth)
            {
              eos::common::StringConversion::GetReadableSizeString(
                  ssize, (unsigned long long) SigmaDouble(formattags["sig"].c_str(), false),
                  formattags["unit"].c_str());
            }
            else
            {
              eos::common::StringConversion::GetReadableSizeString(
                  ssize, (unsigned long long)(
                      *doubleStats[formattags["sig"].c_str()]->getStdDevs())[l],
                  formattags["unit"].c_str());
            }

            snprintf(line, sizeof(line) - 1, lenformat, ssize.c_str());
          }
          else
          {
            snprintf(line, sizeof(line) - 1, lenformat, tmpline);
          }

          if (buildheader)
          {
            char headline[1024];
            char lenformat[1024];
            XrdOucString pkey = formattags["sig"].c_str();
            pkey.replace("stat.statfs.", "");
            pkey.replace("stat.", "");
            pkey.replace("cfg.", "");

            if (formattags.count("tag"))
            {
              pkey = formattags["tag"].c_str();
              width += 5;
            }

            snprintf(lenformat, sizeof(lenformat) - 1, "%%%ds", width - 6);
            snprintf(headline, sizeof(headline) - 1, lenformat, pkey.c_str());
            std::string sline = headline;

            if (sline.length() != (width - 6))
            {
              sline.erase(0, ((sline.length() - width + 6 + 3) > 0) ?
                          (sline.length() - width + 6 + 3) : 0);
              sline.insert(0, "...");
            }

            if (!formattags.count("tag"))
            {
              header += "#";
              header += "sig(";
              header += sline;
              header += ")";
            }
            else
            {
              header += "#";
              header += sline;
            }
          }
        }

        if (formattags.count("maxdev"))
        {
          if (!outdepth)
          {
            snprintf(tmpline, sizeof(tmpline) - 1, lformat,
                     MaxAbsDeviation(formattags["maxdev"].c_str(), false));
          }
          else
          {
            snprintf(tmpline, sizeof(tmpline) - 1, lformat,
                     (*doubleStats[formattags["maxdev"].c_str()]->getMaxAbsDevs())[l]);
          }

          if ((formattags["format"].find("+") != std::string::npos))
          {
            std::string ssize;

            if (!outdepth)
            {
              eos::common::StringConversion::GetReadableSizeString(
                  ssize, (unsigned long long) MaxAbsDeviation(formattags["maxdev"].c_str(),
                                                              false),
                  formattags["unit"].c_str());
            }
            else
            {
              eos::common::StringConversion::GetReadableSizeString(
                  ssize, (unsigned long long)(
                      *doubleStats[formattags["maxdev"].c_str()]->getMaxAbsDevs())[l],
                  formattags["unit"].c_str());
            }

            snprintf(line, sizeof(line) - 1, lenformat, ssize.c_str());
          }
          else
          {
            snprintf(line, sizeof(line) - 1, lenformat, tmpline);
          }

          if (buildheader)
          {
            char headline[1024];
            char lenformat[1024];
            XrdOucString pkey = formattags["maxdev"].c_str();
            pkey.replace("stat.statfs.", "");
            pkey.replace("stat.", "");
            pkey.replace("cfg.", "");

            if (formattags.count("tag"))
            {
              pkey = formattags["tag"].c_str();
              width += 5;
            }

            snprintf(lenformat, sizeof(lenformat) - 1, "%%%ds", width - 6);
            snprintf(headline, sizeof(headline) - 1, lenformat, pkey.c_str());
            std::string sline = headline;

            if (sline.length() != (width - 6))
            {
              sline.erase(0, ((sline.length() - width + 6 + 3) > 0) ?
                          (sline.length() - width + 6 + 3) : 0);
              sline.insert(0, "...");
            }

            if (!formattags.count("tag"))
            {
              header += "#";
              header += "dev(";
              header += sline;
              header += ")";
            }
            else
            {
              header += "#";
              header += sline;
            }
          }
        }

        if ((formattags["format"].find("o") != std::string::npos))
        {
          char keyval[4096];
          buildheader = false; // auto disable header

          if (formattags.count("member"))
          {
            snprintf(keyval, sizeof(keyval) - 1, "%s=%s", formattags["member"].c_str(),
                     line);
          }

          if (formattags.count("sum"))
          {
            snprintf(keyval, sizeof(keyval) - 1, "sum.%s=%s", formattags["sum"].c_str(),
                     line);
          }

          if (formattags.count("avg"))
          {
            snprintf(keyval, sizeof(keyval) - 1, "avg.%s=%s", formattags["avg"].c_str(),
                     line);
          }

          if (formattags.count("sig"))
          {
            snprintf(keyval, sizeof(keyval) - 1, "sig.%s=%s", formattags["sig"].c_str(),
                     line);
          }

          if (formattags.count("maxdev"))
          {
            snprintf(keyval, sizeof(keyval) - 1, "dev.%s=%s", formattags["maxdev"].c_str(),
                     line);
          }

          body += keyval;
        }
        else
        {
          std::string sline = line;

          if (sline.length() > width)
          {
            sline.erase(0, ((sline.length() - width + 3) > 0) ? (sline.length() - width + 3)
                        : 0);
            sline.insert(0, "...");
          }

          body += sline;
        }
      }

      if (formattags.count("sep") && body.size() && ((*body.rbegin()) != '\n'))
      {
        // don't add the separator if there is nothing in the line before
        // add the desired seperator
        body += formattags["sep"];

        if (buildheader)
        {
          header += formattags["sep"];
        }
      }
    }

    body += "\n";
  } // l from 0 to nLines

  //---------------------------------------------------------------------------------------
  if (listformat.length())
  {
    bool first = true;

    // If a format was given for the filesystem children, forward the print to
    // the filesystems
    for (auto it = begin(); it != end(); it++)
    {
      std::string lbody;
      bool matches = true;
      FsView::gFsView.mIdView[*it]->Print(lbody, listformat);

      // Apply each selection as a find match in the string
      if (selections.size())
      {
        for (size_t i = 0; i < selections.size(); i++)
        {
          if (selections[i].substr(0, 6) == "space:")
            continue;

          if (lbody.find(selections[i]) == std::string::npos)
            matches = false;
        }
      }

      if (matches)
        body += lbody;

      if (first)
      {
        // Put the header format only in the first node printout
        first = false;

        if ((listformat.find("header=1:")) == 0)
        {
          listformat.erase(0, 9);
        }
      }
    }
  }

  if (header.size())
  {
    std::string line = "";
    line += "#";

    for (unsigned int i = 0; i < (header.length() - 1); i++)
    {
      line += "-";
    }

    line += "\n";
    out += line;
    out += header;
    out += "\n";
    out += line;
    out += body;
  }
  else
  {
    out += body;
  }
}

#ifndef EOSMGMFSVIEWTEST

//------------------------------------------------------------------------------
// Destructor
//------------------------------------------------------------------------------
FsGroup::~FsGroup()
{}

//------------------------------------------------------------------------------
// If a filesystem has not yet these parameters defined, we inherit them from
// the space configuration. This function has to be called with the a read lock
// on the View Mutex! It return true if the fs was modified and the caller should
// evt. store the modification to the config
//------------------------------------------------------------------------------
bool
FsSpace::ApplySpaceDefaultParameters(eos::mgm::FileSystem* fs, bool force)
{
  if (!fs)
    return false;

  bool modified = false;
  eos::common::FileSystem::fs_snapshot_t snapshot;

  if (fs->SnapShotFileSystem(snapshot, false))
  {
    if (force || (!snapshot.mScanInterval))
    {
      // try to apply the default
      if (GetConfigMember("scaninterval").length())
      {
        fs->SetString("scaninterval", GetConfigMember("scaninterval").c_str());
        modified = true;
      }
    }

    if (force || (!snapshot.mGracePeriod))
    {
      // try to apply the default
      if (GetConfigMember("graceperiod").length())
      {
        fs->SetString("graceperiod", GetConfigMember("graceperiod").c_str());
        modified = true;
      }
    }

    if (force || (!snapshot.mDrainPeriod))
    {
      // try to apply the default
      if (GetConfigMember("drainperiod").length())
      {
        fs->SetString("drainperiod", GetConfigMember("drainperiod").c_str());
        modified = true;
      }
    }

    if (force || (!snapshot.mHeadRoom))
    {
      // try to apply the default
      if (GetConfigMember("headroom").length())
      {
        fs->SetString("headroom", GetConfigMember("headroom").c_str())
            ;
        modified = true;
      }
    }
  }

  return modified;
}

//------------------------------------------------------------------------------
// Re-evaluates the drainnig states in all groups and resets the state
//------------------------------------------------------------------------------
void
FsSpace::ResetDraining()
{
  eos_static_info("msg=\"reset drain state\" space=\"%s\"", mName.c_str());
  eos::common::RWMutexReadLock lock(FsView::gFsView.ViewMutex);

  // Iterate over all groups in this space
  for (auto sgit = FsView::gFsView.mSpaceGroupView[mName].begin();
       sgit != FsView::gFsView.mSpaceGroupView[mName].end();
       sgit++)
  {
    bool setactive = false;
    std::string lGroup = (*sgit)->mName;
    FsGroup::const_iterator git;

    for (git = (*sgit)->begin();
         git != (*sgit)->end(); git++)
    {
      if (FsView::gFsView.mIdView.count(*git))
      {
        int drainstatus =
            (eos::common::FileSystem::GetDrainStatusFromString(
                FsView::gFsView.mIdView[*git]->GetString("stat.drain").c_str())
             );

        if ((drainstatus == eos::common::FileSystem::kDraining) ||
            (drainstatus == eos::common::FileSystem::kDrainStalling))
        {
          // if any mGroup filesystem is draining, all the others have
          // to enable the pull for draining!
          setactive = true;
        }
      }
    }

    // if the mGroup get's disabled we stop the draining
    if (FsView::gFsView.mGroupView[lGroup]->GetConfigMember("status") != "on")
    {
      setactive = false;
    }

    for (git = (*sgit)->begin();
         git != (*sgit)->end(); git++)
    {
      eos::mgm::FileSystem* fs = FsView::gFsView.mIdView[*git];

      if (fs)
      {
        if (setactive)
        {
          if (fs->GetString("stat.drainer") != "on")
          {
            fs->SetString("stat.drainer", "on");
          }
        }
        else
        {
          if (fs->GetString("stat.drainer") != "off")
          {
            fs->SetString("stat.drainer", "off");
          }
        }

        eos_static_info("fsid=%05d state=%s", fs->GetId(),
                        fs->GetString("stat.drainer").c_str());
      }
    }
  }
}
#endif

EOSMGMNAMESPACE_END<|MERGE_RESOLUTION|>--- conflicted
+++ resolved
@@ -829,7 +829,6 @@
 {
   if (depth < 0 || depth > (int)pDepthLevelsIndexes.size() - 1)
     depth = pDepthLevelsIndexes.size() - 1;
-<<<<<<< HEAD
 
   return pDepthLevelsIndexes[depth];
 };
@@ -848,26 +847,6 @@
     pSums.resize(idx + 1);
   }
 
-=======
-
-  return pDepthLevelsIndexes[depth];
-};
-
-//------------------------------------------------------------------------------
-// Aggregate leaves
-//------------------------------------------------------------------------------
-bool
-LongLongAggregator::aggregateLeaves(
-    const std::set<eos::common::FileSystem::fsid_t>& leaves,
-    const size_t& idx)
-{
-  // The following should happen only at the first call
-  if ((int)idx > (int)pSums.size() - 1)
-  {
-    pSums.resize(idx + 1);
-  }
-
->>>>>>> aa19eaad
   pSums[idx] = 0;
   pSums[idx] = pView->SumLongLong(pParam.c_str(), false, &leaves);
   return true;
@@ -1000,11 +979,7 @@
   if (option == "d")
   {
     // drain format
-<<<<<<< HEAD
     return "header=1:key=host:width=24:format=S:condition=stat.drain=!nodrain|sep= (|key=port:width=4:format=-s|sep=) |key=id:width=6:format=s|sep= |key=path:width=32:format=s|sep= |key=stat.drain:width=12:format=s|sep= |key=stat.drainprogress:width=12:format=l:tag=progress|sep= |key=stat.drainfiles:width=12:format=+l:tag=files|sep= |key=stat.drainbytesleft:width=12:format=+l:tag=bytes-left:unit=B|sep= |key=stat.timeleft:width=11:format=l:tag=timeleft|sep= |key=stat.drainretry:width=6:format=l:tag=retry|sep= |key=stat.wopen:width=6:format=l:tag=wopen";
-=======
-    return "header=1:key=host:width=24:format=S:condition=stat.drain=!nodrain|sep= (|key=port:width=4:format=-s|sep=) |key=id:width=6:format=s|sep= |key=path:width=16:format=s|sep= |key=stat.drain:width=12:format=s|sep= |key=stat.drainprogress:width=12:format=l:tag=progress|sep= |key=stat.drainfiles:width=12:format=+l:tag=files|sep= |key=stat.drainbytesleft:width=12:format=+l:tag=bytes-left:unit=B|sep= |key=stat.timeleft:width=11:format=l:tag=timeleft|sep= |key=stat.drainretry:width=6:format=l:tag=retry|sep= |key=stat.wopen:width=6:format=l:tag=wopen";
->>>>>>> aa19eaad
   }
 
   if (option == "l")
@@ -1053,11 +1028,7 @@
     return "header=1:member=type:width=10:format=-s|sep= |member=name:width=16:format=s|sep= |avg=stat.geotag:width=32:format=s|sep= |member=cfg.groupsize:width=12:format=s|sep= |member=cfg.groupmod:width=12:format=s|sep= |sum=<n>?*@*:width=6:format=l:tag=N(fs)|sep= |sum=<n>?configstatus@rw:width=9:format=l:tag=N(fs-rw)|sep= |sum=stat.statfs.usedbytes:width=15:format=+l|sep= |sum=stat.statfs.capacity:width=14:format=+l|sep= |sum=stat.statfs.capacity?configstatus@rw:width=13:format=+l:tag=capacity(rw)|sep= |member=cfg.nominalsize:width=13:format=+l:tag=nom.capacity|sep= |member=cfg.quota:width=6:format=s";
   }
 
-<<<<<<< HEAD
   return "header=1:member=type:width=10:format=-s|sep= |member=name:width=16:format=s|sep= |avg=stat.geotag:width=32:format=s|sep= |member=cfg.groupsize:width=12:format=s|sep= |member=cfg.groupmod:width=12:format=s|sep= |member=nofs:width=6:format=s:tag=N(fs)|sep= |sum=<n>?configstatus@rw:width=9:format=l:tag=N(fs-rw)|sep= |sum=stat.statfs.usedbytes:width=15:format=+l|sep= |sum=stat.statfs.capacity:width=14:format=+l|sep= |sum=stat.statfs.capacity?configstatus@rw:width=13:format=+l:tag=capacity(rw)|sep= |member=cfg.nominalsize:width=13:format=+l:tag=nom.capacity|sep= |member=cfg.quota:width=6:format=s|sep= |member=cfg.balancer:width=10:format=s:tag=balancing|sep= |member=cfg.balancer.threshold:width=11:format=+l:tag=threshold|sep= |member=cfg.converter:width=11:format=s:tag=converter|sep= |member=cfg.converter.ntx:width=6:format=+l:tag=ntx|sep= |member=cfg.stat.converter.active:width=8:format=+l:tag=active|sep= |member=cfg.wfe:width=11:format=s:tag=wfe|sep= |member=cfg.wfe.ntx:width=6:format=+l:tag=ntx|sep= |member=cfg.stat.wfe.active:width=8:format=+l:tag=active|sep= |member=cfg.groupbalancer:width=11:format=s:tag=intergroup|";
-=======
-  return "header=1:member=type:width=10:format=-s|sep= |member=name:width=16:format=s|sep= |avg=stat.geotag:width=32:format=s|sep= |member=cfg.groupsize:width=12:format=s|sep= |member=cfg.groupmod:width=12:format=s|sep= |sum=<n>?*@*:width=6:format=l:tag=N(fs)|sep= |sum=<n>?configstatus@rw:width=9:format=l:tag=N(fs-rw)|sep= |sum=stat.statfs.usedbytes:width=15:format=+l|sep= |sum=stat.statfs.capacity:width=14:format=+l|sep= |sum=stat.statfs.capacity?configstatus@rw:width=13:format=+l:tag=capacity(rw)|sep= |member=cfg.nominalsize:width=13:format=+l:tag=nom.capacity|sep= |member=cfg.quota:width=6:format=s|sep= |member=cfg.balancer:width=10:format=s:tag=balancing|sep= |member=cfg.balancer.threshold:width=11:format=+l:tag=threshold|sep= |member=cfg.converter:width=11:format=s:tag=converter|sep= |member=cfg.converter.ntx:width=6:format=+l:tag=ntx|sep= |member=cfg.stat.converter.active:width=8:format=+l:tag=active|sep= |member=cfg.groupbalancer:width=11:format=s:tag=intergroup|";
->>>>>>> aa19eaad
 }
 
 //------------------------------------------------------------------------------
@@ -1896,9 +1867,8 @@
   while (1)
   {
     {
-      // Quickly go through all heartbeats
+      // quickly go through all heartbeats
       eos::common::RWMutexReadLock lock(ViewMutex);
-<<<<<<< HEAD
       // iterator over all filesystems
       for (auto it = mIdView.begin(); it != mIdView.end(); it++)
       {
@@ -1942,23 +1912,10 @@
         eos::common::FileSystem::host_snapshot_t snapshot;
         auto shbt = it->second->GetMember("stat.heartbeattime");
         snapshot.mHeartBeatTime = (time_t) strtoll(shbt.c_str(),NULL,10);
-=======
-      std::map<eos::common::FileSystem::fsid_t, FileSystem*>::const_iterator it;
-
-      // Iterator over all filesystems
-      for (it = mIdView.begin(); it != mIdView.end(); it++)
-      {
-        if (!it->second)
-          continue;
-
-        eos::common::FileSystem::fs_snapshot_t snapshot;
-        snapshot.mHeartBeatTime = (time_t)
-            it->second->GetLongLong("stat.heartbeattime");
->>>>>>> aa19eaad
 
         if (!it->second->HasHeartBeat(snapshot))
         {
-          // Mark as offline
+          // mark as offline
           if (it->second->GetActiveStatus() != eos::common::FileSystem::kOffline)
           it->second->SetActiveStatus(eos::common::FileSystem::kOffline);
         }
@@ -2080,11 +2037,9 @@
 FsNode::~FsNode()
 {
   if (mGwQueue) delete mGwQueue;
-
   FsView::gFsView.mGwNodes.erase(mName); // unregister evt. gateway node
 }
 
-<<<<<<< HEAD
 /*----------------------------------------------------------------------------*/
 bool
 FsNode::SnapShotHost(FileSystem::host_snapshot_t &host, bool dolock)
@@ -2132,8 +2087,6 @@
   }
 }
 
-=======
->>>>>>> aa19eaad
 //------------------------------------------------------------------------------
 // GetMember
 //------------------------------------------------------------------------------
@@ -2150,6 +2103,45 @@
   {
     return BaseView::GetMember(member);
   }
+}
+
+/*----------------------------------------------------------------------------*/
+bool
+FsNode::HasHeartBeat ( eos::common::FileSystem::host_snapshot_t &fs)
+{
+  time_t now = time(NULL);
+  time_t hb = fs.mHeartBeatTime;
+  if ((now - hb) < 60)
+  {
+    // we allow some time drift plus overload delay of 60 seconds
+    return true;
+  }
+  return false;
+}
+
+/*----------------------------------------------------------------------------*/
+eos::common::FileSystem::fsactive_t
+FsNode::GetActiveStatus ()
+{
+  std::string active = GetMember("stat.active");
+  if (active == "online")
+  {
+    return eos::common::FileSystem::kOnline;
+  }
+  else
+  {
+    return eos::common::FileSystem::kOffline;
+  }
+}
+
+/*----------------------------------------------------------------------------*/
+bool
+FsNode::SetActiveStatus (eos::common::FileSystem::fsactive_t active)
+{
+  if (active == eos::common::FileSystem::kOnline)
+  return SetConfigMember("stat.active","online",true,mName.c_str(),true);
+  else
+    return SetConfigMember("stat.active","offline",true,mName.c_str(),true);
 }
 
 //------------------------------------------------------------------------------
@@ -2159,59 +2151,9 @@
 //   => is used to set status variables on config queues (baseview queues)
 //------------------------------------------------------------------------------
 bool
-<<<<<<< HEAD
-FsNode::HasHeartBeat ( eos::common::FileSystem::host_snapshot_t &fs)
-{
-  time_t now = time(NULL);
-  time_t hb = fs.mHeartBeatTime;
-  if ((now - hb) < 60)
-  {
-    // we allow some time drift plus overload delay of 60 seconds
-    return true;
-  }
-  return false;
-}
-
-/*----------------------------------------------------------------------------*/
-eos::common::FileSystem::fsactive_t
-FsNode::GetActiveStatus ()
-{
-  std::string active = GetMember("stat.active");
-  if (active == "online")
-  {
-    return eos::common::FileSystem::kOnline;
-  }
-  else
-  {
-    return eos::common::FileSystem::kOffline;
-  }
-}
-
-/*----------------------------------------------------------------------------*/
-bool
-FsNode::SetActiveStatus (eos::common::FileSystem::fsactive_t active)
-{
-  if (active == eos::common::FileSystem::kOnline)
-  return SetConfigMember("stat.active","online",true,mName.c_str(),true);
-  else
-    return SetConfigMember("stat.active","offline",true,mName.c_str(),true);
-}
-
-//------------------------------------------------------------------------------
-// Set a configuration member variable (stored in the config engine)
-// If 'isstatus'=true we just store the value in the shared hash but don't flush
-// it into the configuration engine.
-//   => is used to set status variables on config queues (baseview queues)
-//------------------------------------------------------------------------------
-bool
 BaseView::SetConfigMember(std::string key, std::string value, bool create,
                           std::string broadcastqueue, bool isstatus)
 {
-=======
-BaseView::SetConfigMember(std::string key, std::string value, bool create,
-                          std::string broadcastqueue, bool isstatus)
-{
->>>>>>> aa19eaad
   bool success = false;
 #ifndef EOSMGMFSVIEWTEST
   eos::common::GlobalConfig::gConfig.SOM()->HashMutex.LockRead();
@@ -2857,7 +2799,6 @@
         {
           continue;
         }
-<<<<<<< HEAD
 
         long long v = FsView::gFsView.mIdView[*it]->GetLongLong(sparam.c_str());
 
@@ -2867,17 +2808,6 @@
           v -= FsView::gFsView.mIdView[*it]->GetLongLong("headroom");
         }
 
-=======
-
-        long long v = FsView::gFsView.mIdView[*it]->GetLongLong(sparam.c_str());
-
-        if (isquery && v && (sparam == "stat.statfs.capacity"))
-        {
-          // Correct the capacity(rw) value for headroom
-          v -= FsView::gFsView.mIdView[*it]->GetLongLong("headroom");
-        }
-
->>>>>>> aa19eaad
         sum += v;
       }
     }
@@ -3330,7 +3260,6 @@
   int cnt = 0;
 
   if (subset)
-<<<<<<< HEAD
   {
     for (auto it = subset->begin(); it != subset->end(); it++)
     {
@@ -3375,52 +3304,6 @@
         }
       }
 
-=======
-  {
-    for (auto it = subset->begin(); it != subset->end(); it++)
-    {
-      bool consider = true;
-
-      if (mType == "groupview")
-      {
-        // we only count filesystem which are >=kRO and booted for averages in the group view
-        if ((FsView::gFsView.mIdView[*it]->GetConfigStatus() <
-             eos::common::FileSystem::kRO) ||
-            (FsView::gFsView.mIdView[*it]->GetStatus() != eos::common::FileSystem::kBooted)
-            ||
-            (FsView::gFsView.mIdView[*it]->GetActiveStatus() ==
-             eos::common::FileSystem::kOffline))
-          consider = false;
-      }
-
-      if (consider)
-      {
-        cnt++;
-        sumsquare += pow((avg - FsView::gFsView.mIdView[*it]->GetDouble(param)), 2);
-      }
-    }
-  }
-  else
-  {
-    for (auto it = begin(); it != end(); it++)
-    {
-      bool consider = true;
-
-      if (mType == "groupview")
-      {
-        // we only count filesystem which are >=kRO and booted for averages in the group view
-        if ((FsView::gFsView.mIdView[*it]->GetConfigStatus() <
-             eos::common::FileSystem::kRO) ||
-            (FsView::gFsView.mIdView[*it]->GetStatus() != eos::common::FileSystem::kBooted)
-            ||
-            (FsView::gFsView.mIdView[*it]->GetActiveStatus() ==
-             eos::common::FileSystem::kOffline))
-        {
-          consider = false;
-        }
-      }
-
->>>>>>> aa19eaad
       if (consider)
       {
         cnt++;
@@ -3653,7 +3536,6 @@
         delete it->second;
     }
   };
-<<<<<<< HEAD
 
   LongLongAggregatedStats longStats(this);
   DoubleAggregatedStats doubleStats(this);
@@ -3697,51 +3579,6 @@
         alignleft = true;
       }
 
-=======
-
-  LongLongAggregatedStats longStats(this);
-  DoubleAggregatedStats doubleStats(this);
-  unsigned int nLines = 0;
-
-  if (outdepth > 0)
-  {
-    nLines = longStats["lastHeartBeat"]->getGeoTags()->size();
-    nLines = longStats["lastHeartBeat"]->getEndIndex(outdepth);
-  }
-  else
-  {
-    nLines = 1;
-  }
-
-  eos::common::StringConversion::Tokenize(headerformat, formattoken, "|");
-
-  for (unsigned int l = 0; l < nLines; l++)
-  {
-    buildheader = false;
-
-    for (unsigned int i = 0; i < formattoken.size(); i++)
-    {
-      std::vector<std::string> tagtoken;
-      std::map<std::string, std::string> formattags;
-      eos::common::StringConversion::Tokenize(formattoken[i], tagtoken, ":");
-
-      for (unsigned int j = 0; j < tagtoken.size(); j++)
-      {
-        std::vector<std::string> keyval;
-        eos::common::StringConversion::Tokenize(tagtoken[j], keyval, "=");
-        formattags[keyval[0]] = keyval[1];
-      }
-
-      // "key=<key>:width=<width>:format=[slfo]"
-      bool alignleft = false;
-
-      if (formattags.count("format") &&
-          (formattags["format"].find("-") != std::string::npos))
-      {
-        alignleft = true;
-      }
-
->>>>>>> aa19eaad
       if (formattags.count("header"))
       {
         // Add the desired seperator
