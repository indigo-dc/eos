// ----------------------------------------------------------------------
// File: XrdMgmOfs.hh
// Author: Andreas-Joachim Peters - CERN
// ----------------------------------------------------------------------

/************************************************************************
 * EOS - the CERN Disk Storage System                                   *
 * Copyright (C) 2011 CERN/Switzerland                                  *
 *                                                                      *
 * This program is free software: you can redistribute it and/or modify *
 * it under the terms of the GNU General Public License as published by *
 * the Free Software Foundation, either version 3 of the License, or    *
 * (at your option) any later version.                                  *
 *                                                                      *
 * This program is distributed in the hope that it will be useful,      *
 * but WITHOUT ANY WARRANTY; without even the implied warranty of       *
 * MERCHANTABILITY or FITNESS FOR A PARTICULAR PURPOSE.  See the        *
 * GNU General Public License for more details.                         *
 *                                                                      *
 * You should have received a copy of the GNU General Public License    *
 * along with this program.  If not, see <http://www.gnu.org/licenses/>.*
 ************************************************************************/

/*----------------------------------------------------------------------------*/
/**
 * @file   XrdMgmOfs.hh
 *
 * @brief  XRootD OFS plugin implementing meta data handling of EOS
 *
 * This class is the OFS plugin which is implemented the meta data and
 * management server part. To understand the functionality of the MGM you start
 * here. The class implements three objects, the MgmOfs object for generic
 * meta data operations, configuration and EOS thread daemon startup,
 * the MgmOfsFile class which implements operations on files - in the case of
 * an MGM this is mainly 'open' for redirection to an FST. There is one exception
 * the so called EOS 'proc' commands. Every EOS shell command is implemented as
 * an 'open for read', 'read', 'close' sequence where the open actually executes
 * an EOS shell command and the read streams the result back. For details of
 * this REST like request/response format look at the ProcInterface class and
 * the implementations in the mgm/proc directory. The XrdMgmDirectory class
 * is provided to implement the POSIX like 'open', 'readdir', 'closedir' syntax.
 * The MGM code uses mainly three global mutexes given in the order they have
 * to be used:
 * - eos::common::RWMutexXXXLock lock(FsView::gFsView.ViewMutex)  : lock 1
 * - eos::common::RWMutexXXXLock lock(Quota::gQuotaMutex)         : lock 2
 * - eos::common::RWMutexXXXLock lock(gOFS->eosViewRWMutex)       : lock 3
 * The XXX is either Read or Write depending what has to be done on the
 * objects they are protecting. The first mutex is the file system view object
 * (FsView.cc) which contains the current state of the storage
 * filesystem/node/group/space configuration. The second mutex is protecting
 * the quota configuration and scheduling. The last mutex is protecting the
 * namespace.
 * The implementation uses a bunch of convenience macros to cut the code short.
 * These macro's filter/map path names, apply redirection, stalling rules and
 * require certain authentication credentials to be able to run some function.
 * The MgmOfs functions are always split into the main entry function e.g.
 * "::access" and an internal function "::_access". The main function applies
 * typically the mentioned macros and converts the XRootD client identity object
 * into an EOS virtual identity. The interal function requires an EOS virtual
 * identity and contains the full implementation. This allows to apply
 * mapping & stall/redirection rules once and use the interval function
 * implementation from other main functions e.g. the "rename" function can use
 * the "_access" internal function to check some permissions etc.
 * The MGM run's the following sub-services
 * (implemented by objects and threaded daemons):
 * - Fsck
 * - Balancer
 * - Iostat
 * - Messaging
 * - Vst
 * - Deletion
 * - Filesystem Listener
 * - Httpd
 * - Recycler
 * - LRU
 *
 * Many functions in the MgmOfs interface take CGI parameters. The supported
 * CGI parameter are:
 * "eos.ruid" - uid role the client wants
 * "eos.rgid" - gid role the client wants
 * "eos.space" - space a user wants to use for scheduling a write
 * "eos.checksum" - checksum a file should have
 * "eos.lfn" - use this name as path name not the path parameter (used by prefix
 * redirector MGM's ...
 * "eos.bookingsize" - reserve the requested bytes in a file placement
 * "eos.cli.access=pio" - ask for a parallel open (changes the response of an open for RAIN layouts)
 * "eos.app" - set the application name reported by monitoring
 * "eos.targetsize" - expected size of a file to be uploaded
 * "eos.blockchecksum=ignore" - disable block checksum verification
 *
 * All path related functions take as parameters 'inpath' and 'ininfo'. These
 * parameters are remapped by the NAMESPACEMAP macro to path & info variables
 * which are not visible in the declaration of each function!
 */
/*----------------------------------------------------------------------------*/

#ifndef __EOSMGM_MGMOFS__HH__
#define __EOSMGM_MGMOFS__HH__

/*----------------------------------------------------------------------------*/
#include "authz/XrdCapability.hh"
#include "common/Mapping.hh"
#include "common/SymKeys.hh"
#include "common/Logging.hh"
#include "common/GlobalConfig.hh"
#include "common/CommentLog.hh"
#include "common/LinuxStat.hh"
#include "mq/XrdMqMessaging.hh"
#include "mq/XrdMqSharedObject.hh"
#include "mgm/ConfigEngine.hh"
#include "mgm/GeoTreeEngine.hh"
#include "mgm/Stat.hh"
#include "mgm/Iostat.hh"
#include "mgm/Fsck.hh"
#include "mgm/LRU.hh"
#include "mgm/Master.hh"
#include "mgm/Egroup.hh"
#include "mgm/Recycle.hh"
#include "mgm/Messaging.hh"
#include "mgm/VstMessaging.hh"
#include "mgm/ProcInterface.hh"
#include "mgm/http/HttpServer.hh"
#include "namespace/IView.hh"
#include "namespace/IFileMDSvc.hh"
#include "namespace/IContainerMDSvc.hh"
#include "namespace/views/HierarchicalView.hh"
#include "namespace/accounting/FileSystemView.hh"
#include "namespace/persistency/ChangeLogContainerMDSvc.hh"
#include "namespace/persistency/ChangeLogFileMDSvc.hh"
/*----------------------------------------------------------------------------*/
#include "XrdOuc/XrdOucHash.hh"
#include "XrdOuc/XrdOucTable.hh"
#include "XrdOuc/XrdOucTrace.hh"
#include "XrdSec/XrdSecEntity.hh"
#include "XrdSfs/XrdSfsInterface.hh"
#include "XrdSys/XrdSysPthread.hh"
#include "XrdSys/XrdSysTimer.hh"
/*----------------------------------------------------------------------------*/
#include <dirent.h>
<<<<<<< HEAD
/*----------------------------------------------------------------------------*/
#include "auth_plugin/ProtoUtils.hh"
/*----------------------------------------------------------------------------*/
#include "common/ZMQ.hh"
=======
#include "zmq.hpp"

>>>>>>> 4039939c
/*----------------------------------------------------------------------------*/

USE_EOSMGMNAMESPACE

//! Forward declaration
class XrdMgmOfsFile;
class XrdMgmOfsDirectory;

/*----------------------------------------------------------------------------*/
//! Class implementing atomic meta data commands
/*----------------------------------------------------------------------------*/
class XrdMgmOfs : public XrdSfsFileSystem, public eos::common::LogId {
  friend class XrdMgmOfsFile;
  friend class XrdMgmOfsDirectory;
  friend class ProcCommand;

public:
  // ---------------------------------------------------------------------------
  // Object Allocation Functions
  // ---------------------------------------------------------------------------

  //----------------------------------------------------------------------------
  //! Return a MGM directory object
  //!
  //! @param user user-name
  //! @param MonID monitor ID
  //!
  //! @return MGM directory object
  //----------------------------------------------------------------------------
  XrdSfsDirectory* newDir (char *user = 0, int MonID = 0);

  //----------------------------------------------------------------------------
  //! Return a MGM file object
  //!
  //! @param user user-name
  //! @param MonID monitor ID
  //!
  //! @return MGM file object 
  //----------------------------------------------------------------------------
  XrdSfsFile* newFile (char *user = 0, int MonID = 0);

  //----------------------------------------------------------------------------
  //! Meta data functions
  //! - the _XYZ functions are the internal version of XYZ when XrdSecEntity
  //! - objects have been mapped to VirtuIdentity's.
  //----------------------------------------------------------------------------

  //----------------------------------------------------------------------------
  // Chmod by client
  //----------------------------------------------------------------------------
  int chmod (const char *Name,
             XrdSfsMode Mode,
             XrdOucErrInfo &out_error,
             const XrdSecEntity *client = 0,
             const char *opaque = 0);

  // ---------------------------------------------------------------------------
  // chmod by vid
  // ---------------------------------------------------------------------------
  int _chmod (const char *Name,
              XrdSfsMode Mode,
              XrdOucErrInfo &out_error,
              eos::common::Mapping::VirtualIdentity &vid,
              const char *opaque = 0);

  // ---------------------------------------------------------------------------
  // chown by vid
  // ---------------------------------------------------------------------------
  int _chown (const char *Name,
              uid_t uid,
              gid_t gid,
              XrdOucErrInfo &out_error,
              eos::common::Mapping::VirtualIdentity &vid,
              const char *opaque = 0);

  // ---------------------------------------------------------------------------
  // checksum by client
  // ---------------------------------------------------------------------------
  int chksum (XrdSfsFileSystem::csFunc Func,
              const char *csName,
              const char *Path,
              XrdOucErrInfo &out_error,
              const XrdSecEntity *client = 0,
              const char *opaque = 0);

  // ---------------------------------------------------------------------------
  // check if file exists by client
  // ---------------------------------------------------------------------------
  int exists (const char *fileName,
              XrdSfsFileExistence &exists_flag,
              XrdOucErrInfo &out_error,
              const XrdSecEntity *client = 0,
              const char *opaque = 0);

  // ---------------------------------------------------------------------------
  // check if file exists by client bypassing authorization/mapping/bouncing
  // ---------------------------------------------------------------------------
  int _exists (const char *fileName,
               XrdSfsFileExistence &exists_flag,
               XrdOucErrInfo &out_error,
               const XrdSecEntity *client = 0,
               const char *opaque = 0);

  // ---------------------------------------------------------------------------
  //! check if file eixsts by vid
  // ---------------------------------------------------------------------------
  int
  _exists (const char *fileName,
           XrdSfsFileExistence &exists_flag,
           XrdOucErrInfo &out_error,
           eos::common::Mapping::VirtualIdentity &vid,
           const char *opaque = 0);

  enum eFSCTL {
    kFsctlMgmOfsOffset = 40000
  };

  // ---------------------------------------------------------------------------
  // EOS plugin call fan-out function
  // ---------------------------------------------------------------------------
  int FSctl (const int cmd,
             XrdSfsFSctl &args,
             XrdOucErrInfo &error,
             const XrdSecEntity *client);

  // ---------------------------------------------------------------------------
  // fsctl
  // ---------------------------------------------------------------------------
  int fsctl (const int cmd,
             const char *args,
             XrdOucErrInfo &out_error,
             const XrdSecEntity *client = 0);

  // ---------------------------------------------------------------------------
  //! get stats function (fake ok)
  // ---------------------------------------------------------------------------

  int
  getStats (char *buff, int blen)
  {
    return 0;
  }

  //----------------------------------------------------------------------------
  //! Return the version of the MGM software
  //!
  //! @return return a version string
  //----------------------------------------------------------------------------
  const char *getVersion ();


  // ---------------------------------------------------------------------------
  // create directory
  // ---------------------------------------------------------------------------

  int mkdir (const char *dirName,
             XrdSfsMode Mode,
             XrdOucErrInfo &out_error,
<<<<<<< HEAD
             const XrdSecEntity *client = 0,
             const char *opaque = 0);
=======
             const XrdSecClientName *client = 0,
             const char *opaque = 0)
  {
    return mkdir(dirName, Mode, out_error, client, 0, 0);
  }

  int mkdir (const char *dirName,
             XrdSfsMode Mode,
             XrdOucErrInfo &out_error,
             const XrdSecClientName *client = 0,
             const char *opaque = 0,
             ino_t* outino = 0);
>>>>>>> 4039939c

  // ---------------------------------------------------------------------------
  // create directory by vid
  // ---------------------------------------------------------------------------
  int _mkdir (const char *dirName,
              XrdSfsMode Mode,
              XrdOucErrInfo &out_error,
              eos::common::Mapping::VirtualIdentity &vid,
              const char *opaque = 0,
              ino_t* outino = 0);

  //----------------------------------------------------------------------------
  //! Prepare a file (EOS does nothing, only stall/redirect if configured)
  //!
  //! @return always SFS_OK
  //----------------------------------------------------------------------------
  int prepare (XrdSfsPrep &pargs,
               XrdOucErrInfo &out_error,
               const XrdSecEntity *client = 0);

  // ---------------------------------------------------------------------------
  // delete file
  // ---------------------------------------------------------------------------
  int rem (const char *path,
           XrdOucErrInfo &out_error,
           const XrdSecEntity *client = 0,
           const char *opaque = 0);

  // ---------------------------------------------------------------------------
  // delete file by vid
  // ---------------------------------------------------------------------------
  int _rem (const char *path,
            XrdOucErrInfo &out_error,
            eos::common::Mapping::VirtualIdentity &vid,
            const char *opaque = 0,
            bool simulate = false,
            bool keepversion = false,
            bool lock_quota = true);

  // ---------------------------------------------------------------------------
  // find files internal function
  // ---------------------------------------------------------------------------
  int _find (const char *path,
             XrdOucErrInfo &out_error,
             XrdOucString &stdErr,
             eos::common::Mapping::VirtualIdentity &vid,
             std::map<std::string, std::set<std::string> > &found,
             const char* key = 0,
             const char* val = 0,
             bool nofiles = false,
             time_t millisleep = 0,
             bool nscounter = true,
             int maxdepth = 0
             );

  // ---------------------------------------------------------------------------
  // delete dir
  // ---------------------------------------------------------------------------
  int remdir (const char *dirName,
              XrdOucErrInfo &out_error,
              const XrdSecEntity *client = 0,
              const char *opaque = 0);

  // ---------------------------------------------------------------------------
  // delete dir by vid
  // ---------------------------------------------------------------------------
  int _remdir (const char *dirName,
               XrdOucErrInfo &out_error,
               eos::common::Mapping::VirtualIdentity &vid,
               const char *opaque = 0,
               bool simulate = false,
               bool lock_quota = true);

  // ---------------------------------------------------------------------------
  // rename file
  // ---------------------------------------------------------------------------
  int rename (const char *oldFileName,
              const char *newFileName,
              XrdOucErrInfo &out_error,
              const XrdSecEntity *client = 0,
              const char *opaqueO = 0,
              const char *opaqueN = 0);

  // ---------------------------------------------------------------------------
  // rename file by vid
  // ---------------------------------------------------------------------------
  int rename (const char *oldFileName,
              const char *newFileName,
              XrdOucErrInfo &out_error,
              eos::common::Mapping::VirtualIdentity &vid,
              const char *opaqueO = 0,
              const char *opaqueN = 0,
              bool overwrite = false);

  // ---------------------------------------------------------------------------
  // rename file by vid
  // ---------------------------------------------------------------------------
  int _rename (const char *oldFileName,
               const char *newFileName,
               XrdOucErrInfo &out_error,
               eos::common::Mapping::VirtualIdentity &vid,
               const char *opaqueO = 0,
               const char *opaqueN = 0,
               bool updateCTime = false,
               bool checkQuota = false,
               bool overwrite = false,
               bool lock_quota = true);

  // ---------------------------------------------------------------------------
  // symlink file/dir
  // ---------------------------------------------------------------------------
  int symlink (const char *sourceName,
               const char *targetName,
               XrdOucErrInfo &out_error,
               const XrdSecEntity *client = 0,
               const char *opaqueO = 0,
               const char *opaqueN = 0);

  // ---------------------------------------------------------------------------
  // symlink file/dir by vid
  // ---------------------------------------------------------------------------
  int symlink (const char *sourceName,
               const char *targetName,
               XrdOucErrInfo &out_error,
               eos::common::Mapping::VirtualIdentity &vid,
               const char *opaqueO = 0,
               const char *opaqueN = 0,
               bool overwrite = false);

  // ---------------------------------------------------------------------------
  // symlink file/dir by vid
  // ---------------------------------------------------------------------------
  int _symlink (const char *sourceName,
                const char *targetName,
                XrdOucErrInfo &out_error,
                eos::common::Mapping::VirtualIdentity &vid,
                const char *opaqueO = 0,
                const char *opaqueN = 0);

  // ---------------------------------------------------------------------------
  // read symbolic link
  // ---------------------------------------------------------------------------
  int readlink (const char *name,
                XrdOucErrInfo &out_error,
                XrdOucString &link,
                const XrdSecEntity *client = 0,
                const char *info = 0
                );

  // ---------------------------------------------------------------------------
  // read symbolic link
  // ---------------------------------------------------------------------------
  int _readlink (const char *name,
                 XrdOucErrInfo &out_error,
                 eos::common::Mapping::VirtualIdentity &vid,
                 XrdOucString &link
                 );


  // ---------------------------------------------------------------------------
  // stat file
  // ---------------------------------------------------------------------------
  int stat (const char *Name,
            struct stat *buf,
            XrdOucErrInfo &out_error,
            std::string* etag,
            const XrdSecEntity *client = 0,
            const char *opaque = 0,
            bool follow = true,
            std::string* uri = 0
            );

  int stat (const char *Name,
            struct stat *buf,
            XrdOucErrInfo &out_error,
            const XrdSecEntity *client = 0,
            const char *opaque = 0);

  // ---------------------------------------------------------------------------
  // stat file by vid
  // ---------------------------------------------------------------------------
  int _stat (const char *Name,
             struct stat *buf,
             XrdOucErrInfo &out_error,
             eos::common::Mapping::VirtualIdentity &vid,
             const char *opaque = 0,
             std::string* etag = 0,
             bool follow = true,
             std::string* uri = 0);


  // ---------------------------------------------------------------------------
  // stat file to retrieve mode
  // ---------------------------------------------------------------------------

  int
  stat (const char *Name,
        mode_t &mode,
        XrdOucErrInfo &out_error,
        const XrdSecEntity *client = 0,
        const char *opaque = 0)
  {
    struct stat bfr;
    int rc = stat(Name, &bfr, out_error, client, opaque);
    if (!rc) mode = bfr.st_mode;
    return rc;
  }

  // ---------------------------------------------------------------------------
  // stat link
  // ---------------------------------------------------------------------------
  int lstat (const char *Name,
             struct stat *buf,
             XrdOucErrInfo &out_error,
             const XrdSecEntity *client = 0,
             const char *opaque = 0);

  //----------------------------------------------------------------------------
  //! Truncate a file (not supported in EOS, only via the file interface)
  //!
  //! @return SFS_ERROR and EOPNOTSUPP
  //----------------------------------------------------------------------------
  int truncate (const char*, XrdSfsFileOffset, XrdOucErrInfo&, const XrdSecEntity*, const char*);

  // ---------------------------------------------------------------------------
  // check access permissions
  // ---------------------------------------------------------------------------
  int access (const char*, int mode, XrdOucErrInfo&, const XrdSecEntity*, const char*);

  // ---------------------------------------------------------------------------
  // check access permissions by vid
  // ---------------------------------------------------------------------------
  int _access (const char*, int mode, XrdOucErrInfo&, eos::common::Mapping::VirtualIdentity &vid, const char*);

  // ---------------------------------------------------------------------------
  // set utimes
  // ---------------------------------------------------------------------------
  int utimes (const char*, struct timespec *tvp, XrdOucErrInfo&, const XrdSecEntity*, const char*);
  // ---------------------------------------------------------------------------
  // set utimes by vid
  // ---------------------------------------------------------------------------
  int _utimes (const char*, struct timespec *tvp, XrdOucErrInfo&, eos::common::Mapping::VirtualIdentity &vid, const char* opaque = 0);

  // ---------------------------------------------------------------------------
  // touch a file
  // ---------------------------------------------------------------------------
  int _touch (const char *path,
              XrdOucErrInfo &error,
              eos::common::Mapping::VirtualIdentity &vid,
              const char *ininfo = 0);

  // ---------------------------------------------------------------------------
  // list extended attributes of a directory
  // ---------------------------------------------------------------------------
  int attr_ls (const char *path,
               XrdOucErrInfo &out_error,
               const XrdSecEntity *client,
               const char *opaque,
               eos::ContainerMD::XAttrMap &map);

  // ---------------------------------------------------------------------------
  // set extended attribute of a directory
  // ---------------------------------------------------------------------------
  int attr_set (const char *path,
                XrdOucErrInfo &out_error,
                const XrdSecEntity *client,
                const char *opaque,
                const char *key,
                const char *value);

  // ---------------------------------------------------------------------------
  // get extended attribute of a directory
  // ---------------------------------------------------------------------------
  int attr_get (const char *path,
                XrdOucErrInfo &out_error,
                const XrdSecEntity *client,
                const char *opaque,
                const char *key,
                XrdOucString &value);

  // ---------------------------------------------------------------------------
  // remove extended attribute of a directory
  // ---------------------------------------------------------------------------
  int attr_rem (const char *path,
                XrdOucErrInfo &out_error,
                const XrdSecEntity *client,
                const char *opaque,
                const char *key);

  // ---------------------------------------------------------------------------
  // list extended attributes by vid
  // ---------------------------------------------------------------------------
  int _attr_ls (const char *path,
                XrdOucErrInfo &out_error,
                eos::common::Mapping::VirtualIdentity &vid,
                const char *opaque,
                eos::ContainerMD::XAttrMap &map,
                bool lock = true,
                bool links = false);

  // ---------------------------------------------------------------------------
  // set extended attribute by vid
  // ---------------------------------------------------------------------------
  int _attr_set (const char *path,
                 XrdOucErrInfo &out_error,
                 eos::common::Mapping::VirtualIdentity &vid,
                 const char *opaque,
                 const char *key,
                 const char *value);

  // ---------------------------------------------------------------------------
  // get extended attribute by vid
  // ---------------------------------------------------------------------------
  int _attr_get (const char *path,
                 XrdOucErrInfo &out_error,
                 eos::common::Mapping::VirtualIdentity &vid,
                 const char *opaque,
                 const char *key,
                 XrdOucString &value,
                 bool islocked = false);

  // ---------------------------------------------------------------------------
  // remove extended attribute by vid
  // ---------------------------------------------------------------------------
  int _attr_rem (const char *path,
                 XrdOucErrInfo &out_error,
                 eos::common::Mapping::VirtualIdentity &vid,
                 const char *opaque,
                 const char *key);

  // ---------------------------------------------------------------------------
  // clear all extended attributes by vid
  // ---------------------------------------------------------------------------

  int _attr_clear (const char *path,
                   XrdOucErrInfo &out_error,
                   eos::common::Mapping::VirtualIdentity &vid,
                   const char *opaque);

  // ---------------------------------------------------------------------------
  // drop stripe by vid
  // ---------------------------------------------------------------------------
  int _dropstripe (const char *path,
                   XrdOucErrInfo &error,
                   eos::common::Mapping::VirtualIdentity &vid,
                   unsigned long fsid,
                   bool forceRemove = false);

  // ---------------------------------------------------------------------------
  // verify stripe by vid
  // ---------------------------------------------------------------------------
  int _verifystripe (const char *path,
                     XrdOucErrInfo &error,
                     eos::common::Mapping::VirtualIdentity &vid,
                     unsigned long fsid,
                     XrdOucString options);

  // ---------------------------------------------------------------------------
  // move stripe by vid
  // ---------------------------------------------------------------------------
  int _movestripe (const char *path,
                   XrdOucErrInfo &error,
                   eos::common::Mapping::VirtualIdentity &vid,
                   unsigned long sourcefsid,
                   unsigned long targetfsid,
                   bool expressflag = false);

  // ---------------------------------------------------------------------------
  // copy stripe by vid
  // ---------------------------------------------------------------------------
  int _copystripe (const char *path,
                   XrdOucErrInfo &error,
                   eos::common::Mapping::VirtualIdentity &vid,
                   unsigned long sourcefsid,
                   unsigned long targetfsid,
                   bool expressflag = false);

  // ---------------------------------------------------------------------------
  // replicate stripe by vid
  // ---------------------------------------------------------------------------
  int _replicatestripe (const char *path,
                        XrdOucErrInfo &error,
                        eos::common::Mapping::VirtualIdentity &vid,
                        unsigned long sourcefsid,
                        unsigned long targetfsid,
                        bool dropstripe = false,
                        bool expressflag = false);

  // ---------------------------------------------------------------------------
  // replicate stripe providing file meta data by vid
  // ---------------------------------------------------------------------------
  int _replicatestripe (eos::FileMD* fmd,
                        const char* path,
                        XrdOucErrInfo &error,
                        eos::common::Mapping::VirtualIdentity &vid,
                        unsigned long sourcefsid,
                        unsigned long targetfsid,
                        bool dropstripe = false,
                        bool expressflag = false);

  // ---------------------------------------------------------------------------
  // merge one file into another one (used by conversion)
  // ---------------------------------------------------------------------------

  int merge (const char* src_path,
             const char* dst_path,
             XrdOucErrInfo &error,
             eos::common::Mapping::VirtualIdentity &vid
             );

  // ---------------------------------------------------------------------------
  // create a versioned file
  // ---------------------------------------------------------------------------

  int Version (eos::common::FileId::fileid_t fileid,
               XrdOucErrInfo &error,
               eos::common::Mapping::VirtualIdentity &vid,
               int max_versions,
               XrdOucString* versionedname = 0,
               bool simulate = false);

  // ---------------------------------------------------------------------------
  // purge versioned files to max_versions
  // ---------------------------------------------------------------------------

  int PurgeVersion (const char* versiondir,
                    XrdOucErrInfo &error,
                    int max_versions);

  // ---------------------------------------------------------------------------
  // send resync command to a file system
  // ---------------------------------------------------------------------------
  int SendResync (eos::common::FileId::fileid_t fid,
                  eos::common::FileSystem::fsid_t fsid);

  // ---------------------------------------------------------------------------
  // static Mkpath is not supported
  // ---------------------------------------------------------------------------

  static int
  Mkpath (const char *path,
          mode_t mode,
          const char *info = 0,
          XrdSecEntity* client = 0,
          XrdOucErrInfo* error = 0)
  {
    return SFS_ERROR;
  }

  // ---------------------------------------------------------------------------
  // make a file sharing path with signature
  // ---------------------------------------------------------------------------

  std::string CreateSharePath (const char* path,
                               const char* info,
                               time_t expires,
                               XrdOucErrInfo &error,
                               eos::common::Mapping::VirtualIdentity &vid);

  // ---------------------------------------------------------------------------
  // verify a file sharing path with signature
  // ---------------------------------------------------------------------------

  bool VerifySharePath (const char* path,
                        XrdOucEnv* opaque);


  // ---------------------------------------------------------------------------
  // create Ofs error messsage
  // ---------------------------------------------------------------------------
  int Emsg (const char *, XrdOucErrInfo&, int, const char *x,
            const char *y = "");

  // ---------------------------------------------------------------------------
  // Constructor
  // ---------------------------------------------------------------------------
  XrdMgmOfs (XrdSysError *lp);

  // ---------------------------------------------------------------------------
  //! Destructor
  // ---------------------------------------------------------------------------

  virtual
  ~XrdMgmOfs ()
  {
  }

  // ---------------------------------------------------------------------------
  // Configuration routine
  // ---------------------------------------------------------------------------
  virtual int Configure (XrdSysError &);

  // ---------------------------------------------------------------------------
  // Namespace file view initialization thread start function
  // ---------------------------------------------------------------------------
  static void* StaticInitializeFileView (void* arg);

  // ---------------------------------------------------------------------------
  // Namepsace file view boot function
  // ---------------------------------------------------------------------------
  void* InitializeFileView ();

  // ---------------------------------------------------------------------------
  // Signal handler thread start function
  // ---------------------------------------------------------------------------
  static void* StaticSignalHandlerThread (void* arg);

  // ---------------------------------------------------------------------------
  // Signal handler thread function
  // ---------------------------------------------------------------------------
  void* SignalHandlerThread ();

  //----------------------------------------------------------------------------
  //! Init function
  //!
  //! This is just kept to be compatible with standard OFS plugins, but it is
  //! not used for the moment.
  //!
  //----------------------------------------------------------------------------
  virtual bool Init (XrdSysError &);

  //----------------------------------------------------------------------------
  // Create Stall response
  //!
  //! @param error error object with text/code
  //! @param stime seconds to stall
  //! @param msg message for the client
  //!
  //! @return number of seconds of stalling
  //----------------------------------------------------------------------------
  int Stall (XrdOucErrInfo &error, int stime, const char *msg);

  //----------------------------------------------------------------------------
  //! Create Redirection response
  //!
  //! @param error error object with text/code
  //! @param host redirection target host
  //! @param port redirection target port
  //!
  //!---------------------------------------------------------------------------
  int Redirect (XrdOucErrInfo &error, const char* host, int &port);

  // ---------------------------------------------------------------------------
  // Test if a client needs to be stalled
  // ---------------------------------------------------------------------------
  bool ShouldStall (const char* function,
                    int accessmode,
                    eos::common::Mapping::VirtualIdentity &vid,
                    int &stalltime, XrdOucString &stallmsg);

  // ---------------------------------------------------------------------------
  // Test if a  client should be redirected
  // ---------------------------------------------------------------------------
  bool ShouldRedirect (const char* function,
                       int accessmode,
                       eos::common::Mapping::VirtualIdentity &vid,
                       XrdOucString &host,
                       int &port);

  //----------------------------------------------------------------------------
  //! Test if there is stall configured for the given rule
  //!
  //! @param path the path where the rule should be checked (currently unused)
  //! @param rule the rule to check e.g. rule = "ENOENT:*" meaning we send a
  //!         stall if an entry is missing
  //! @param stalltime returns the configured time to stall
  //! @param stallmsg returns the message displayed to the client during a stall
  //! @return true if there is a stall configured otherwise false
  //!
  //! The interface is generic to check for individual paths, but currently we
  //! just implemented global rules for any paths. See Access.cc for details.
  //----------------------------------------------------------------------------
  bool HasStall (const char* path,
                 const char* rule,
                 int &stalltime,
                 XrdOucString &stallmsg);

  //----------------------------------------------------------------------------
  //!Test if there is redirect configured for a given rule
  //!
  //! @param path the path where the rule should be checked (currently unused)
  //! @param rule the rule to check e.g. rule = "ENOENT:*" meaning we send a
  //!        redirect if an entry is missing
  //! @param host returns the redirection target host
  //! @param port returns the redirection target port
  //! @return true if there is a redirection configured otherwise false
  //!
  //! The interface is generic to check for individual paths, but currently we
  //! just implemented global rules for any paths. See Access.cc for details.
  //----------------------------------------------------------------------------
  bool HasRedirect (const char* path,
                    const char* rule,
                    XrdOucString &host,
                    int &port);

  //----------------------------------------------------------------------------
  //! Update the modification time for a directory to the current time
  //!
  //! @param id container id in the namespace
  //!
  //! We don't store directory modification times persistent in the namespace for
  //! performance reasonse. But to give (FUSE) clients the possiblity to do
  //! caching and see when there was a modification we keep an inmemory table
  //! with this modification times.
  //----------------------------------------------------------------------------
  void UpdateNowInmemoryDirectoryModificationTime (eos::ContainerMD::id_t id);

  //----------------------------------------------------------------------------
  //! Update the modification time for a directory to the given time
  //!
  //! @param id container id in the namespace
  //! @param mtime modification time to store
  //!
  //! We don't store directory modification times persistent in the namespace for
  //! performance reasonse. But to give (FUSE+Sync) clients the possiblity to do
  //! caching and see when there was a modification we keep an inmemory table
  //! with this modification times. We support upstream propagation of mtims for
  //! sync clients to discover changes in a subtree if sys.mtime.propagation was
  //! set as a directory attribute.
  //----------------------------------------------------------------------------
  void UpdateInmemoryDirectoryModificationTime (eos::ContainerMD::id_t id,
                                                eos::ContainerMD::ctime_t &ctime);

  // ---------------------------------------------------------------------------
  // Retrieve a mapping for a given path
  // ---------------------------------------------------------------------------
  void PathRemap (const char* inpath, XrdOucString &outpath); // global namespace remapping

  // ---------------------------------------------------------------------------
  // Add a path mapping rule
  // ---------------------------------------------------------------------------
  bool AddPathMap (const char* source, const char* target); // add a mapping to the path map

  // ---------------------------------------------------------------------------
  // Reset path mapping
  // ---------------------------------------------------------------------------
  void ResetPathMap (); // reset/empty the path map

  // ---------------------------------------------------------------------------
  // Send an explicit deletion message to any fsid/fid pair
  // ---------------------------------------------------------------------------
  bool DeleteExternal (eos::common::FileSystem::fsid_t fsid,
                       unsigned long long fid);

  
  // ---------------------------------------------------------------------------
  // Statistics circular buffer thread startup function
  // ---------------------------------------------------------------------------
  static void* StartMgmStats (void *pp);

  
  // ---------------------------------------------------------------------------
  // Filesystem error/config listener thread startup function
  // ---------------------------------------------------------------------------
  static void* StartMgmFsConfigListener (void *pp);

  
  //----------------------------------------------------------------------------
  //! Authentication master thread startup static function
  //!
  //! @param pp pointer to the XrdMgmOfs class
  //!
  //----------------------------------------------------------------------------
  static void* StartAuthMasterThread (void *pp);

  
  //----------------------------------------------------------------------------
  //! Authentication master thread function - accepts requests from EOS AUTH
  //! plugins which he then forwards to worker threads.
  //----------------------------------------------------------------------------
  void AuthMasterThread ();
  

  //----------------------------------------------------------------------------
  //! Authentication worker thread startup static function
  //!
  //! @param pp pointer to the XrdMgmOfs class
  //!
  //----------------------------------------------------------------------------
  static void* StartAuthWorkerThread (void *pp);


  //----------------------------------------------------------------------------
  //! Authentication worker thread function - accepts requests from the master,
  //! executed the proper action and replies with the result.
  //----------------------------------------------------------------------------
  void AuthWorkerThread ();
  
  
  // ---------------------------------------------------------------------------
  // Filesystem error and configuration change listener thread function
  // ---------------------------------------------------------------------------
  void FsConfigListener ();

  
  // ---------------------------------------------------------------------------
  // configuration variables
  // ---------------------------------------------------------------------------
  char *ConfigFN; //< name of the configuration file

  ConfigEngine* ConfEngine; //< storing/restoring configuration

  XrdCapability* CapabilityEngine; //< authorization module for token encryption/decryption

  XrdOucString MgmOfsBroker; //< Url of the message broker without MGM subject
  XrdOucString MgmOfsBrokerUrl; //< Url of the message broker with MGM subject
  XrdOucString MgmOfsVstBrokerUrl; //< Url of the message broker
  XrdOucString MgmArchiveDstUrl; ///< URL where all archives are saved
  XrdOucString MgmArchiveSvcClass; ///< CASTOR svcClass for archive transfers
  Messaging* MgmOfsMessaging; //< messaging interface class
  VstMessaging* MgmOfsVstMessaging; //< admin messaging interface class
  XrdOucString MgmDefaultReceiverQueue; //< Queue where we are sending to by default
  XrdOucString MgmOfsName; //< mount point of the filesystem
  XrdOucString MgmOfsAlias; //< alias of this MGM instance
  XrdOucString MgmOfsTargetPort; //< xrootd port where redirections go on the OSTs -default is 1094
  XrdOucString MgmOfsQueue; //< our mgm queue name
  XrdOucString MgmOfsInstanceName; //< name of the EOS instance
  XrdOucString MgmConfigDir; //< Directory where config files are stored
  XrdOucString MgmConfigAutoLoad; //< Name of the automatically loaded configuration file
  //! Directory where tmp. archive transfer files are saved
  XrdOucString MgmArchiveDir;
  XrdOucString MgmProcPath; //< Directory with proc files
  XrdOucString MgmProcConversionPath; //< Directory with conversion files (used as temporary files when a layout is changed using third party copy)
  XrdOucString MgmProcMasterPath; //< Full path to the master indication proc file
  XrdOucString MgmProcArchivePath; ///< EOS directory where archive dir inodes
  ///< are saved for fast find functionality
  XrdOucString AuthLib; //< path to a possible authorizationn library
  XrdOucString MgmNsFileChangeLogFile; //< path to namespace changelog file for files
  XrdOucString MgmNsDirChangeLogFile; //< path to namespace changelog file for directories
  XrdOucString MgmConfigQueue; //< name of the mgm-wide broadcasted shared hash
  XrdOucString AllConfigQueue; //< name of the cluster-wide broadcasted shared hash
  XrdOucString FstConfigQueue; //< name of the fst-wide broadcasted shared hash

  XrdOucString SpaceConfigQueuePrefix; //< name of the prefix for space configuration
  XrdOucString NodeConfigQueuePrefix; //< name of the prefix for node configuration
  XrdOucString GroupConfigQueuePrefix; //< name of the prefix for group configuration

  XrdOucString MgmTxDir; //<  Directory containing the transfer database and archive
  XrdOucString MgmAuthDir; //< Directory containing exported authentication token

  XrdOucString ManagerId; //< manager id in <host>:<port> format
  XrdOucString ManagerIp; //< manager ip in <xxx.yyy.zzz.vvv> format
  int ManagerPort; //< manager port as number e.g. 1094

  eos::common::LinuxStat::linux_stat_t LinuxStatsStartup; // => process state after namespace load time

  std::map<eos::common::FileSystem::fsid_t, time_t> ScheduledToDrainFid; // map with scheduled fids for draining
  XrdSysMutex ScheduledToDrainFidMutex; //< mutex protecting ScheduledToDrainFid
  std::map<eos::common::FileSystem::fsid_t, time_t> ScheduledToBalanceFid; // map with scheduled fids for balancing
  XrdSysMutex ScheduledToBalanceFidMutex; //< mutex protecting ScheduledToBalanceFid

  time_t StartTime; //< out starttime
  char* HostName; //< our hostname as derived in XrdOfs
  char* HostPref; //< our hostname as derived in XrdOfs without domain

  static XrdSysError *eDest; //< error routing object

  // ---------------------------------------------------------------------------
  // namespace specific variables
  // ---------------------------------------------------------------------------

  enum eNamespace {
    kDown = 0, kBooting = 1, kBooted = 2, kFailed = 3, kCompacting = 4
  };

  int Initialized; //< indicating the initialization state of the namespace with the above enum
  time_t InitializationTime; //< time of the initialization
  XrdSysMutex InitializationMutex; //< mutex protecting above variables
  bool Shutdown; //< true if the shutdown function was called => avoid to join some threads
  bool RemoveStallRuleAfterBoot; //< indicates that after a boot there shouldn't be a stall rule for all alias '*'
  static const char* gNameSpaceState[]; //< const strings to print the namespace boot state as in eNamespace

  // ---------------------------------------------------------------------------
  // state variables
  // ---------------------------------------------------------------------------

  bool IsReadOnly; //< true if this is a read-only redirector
  bool IsRedirect; //< true if the Redirect function should be called to redirect
  bool IsStall; //< true if the Stall function should be called to send a wait
  bool IsWriteStall; //< true if the Stall function should be called to send a wait to everything doing 'writes'
  bool authorize; //< determins if the autorization should be applied or not
  bool IssueCapability; //< defines if the Mgm issues capabilities
  bool MgmRedirector; //<  Act's only as a redirector, disables many components in the MGM
  bool ErrorLog; //<  Mgm writes error log with cluster collected file into /var/log/eos/error.log if <true>

  // ---------------------------------------------------------------------------
  // namespace variables
  // ---------------------------------------------------------------------------
  eos::ChangeLogContainerMDSvc *eosDirectoryService; //< changelog for directories
  eos::ChangeLogFileMDSvc *eosFileService; //< changelog for files
  eos::IView *eosView; //< hierarchical view of the namespace
  eos::FileSystemView *eosFsView; //< filesystem view of the namespace
  XrdSysMutex eosViewMutex; //< mutex making the namespace single threaded
  eos::common::RWMutex eosViewRWMutex; //< rw namespace mutex
  XrdOucString MgmMetaLogDir; //  Directory containing the meta data (change) log files

  // ---------------------------------------------------------------------------
  // thread variables
  // ---------------------------------------------------------------------------
  pthread_t deletion_tid; //< Thead Id of the deletion thread
  pthread_t stats_tid; //< Thread Id of the stats thread
  pthread_t fsconfiglistener_tid; //< Thread ID of the fs listener/config change thread
  pthread_t auth_tid; ///< Thread Id of the authentication thread
  std::vector<pthread_t> mVectTid; ///< vector of auth worker threads ids

  //----------------------------------------------------------------------------
  // Authentication plugin variables like the ZMQ front end port number and the
  // number of worker threads available at the MGM
  //----------------------------------------------------------------------------
  unsigned int mFrontendPort; ///< frontend port number for incoming requests
  unsigned int mNumAuthThreads; ///< max number of auth worker threads
  zmq::context_t* mZmqContext; ///< ZMQ context for all the sockets
  
  // ---------------------------------------------------------------------------
  // class objects
  // ---------------------------------------------------------------------------
  XrdAccAuthorize *Authorization; //< Authorization   Service

  Stat MgmStats; //<  Mgm Namespace Statistics

  Iostat IoStats; //<  Mgm IO Statistics

  XrdOucString IoReportStorePath; //<  Mgm IO Report store path by default is /var/tmp/eos/report

  eos::common::CommentLog* commentLog; //<  Class implementing comment log: mgm writes all proc commands with a comment into /var/log/eos/comments.log

  Fsck FsCheck; //<  Class checking the filesystem
  google::sparse_hash_map<unsigned long long, time_t> MgmHealMap; //< map remembering 'healing' inodes

  XrdSysMutex MgmHealMapMutex; //< mutex protecting the help map

  Master MgmMaster; //<  Master/Slave configuration/failover class

  std::map<eos::common::FileSystem::fsid_t, time_t> DumpmdTimeMap; //< this map stores the last time of a filesystem dump, this information is used to track filesystems which have not been checked decentral by an FST. It is filled in the 'dumpmd' function definde in Procinterface

  XrdSysMutex DumpmdTimeMapMutex; //< mutex protecting the 'dumpmd' time

  eos::common::RWMutex PathMapMutex; //< mutex protecting the path map

  std::map<std::string, std::string> PathMap; //< containing global path remapping

  XrdMqSharedObjectManager ObjectManager; //< Shared Hash/Queue ObjectManager
  XrdMqSharedObjectChangeNotifier ObjectNotifier; //< Shared Hash/Queue Object Change Notifier

  GeoTreeEngine GeotreeEngine; //< Placement / Access Engine

  // map keeping the modification times of directories, they are either directly inserted from directory/file creation or they are set from a directory listing
  XrdSysMutex MgmDirectoryModificationTimeMutex; //<  mutex protecting Directory Modificatino Time map MgmDirectoryModificationTime

  google::sparse_hash_map<unsigned long long, struct timespec> MgmDirectoryModificationTime;

  HttpServer Httpd; //<  Http daemon if available

  LRU LRUd; //< LRU object running the LRU policy engine

  Egroup EgroupRefresh; //<  Egroup refresh object running asynchronous Egroup fetch thread

  Recycle Recycler; //<  Recycle object running the recycle bin deletion thread

  bool UTF8; //< true if running in less restrictive character set mode

  std::string mArchiveEndpoint; ///< archive ZMQ connection endpoint
  std::string mFstGwHost; ///< FST gateway redirect fqdn host
  int mFstGwPort; ///< FST gateway redirect port, default 1094

private:

  eos::common::Mapping::VirtualIdentity vid; ///< virtual identity
  std::map<std::string, XrdMgmOfsDirectory*> mMapDirs; ///< uuid to directory obj. mapping
  std::map<std::string, XrdMgmOfsFile*> mMapFiles; ///< uuid to file obj. mapping
  XrdSysMutex mMutexDirs; ///< mutex for protecting the access at the dirs map
  XrdSysMutex mMutexFiles; ///< mutex for protecting the access at the files map


  //------------------------------------------------------------------------------
  //! Check that the auth ProtocolBuffer request has not been tampered with
  //!
  //! @param reqProto request ProtocolBuffer from an authentication plugin
  //!
  //! @return true if request is valid, otherwise false
  //! 
  //------------------------------------------------------------------------------
  bool ValidAuthRequest(eos::auth::RequestProto* reqProto);
  
};
/*----------------------------------------------------------------------------*/
extern XrdMgmOfs* gOFS; //< global handle to XrdMgmOfs object
/*----------------------------------------------------------------------------*/

#endif<|MERGE_RESOLUTION|>--- conflicted
+++ resolved
@@ -137,15 +137,10 @@
 #include "XrdSys/XrdSysTimer.hh"
 /*----------------------------------------------------------------------------*/
 #include <dirent.h>
-<<<<<<< HEAD
 /*----------------------------------------------------------------------------*/
 #include "auth_plugin/ProtoUtils.hh"
 /*----------------------------------------------------------------------------*/
 #include "common/ZMQ.hh"
-=======
-#include "zmq.hpp"
-
->>>>>>> 4039939c
 /*----------------------------------------------------------------------------*/
 
 USE_EOSMGMNAMESPACE
@@ -300,14 +295,9 @@
   // ---------------------------------------------------------------------------
   // create directory
   // ---------------------------------------------------------------------------
-
   int mkdir (const char *dirName,
              XrdSfsMode Mode,
              XrdOucErrInfo &out_error,
-<<<<<<< HEAD
-             const XrdSecEntity *client = 0,
-             const char *opaque = 0);
-=======
              const XrdSecClientName *client = 0,
              const char *opaque = 0)
   {
@@ -320,7 +310,6 @@
              const XrdSecClientName *client = 0,
              const char *opaque = 0,
              ino_t* outino = 0);
->>>>>>> 4039939c
 
   // ---------------------------------------------------------------------------
   // create directory by vid
@@ -1041,12 +1030,12 @@
   XrdOucString MgmConfigDir; //< Directory where config files are stored
   XrdOucString MgmConfigAutoLoad; //< Name of the automatically loaded configuration file
   //! Directory where tmp. archive transfer files are saved
-  XrdOucString MgmArchiveDir;
+  XrdOucString MgmArchiveDir; 
   XrdOucString MgmProcPath; //< Directory with proc files
   XrdOucString MgmProcConversionPath; //< Directory with conversion files (used as temporary files when a layout is changed using third party copy)
   XrdOucString MgmProcMasterPath; //< Full path to the master indication proc file
   XrdOucString MgmProcArchivePath; ///< EOS directory where archive dir inodes
-  ///< are saved for fast find functionality
+                                   ///< are saved for fast find functionality
   XrdOucString AuthLib; //< path to a possible authorizationn library
   XrdOucString MgmNsFileChangeLogFile; //< path to namespace changelog file for files
   XrdOucString MgmNsDirChangeLogFile; //< path to namespace changelog file for directories
@@ -1185,7 +1174,7 @@
   std::string mArchiveEndpoint; ///< archive ZMQ connection endpoint
   std::string mFstGwHost; ///< FST gateway redirect fqdn host
   int mFstGwPort; ///< FST gateway redirect port, default 1094
-
+  
 private:
 
   eos::common::Mapping::VirtualIdentity vid; ///< virtual identity
