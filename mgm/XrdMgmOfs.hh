// ----------------------------------------------------------------------
// File: XrdMgmOfs.hh
// Author: Andreas-Joachim Peters - CERN
// ----------------------------------------------------------------------

/************************************************************************
 * EOS - the CERN Disk Storage System                                   *
 * Copyright (C) 2011 CERN/Switzerland                                  *
 *                                                                      *
 * This program is free software: you can redistribute it and/or modify *
 * it under the terms of the GNU General Public License as published by *
 * the Free Software Foundation, either version 3 of the License, or    *
 * (at your option) any later version.                                  *
 *                                                                      *
 * This program is distributed in the hope that it will be useful,      *
 * but WITHOUT ANY WARRANTY; without even the implied warranty of       *
 * MERCHANTABILITY or FITNESS FOR A PARTICULAR PURPOSE.  See the        *
 * GNU General Public License for more details.                         *
 *                                                                      *
 * You should have received a copy of the GNU General Public License    *
 * along with this program.  If not, see <http://www.gnu.org/licenses/>.*
 ************************************************************************/

/*----------------------------------------------------------------------------*/
/**
 * @file   XrdMgmOfs.hh
 *
 * @brief  XRootD OFS plugin implementing meta data handling of EOS
 *
 * This class is the OFS plugin which is implemented the meta data and
 * management server part. To understand the functionality of the MGM you start
 * here. The class implements three objects, the MgmOfs object for generic
 * meta data operations, configuration and EOS thread daemon startup,
 * the MgmOfsFile class which implements operations on files - in the case of
 * an MGM this is mainly 'open' for redirection to an FST. There is one exception
 * the so called EOS 'proc' commands. Every EOS shell command is implemented as
 * an 'open for read', 'read', 'close' sequence where the open actually executes
 * an EOS shell command and the read streams the result back. For details of
 * this REST like request/response format look at the ProcInterface class and
 * the implementations in the mgm/proc directory. The XrdMgmDirectory class
 * is provided to implement the POSIX like 'open', 'readdir', 'closedir' syntax.
 * The MGM code uses mainly three global mutexes given in the order they have
 * to be used:
 * - eos::common::RWMutexXXXLock lock(FsView::gFsView.ViewMutex)  : lock 1
 * - eos::common::RWMutexXXXLock lock(gOFS->eosViewRWMutex)       : lock 2
 * - eos::common::RWMutexXXXLock lock(Quota::pMapMutex)           : lock 3
 * The XXX is either Read or Write depending what has to be done on the
 * objects they are protecting. The first mutex is the file system view object
 * (FsView.cc) which contains the current state of the storage
 * filesystem/node/group/space configuration. The second mutex is protecting
 * the quota configuration and scheduling. The last mutex is protecting the
 * namespace.
 * The implementation uses a bunch of convenience macros to cut the code short.
 * These macro's filter/map path names, apply redirection, stalling rules and
 * require certain authentication credentials to be able to run some function.
 * The MgmOfs functions are always split into the main entry function e.g.
 * "::access" and an internal function "::_access". The main function applies
 * typically the mentioned macros and converts the XRootD client identity object
 * into an EOS virtual identity. The interal function requires an EOS virtual
 * identity and contains the full implementation. This allows to apply
 * mapping & stall/redirection rules once and use the interval function
 * implementation from other main functions e.g. the "rename" function can use
 * the "_access" internal function to check some permissions etc.
 * The MGM run's the following sub-services
 * (implemented by objects and threaded daemons):
 * - Fsck
 * - Balancer
 * - Iostat
 * - Messaging
 * - Vst
 * - Deletion
 * - Filesystem Listener
 * - Httpd
 * - Recycler
 * - LRU
 *
 * Many functions in the MgmOfs interface take CGI parameters. The supported
 * CGI parameter are:
 * "eos.ruid" - uid role the client wants
 * "eos.rgid" - gid role the client wants
 * "eos.space" - space a user wants to use for scheduling a write
 * "eos.checksum" - checksum a file should have
 * "eos.lfn" - use this name as path name not the path parameter (used by prefix
 * redirector MGM's ...
 * "eos.bookingsize" - reserve the requested bytes in a file placement
 * "eos.cli.access=pio" - ask for a parallel open (changes the response of an open for RAIN layouts)
 * "eos.app" - set the application name reported by monitoring
 * "eos.targetsize" - expected size of a file to be uploaded
 * "eos.blockchecksum=ignore" - disable block checksum verification
 *
 * All path related functions take as parameters 'inpath' and 'ininfo'. These
 * parameters are remapped by the NAMESPACEMAP macro to path & info variables
 * which are not visible in the declaration of each function!
 */
/*----------------------------------------------------------------------------*/

#ifndef __EOSMGM_MGMOFS__HH__
#define __EOSMGM_MGMOFS__HH__

/*----------------------------------------------------------------------------*/
#include "authz/XrdCapability.hh"
#include "common/Mapping.hh"
#include "common/SymKeys.hh"
#include "common/Logging.hh"
#include "common/GlobalConfig.hh"
#include "common/CommentLog.hh"
#include "common/LinuxStat.hh"
#include "mq/XrdMqMessaging.hh"
#include "mq/XrdMqSharedObject.hh"
#include "mgm/ConfigEngine.hh"
#include "mgm/GeoTreeEngine.hh"
#include "mgm/Stat.hh"
#include "mgm/Iostat.hh"
#include "mgm/Fsck.hh"
#include "mgm/LRU.hh"
#include "mgm/Master.hh"
#include "mgm/Egroup.hh"
#include "mgm/Recycle.hh"
#include "mgm/Messaging.hh"
#include "mgm/VstMessaging.hh"
#include "mgm/ProcInterface.hh"
#include "mgm/http/HttpServer.hh"
#include "namespace/interface/IView.hh"
#include "namespace/interface/IFsView.hh"
#include "namespace/interface/IFileMDSvc.hh"
#include "namespace/interface/IContainerMDSvc.hh"
/*----------------------------------------------------------------------------*/
#include "XrdOuc/XrdOucHash.hh"
#include "XrdOuc/XrdOucTable.hh"
#include "XrdOuc/XrdOucTrace.hh"
#include "XrdSec/XrdSecEntity.hh"
#include "XrdSfs/XrdSfsInterface.hh"
#include "XrdSys/XrdSysPthread.hh"
#include "XrdSys/XrdSysTimer.hh"
/*----------------------------------------------------------------------------*/
#include <dirent.h>
/*----------------------------------------------------------------------------*/
#include "auth_plugin/ProtoUtils.hh"
/*----------------------------------------------------------------------------*/
#include "common/ZMQ.hh"
/*----------------------------------------------------------------------------*/

USE_EOSMGMNAMESPACE

//! Forward declaration
class XrdMgmOfsFile;
class XrdMgmOfsDirectory;

/*----------------------------------------------------------------------------*/
//! Class implementing atomic meta data commands
/*----------------------------------------------------------------------------*/
class XrdMgmOfs : public XrdSfsFileSystem, public eos::common::LogId {
  friend class XrdMgmOfsFile;
  friend class XrdMgmOfsDirectory;
  friend class ProcCommand;

public:
  // ---------------------------------------------------------------------------
  // Object Allocation Functions
  // ---------------------------------------------------------------------------

  //----------------------------------------------------------------------------
  //! Return a MGM directory object
  //!
  //! @param user user-name
  //! @param MonID monitor ID
  //!
  //! @return MGM directory object
  //----------------------------------------------------------------------------
  XrdSfsDirectory* newDir (char *user = 0, int MonID = 0);

  //----------------------------------------------------------------------------
  //! Return a MGM file object
  //!
  //! @param user user-name
  //! @param MonID monitor ID
  //!
  //! @return MGM file object 
  //----------------------------------------------------------------------------
  XrdSfsFile* newFile (char *user = 0, int MonID = 0);

  //----------------------------------------------------------------------------
  //! Meta data functions
  //! - the _XYZ functions are the internal version of XYZ when XrdSecEntity
  //! - objects have been mapped to VirtuIdentity's.
  //----------------------------------------------------------------------------

  //----------------------------------------------------------------------------
  // Chmod by client
  //----------------------------------------------------------------------------
  int chmod (const char *Name,
             XrdSfsMode Mode,
             XrdOucErrInfo &out_error,
             const XrdSecEntity *client = 0,
             const char *opaque = 0);

  // ---------------------------------------------------------------------------
  // chmod by vid
  // ---------------------------------------------------------------------------
  int _chmod (const char *Name,
              XrdSfsMode Mode,
              XrdOucErrInfo &out_error,
              eos::common::Mapping::VirtualIdentity &vid,
              const char *opaque = 0);

  // ---------------------------------------------------------------------------
  // chown by vid
  // ---------------------------------------------------------------------------
  int _chown (const char *Name,
              uid_t uid,
              gid_t gid,
              XrdOucErrInfo &out_error,
              eos::common::Mapping::VirtualIdentity &vid,
              const char *opaque = 0);

  // ---------------------------------------------------------------------------
  // checksum by client
  // ---------------------------------------------------------------------------
  int chksum (XrdSfsFileSystem::csFunc Func,
              const char *csName,
              const char *Path,
              XrdOucErrInfo &out_error,
              const XrdSecEntity *client = 0,
              const char *opaque = 0);

  // ---------------------------------------------------------------------------
  // check if file exists by client
  // ---------------------------------------------------------------------------
  int exists (const char *fileName,
              XrdSfsFileExistence &exists_flag,
              XrdOucErrInfo &out_error,
              const XrdSecEntity *client = 0,
              const char *opaque = 0);

  // ---------------------------------------------------------------------------
  // check if file exists by client bypassing authorization/mapping/bouncing
  // ---------------------------------------------------------------------------
  int _exists (const char *fileName,
               XrdSfsFileExistence &exists_flag,
               XrdOucErrInfo &out_error,
               const XrdSecEntity *client = 0,
               const char *opaque = 0);

  // ---------------------------------------------------------------------------
  //! check if file eixsts by vid
  // ---------------------------------------------------------------------------
  int
  _exists (const char *fileName,
           XrdSfsFileExistence &exists_flag,
           XrdOucErrInfo &out_error,
           eos::common::Mapping::VirtualIdentity &vid,
           const char *opaque = 0);

  enum eFSCTL {
    kFsctlMgmOfsOffset = 40000
  };

  // ---------------------------------------------------------------------------
  // EOS plugin call fan-out function
  // ---------------------------------------------------------------------------
  int FSctl (const int cmd,
             XrdSfsFSctl &args,
             XrdOucErrInfo &error,
             const XrdSecEntity *client);

  // ---------------------------------------------------------------------------
  // fsctl
  // ---------------------------------------------------------------------------
  int fsctl (const int cmd,
             const char *args,
             XrdOucErrInfo &out_error,
             const XrdSecEntity *client = 0);

  // ---------------------------------------------------------------------------
  //! get stats function (fake ok)
  // ---------------------------------------------------------------------------

  int
  getStats (char *buff, int blen)
  {
    return 0;
  }

  //----------------------------------------------------------------------------
  //! Return the version of the MGM software
  //!
  //! @return return a version string
  //----------------------------------------------------------------------------
  const char *getVersion ();


  // ---------------------------------------------------------------------------
  // create directory
  // ---------------------------------------------------------------------------
  int mkdir (const char *dirName,
             XrdSfsMode Mode,
             XrdOucErrInfo &out_error,
             const XrdSecEntity *client = 0,
             const char *opaque = 0)
  {
    return mkdir(dirName, Mode, out_error, client, opaque, 0);
  }

  int mkdir (const char *dirName,
             XrdSfsMode Mode,
             XrdOucErrInfo &out_error,
             const XrdSecEntity *client = 0,
             const char *opaque = 0,
             ino_t* outino = 0);

  // ---------------------------------------------------------------------------
  // create directory by vid
  // ---------------------------------------------------------------------------
  int _mkdir (const char *dirName,
              XrdSfsMode Mode,
              XrdOucErrInfo &out_error,
              eos::common::Mapping::VirtualIdentity &vid,
              const char *opaque = 0,
              ino_t* outino = 0);

  //----------------------------------------------------------------------------
  //! Prepare a file (EOS does nothing, only stall/redirect if configured)
  //!
  //! @return always SFS_OK
  //----------------------------------------------------------------------------
  int prepare (XrdSfsPrep &pargs,
               XrdOucErrInfo &out_error,
               const XrdSecEntity *client = 0);

  // ---------------------------------------------------------------------------
  // delete file
  // ---------------------------------------------------------------------------
  int rem (const char *path,
           XrdOucErrInfo &out_error,
           const XrdSecEntity *client = 0,
           const char *opaque = 0);

  // ---------------------------------------------------------------------------
  // delete file by vid
  // ---------------------------------------------------------------------------
  int _rem (const char *path,
            XrdOucErrInfo &out_error,
            eos::common::Mapping::VirtualIdentity &vid,
            const char *opaque = 0,
            bool simulate = false,
<<<<<<< HEAD
            bool keepversion = false);
=======
            bool keepversion = false,
            bool lock_quota = true, 
	    bool no_recycling = false);
>>>>>>> 1818b959

  // ---------------------------------------------------------------------------
  // find files internal function
  // ---------------------------------------------------------------------------
  int _find (const char *path,
             XrdOucErrInfo &out_error,
             XrdOucString &stdErr,
             eos::common::Mapping::VirtualIdentity &vid,
             std::map<std::string, std::set<std::string> > &found,
             const char* key = 0,
             const char* val = 0,
             bool nofiles = false,
             time_t millisleep = 0,
             bool nscounter = true,
             int maxdepth = 0
             );

  // ---------------------------------------------------------------------------
  // delete dir
  // ---------------------------------------------------------------------------
  int remdir (const char *dirName,
              XrdOucErrInfo &out_error,
              const XrdSecEntity *client = 0,
              const char *opaque = 0);

  // ---------------------------------------------------------------------------
  // delete dir by vid
  // ---------------------------------------------------------------------------
  int _remdir (const char *dirName,
               XrdOucErrInfo &out_error,
               eos::common::Mapping::VirtualIdentity &vid,
               const char *opaque = 0,
               bool simulate = false);

  // ---------------------------------------------------------------------------
  // rename file
  // ---------------------------------------------------------------------------
  int rename (const char *oldFileName,
              const char *newFileName,
              XrdOucErrInfo &out_error,
              const XrdSecEntity *client = 0,
              const char *opaqueO = 0,
              const char *opaqueN = 0);

  // ---------------------------------------------------------------------------
  // rename file by vid
  // ---------------------------------------------------------------------------
  int rename (const char *oldFileName,
              const char *newFileName,
              XrdOucErrInfo &out_error,
              eos::common::Mapping::VirtualIdentity &vid,
              const char *opaqueO = 0,
              const char *opaqueN = 0,
              bool overwrite = false);

  // ---------------------------------------------------------------------------
  // rename file by vid
  // ---------------------------------------------------------------------------
  int _rename (const char *oldFileName,
               const char *newFileName,
               XrdOucErrInfo &out_error,
               eos::common::Mapping::VirtualIdentity &vid,
               const char *opaqueO = 0,
               const char *opaqueN = 0,
               bool updateCTime = false,
               bool checkQuota = false,
               bool overwrite = false);

  // ---------------------------------------------------------------------------
  // symlink file/dir
  // ---------------------------------------------------------------------------
  int symlink (const char *sourceName,
               const char *targetName,
               XrdOucErrInfo &out_error,
               const XrdSecEntity *client = 0,
               const char *opaqueO = 0,
               const char *opaqueN = 0);

  // ---------------------------------------------------------------------------
  // symlink file/dir by vid
  // ---------------------------------------------------------------------------
  int symlink (const char *sourceName,
               const char *targetName,
               XrdOucErrInfo &out_error,
               eos::common::Mapping::VirtualIdentity &vid,
               const char *opaqueO = 0,
               const char *opaqueN = 0,
               bool overwrite = false);

  // ---------------------------------------------------------------------------
  // symlink file/dir by vid
  // ---------------------------------------------------------------------------
  int _symlink (const char *sourceName,
                const char *targetName,
                XrdOucErrInfo &out_error,
                eos::common::Mapping::VirtualIdentity &vid,
                const char *opaqueO = 0,
                const char *opaqueN = 0);

  // ---------------------------------------------------------------------------
  // read symbolic link
  // ---------------------------------------------------------------------------
  int readlink (const char *name,
                XrdOucErrInfo &out_error,
                XrdOucString &link,
                const XrdSecEntity *client = 0,
                const char *info = 0
                );

  // ---------------------------------------------------------------------------
  // read symbolic link
  // ---------------------------------------------------------------------------
  int _readlink (const char *name,
                 XrdOucErrInfo &out_error,
                 eos::common::Mapping::VirtualIdentity &vid,
                 XrdOucString &link
                 );


  // ---------------------------------------------------------------------------
  // stat file
  // ---------------------------------------------------------------------------
  int stat (const char *Name,
            struct stat *buf,
            XrdOucErrInfo &out_error,
            std::string* etag,
            const XrdSecEntity *client = 0,
            const char *opaque = 0,
            bool follow = true,
            std::string* uri = 0
            );

  int stat (const char *Name,
            struct stat *buf,
            XrdOucErrInfo &out_error,
            const XrdSecEntity *client = 0,
            const char *opaque = 0);

  // ---------------------------------------------------------------------------
  // stat file by vid
  // ---------------------------------------------------------------------------
  int _stat (const char *Name,
             struct stat *buf,
             XrdOucErrInfo &out_error,
             eos::common::Mapping::VirtualIdentity &vid,
             const char *opaque = 0,
             std::string* etag = 0,
             bool follow = true,
             std::string* uri = 0);


  // ---------------------------------------------------------------------------
  // stat file to retrieve mode
  // ---------------------------------------------------------------------------

  int
  stat (const char *Name,
        mode_t &mode,
        XrdOucErrInfo &out_error,
        const XrdSecEntity *client = 0,
        const char *opaque = 0)
  {
    struct stat bfr;
    int rc = stat(Name, &bfr, out_error, client, opaque);
    if (!rc) mode = bfr.st_mode;
    return rc;
  }

  // ---------------------------------------------------------------------------
  // stat link
  // ---------------------------------------------------------------------------
  int lstat (const char *Name,
             struct stat *buf,
             XrdOucErrInfo &out_error,
             const XrdSecEntity *client = 0,
             const char *opaque = 0);

  //----------------------------------------------------------------------------
  //! Truncate a file (not supported in EOS, only via the file interface)
  //!
  //! @return SFS_ERROR and EOPNOTSUPP
  //----------------------------------------------------------------------------
  int truncate (const char*, XrdSfsFileOffset, XrdOucErrInfo&, const XrdSecEntity*, const char*);

  // ---------------------------------------------------------------------------
  // check access permissions
  // ---------------------------------------------------------------------------
  int access (const char*, int mode, XrdOucErrInfo&, const XrdSecEntity*, const char*);

  // ---------------------------------------------------------------------------
  // check access permissions by vid
  // ---------------------------------------------------------------------------
  int _access (const char*, int mode, XrdOucErrInfo&, eos::common::Mapping::VirtualIdentity &vid, const char*);

  // ---------------------------------------------------------------------------
  // define access permissions by vid for a file/directory
  // ---------------------------------------------------------------------------
  int acc_access (const char*,
                  XrdOucErrInfo&,
                  eos::common::Mapping::VirtualIdentity &vid,
                  std::string& accperm);

  // ---------------------------------------------------------------------------
  // set utimes
  // ---------------------------------------------------------------------------
  int utimes (const char*, struct timespec *tvp, XrdOucErrInfo&, const XrdSecEntity*, const char*);
  // ---------------------------------------------------------------------------
  // set utimes by vid
  // ---------------------------------------------------------------------------
  int _utimes (const char*, struct timespec *tvp, XrdOucErrInfo&, eos::common::Mapping::VirtualIdentity &vid, const char* opaque = 0);

  // ---------------------------------------------------------------------------
  // touch a file
  // ---------------------------------------------------------------------------
  int _touch (const char *path,
              XrdOucErrInfo &error,
              eos::common::Mapping::VirtualIdentity &vid,
              const char *ininfo = 0);

  // ---------------------------------------------------------------------------
  // list extended attributes of a directory
  // ---------------------------------------------------------------------------
  int attr_ls (const char *path,
               XrdOucErrInfo &out_error,
               const XrdSecEntity *client,
               const char *opaque,
               eos::IContainerMD::XAttrMap &map);

  // ---------------------------------------------------------------------------
  // set extended attribute of a directory
  // ---------------------------------------------------------------------------
  int attr_set (const char *path,
                XrdOucErrInfo &out_error,
                const XrdSecEntity *client,
                const char *opaque,
                const char *key,
                const char *value);

  // ---------------------------------------------------------------------------
  // get extended attribute of a directory
  // ---------------------------------------------------------------------------
  int attr_get (const char *path,
                XrdOucErrInfo &out_error,
                const XrdSecEntity *client,
                const char *opaque,
                const char *key,
                XrdOucString &value);

  // ---------------------------------------------------------------------------
  // remove extended attribute of a directory
  // ---------------------------------------------------------------------------
  int attr_rem (const char *path,
                XrdOucErrInfo &out_error,
                const XrdSecEntity *client,
                const char *opaque,
                const char *key);

  // ---------------------------------------------------------------------------
  // list extended attributes by vid
  // ---------------------------------------------------------------------------
  int _attr_ls (const char *path,
                XrdOucErrInfo &out_error,
                eos::common::Mapping::VirtualIdentity &vid,
                const char *opaque,
                eos::IContainerMD::XAttrMap &map,
		bool lock=true,
		bool links=false);

  // ---------------------------------------------------------------------------
  // set extended attribute by vid
  // ---------------------------------------------------------------------------
  int _attr_set (const char *path,
                 XrdOucErrInfo &out_error,
                 eos::common::Mapping::VirtualIdentity &vid,
                 const char *opaque,
                 const char *key,
                 const char *value);

  // ---------------------------------------------------------------------------
  // get extended attribute by vid
  // ---------------------------------------------------------------------------
  int _attr_get (const char *path,
                 XrdOucErrInfo &out_error,
                 eos::common::Mapping::VirtualIdentity &vid,
                 const char *opaque,
                 const char *key,
                 XrdOucString &value,
                 bool islocked = false);

  // ---------------------------------------------------------------------------
  // remove extended attribute by vid
  // ---------------------------------------------------------------------------
  int _attr_rem (const char *path,
                 XrdOucErrInfo &out_error,
                 eos::common::Mapping::VirtualIdentity &vid,
                 const char *opaque,
                 const char *key);

  // ---------------------------------------------------------------------------
  // clear all extended attributes by vid
  // ---------------------------------------------------------------------------

  int _attr_clear (const char *path,
                   XrdOucErrInfo &out_error,
                   eos::common::Mapping::VirtualIdentity &vid,
                   const char *opaque);

  // ---------------------------------------------------------------------------
  // drop stripe by vid
  // ---------------------------------------------------------------------------
  int _dropstripe (const char *path,
                   XrdOucErrInfo &error,
                   eos::common::Mapping::VirtualIdentity &vid,
                   unsigned long fsid,
                   bool forceRemove = false);

  // ---------------------------------------------------------------------------
  // verify stripe by vid
  // ---------------------------------------------------------------------------
  int _verifystripe (const char *path,
                     XrdOucErrInfo &error,
                     eos::common::Mapping::VirtualIdentity &vid,
                     unsigned long fsid,
                     XrdOucString options);

  // ---------------------------------------------------------------------------
  // move stripe by vid
  // ---------------------------------------------------------------------------
  int _movestripe (const char *path,
                   XrdOucErrInfo &error,
                   eos::common::Mapping::VirtualIdentity &vid,
                   unsigned long sourcefsid,
                   unsigned long targetfsid,
                   bool expressflag = false);

  // ---------------------------------------------------------------------------
  // copy stripe by vid
  // ---------------------------------------------------------------------------
  int _copystripe (const char *path,
                   XrdOucErrInfo &error,
                   eos::common::Mapping::VirtualIdentity &vid,
                   unsigned long sourcefsid,
                   unsigned long targetfsid,
                   bool expressflag = false);

  // ---------------------------------------------------------------------------
  // replicate stripe by vid
  // ---------------------------------------------------------------------------
  int _replicatestripe (const char *path,
                        XrdOucErrInfo &error,
                        eos::common::Mapping::VirtualIdentity &vid,
                        unsigned long sourcefsid,
                        unsigned long targetfsid,
                        bool dropstripe = false,
                        bool expressflag = false);

  // ---------------------------------------------------------------------------
  // replicate stripe providing file meta data by vid
  // ---------------------------------------------------------------------------
  int _replicatestripe (eos::IFileMD* fmd,
                        const char* path,
                        XrdOucErrInfo &error,
                        eos::common::Mapping::VirtualIdentity &vid,
                        unsigned long sourcefsid,
                        unsigned long targetfsid,
                        bool dropstripe = false,
                        bool expressflag = false);

  // ---------------------------------------------------------------------------
  // merge one file into another one (used by conversion)
  // ---------------------------------------------------------------------------

  int merge (const char* src_path,
             const char* dst_path,
             XrdOucErrInfo &error,
             eos::common::Mapping::VirtualIdentity &vid
             );

  // ---------------------------------------------------------------------------
  // create a versioned file
  // ---------------------------------------------------------------------------

  int Version (eos::common::FileId::fileid_t fileid,
               XrdOucErrInfo &error,
               eos::common::Mapping::VirtualIdentity &vid,
               int max_versions,
               XrdOucString* versionedname = 0,
               bool simulate = false);

  // ---------------------------------------------------------------------------
  // purge versioned files to max_versions
  // ---------------------------------------------------------------------------

  int PurgeVersion (const char* versiondir,
                    XrdOucErrInfo &error,
                    int max_versions);

  // ---------------------------------------------------------------------------
  // send resync command to a file system
  // ---------------------------------------------------------------------------
  int SendResync (eos::common::FileId::fileid_t fid,
                  eos::common::FileSystem::fsid_t fsid);

  // ---------------------------------------------------------------------------
  // static Mkpath is not supported
  // ---------------------------------------------------------------------------

  static int
  Mkpath (const char *path,
          mode_t mode,
          const char *info = 0,
          XrdSecEntity* client = 0,
          XrdOucErrInfo* error = 0)
  {
    return SFS_ERROR;
  }

  // ---------------------------------------------------------------------------
  // make a file sharing path with signature
  // ---------------------------------------------------------------------------

  std::string CreateSharePath (const char* path,
                               const char* info,
                               time_t expires,
                               XrdOucErrInfo &error,
                               eos::common::Mapping::VirtualIdentity &vid);

  // ---------------------------------------------------------------------------
  // verify a file sharing path with signature
  // ---------------------------------------------------------------------------

  bool VerifySharePath (const char* path,
                        XrdOucEnv* opaque);


  // ---------------------------------------------------------------------------
  // create Ofs error messsage
  // ---------------------------------------------------------------------------
  int Emsg (const char *, XrdOucErrInfo&, int, const char *x,
            const char *y = "");

  // ---------------------------------------------------------------------------
  // Constructor
  // ---------------------------------------------------------------------------
  XrdMgmOfs (XrdSysError *lp);

  // ---------------------------------------------------------------------------
  //! Destructor
  // ---------------------------------------------------------------------------

  virtual
  ~XrdMgmOfs ()
  {
  }

  // ---------------------------------------------------------------------------
  // Configuration routine
  // ---------------------------------------------------------------------------
  virtual int Configure (XrdSysError &);

  // ---------------------------------------------------------------------------
  // Namespace file view initialization thread start function
  // ---------------------------------------------------------------------------
  static void* StaticInitializeFileView (void* arg);

  // ---------------------------------------------------------------------------
  // Namepsace file view boot function
  // ---------------------------------------------------------------------------
  void* InitializeFileView ();

  // ---------------------------------------------------------------------------
  // Signal handler thread start function
  // ---------------------------------------------------------------------------
  static void* StaticSignalHandlerThread (void* arg);

  // ---------------------------------------------------------------------------
  // Signal handler thread function
  // ---------------------------------------------------------------------------
  void* SignalHandlerThread ();

  //----------------------------------------------------------------------------
  //! Init function
  //!
  //! This is just kept to be compatible with standard OFS plugins, but it is
  //! not used for the moment.
  //!
  //----------------------------------------------------------------------------
  virtual bool Init (XrdSysError &);

  //----------------------------------------------------------------------------
  // Create Stall response
  //!
  //! @param error error object with text/code
  //! @param stime seconds to stall
  //! @param msg message for the client
  //!
  //! @return number of seconds of stalling
  //----------------------------------------------------------------------------
  int Stall (XrdOucErrInfo &error, int stime, const char *msg);

  //----------------------------------------------------------------------------
  //! Create Redirection response
  //!
  //! @param error error object with text/code
  //! @param host redirection target host
  //! @param port redirection target port
  //!
  //!---------------------------------------------------------------------------
  int Redirect (XrdOucErrInfo &error, const char* host, int &port);

  // ---------------------------------------------------------------------------
  // Test if a client needs to be stalled
  // ---------------------------------------------------------------------------
  bool ShouldStall (const char* function,
                    int accessmode,
                    eos::common::Mapping::VirtualIdentity &vid,
                    int &stalltime, XrdOucString &stallmsg);

  // ---------------------------------------------------------------------------
  // Test if a  client should be redirected
  // ---------------------------------------------------------------------------
  bool ShouldRedirect (const char* function,
                       int accessmode,
                       eos::common::Mapping::VirtualIdentity &vid,
                       XrdOucString &host,
                       int &port);

  //----------------------------------------------------------------------------
  //! Test if there is stall configured for the given rule
  //!
  //! @param path the path where the rule should be checked (currently unused)
  //! @param rule the rule to check e.g. rule = "ENOENT:*" meaning we send a
  //!         stall if an entry is missing
  //! @param stalltime returns the configured time to stall
  //! @param stallmsg returns the message displayed to the client during a stall
  //! @return true if there is a stall configured otherwise false
  //!
  //! The interface is generic to check for individual paths, but currently we
  //! just implemented global rules for any paths. See Access.cc for details.
  //----------------------------------------------------------------------------
  bool HasStall (const char* path,
                 const char* rule,
                 int &stalltime,
                 XrdOucString &stallmsg);

  //----------------------------------------------------------------------------
  //!Test if there is redirect configured for a given rule
  //!
  //! @param path the path where the rule should be checked (currently unused)
  //! @param rule the rule to check e.g. rule = "ENOENT:*" meaning we send a
  //!        redirect if an entry is missing
  //! @param host returns the redirection target host
  //! @param port returns the redirection target port
  //! @return true if there is a redirection configured otherwise false
  //!
  //! The interface is generic to check for individual paths, but currently we
  //! just implemented global rules for any paths. See Access.cc for details.
  //----------------------------------------------------------------------------
  bool HasRedirect (const char* path,
                    const char* rule,
                    XrdOucString &host,
                    int &port);

  //----------------------------------------------------------------------------
  //! Update the modification time for a directory to the current time
  //!
  //! @param id container id in the namespace
  //!
  //! We don't store directory modification times persistent in the namespace for
  //! performance reasonse. But to give (FUSE) clients the possiblity to do
  //! caching and see when there was a modification we keep an inmemory table
  //! with this modification times.
  //----------------------------------------------------------------------------
  void UpdateNowInmemoryDirectoryModificationTime (eos::IContainerMD::id_t id);

  //----------------------------------------------------------------------------
  //! Update the modification time for a directory to the given time
  //!
  //! @param id container id in the namespace
  //! @param mtime modification time to store
  //!
  //! We don't store directory modification times persistent in the namespace for
  //! performance reasonse. But to give (FUSE+Sync) clients the possiblity to do
  //! caching and see when there was a modification we keep an inmemory table
  //! with this modification times. We support upstream propagation of mtims for
  //! sync clients to discover changes in a subtree if sys.mtime.propagation was
  //! set as a directory attribute.
  //----------------------------------------------------------------------------
  void UpdateInmemoryDirectoryModificationTime (eos::IContainerMD::id_t id,
                                                eos::IContainerMD::ctime_t &ctime);
  
  // ---------------------------------------------------------------------------
  // Retrieve a mapping for a given path
  // ---------------------------------------------------------------------------
  void PathRemap (const char* inpath, XrdOucString &outpath); // global namespace remapping

  // ---------------------------------------------------------------------------
  // Add a path mapping rule
  // ---------------------------------------------------------------------------
  bool AddPathMap (const char* source, const char* target); // add a mapping to the path map

  // ---------------------------------------------------------------------------
  // Reset path mapping
  // ---------------------------------------------------------------------------
  void ResetPathMap (); // reset/empty the path map

  // ---------------------------------------------------------------------------
  // Send an explicit deletion message to any fsid/fid pair
  // ---------------------------------------------------------------------------
  bool DeleteExternal (eos::common::FileSystem::fsid_t fsid,
                       unsigned long long fid);

  
  // ---------------------------------------------------------------------------
  // Statistics circular buffer thread startup function
  // ---------------------------------------------------------------------------
  static void* StartMgmStats (void *pp);

  
  // ---------------------------------------------------------------------------
  // Filesystem error/config listener thread startup function
  // ---------------------------------------------------------------------------
  static void* StartMgmFsConfigListener (void *pp);

  
  //----------------------------------------------------------------------------
  //! Authentication master thread startup static function
  //!
  //! @param pp pointer to the XrdMgmOfs class
  //!
  //----------------------------------------------------------------------------
  static void* StartAuthMasterThread (void *pp);

  
  //----------------------------------------------------------------------------
  //! Authentication master thread function - accepts requests from EOS AUTH
  //! plugins which he then forwards to worker threads.
  //----------------------------------------------------------------------------
  void AuthMasterThread ();
  

  //----------------------------------------------------------------------------
  //! Authentication worker thread startup static function
  //!
  //! @param pp pointer to the XrdMgmOfs class
  //!
  //----------------------------------------------------------------------------
  static void* StartAuthWorkerThread (void *pp);


  //----------------------------------------------------------------------------
  //! Authentication worker thread function - accepts requests from the master,
  //! executed the proper action and replies with the result.
  //----------------------------------------------------------------------------
  void AuthWorkerThread ();
  
  
  // ---------------------------------------------------------------------------
  // Filesystem error and configuration change listener thread function
  // ---------------------------------------------------------------------------
  void FsConfigListener ();

  
  // ---------------------------------------------------------------------------
  // configuration variables
  // ---------------------------------------------------------------------------
  char *ConfigFN; //< name of the configuration file

  ConfigEngine* ConfEngine; //< storing/restoring configuration

  XrdCapability* CapabilityEngine; //< authorization module for token encryption/decryption
  uint64_t mCapabilityValidity; ///< Time in seconds the capability is valid

  XrdOucString MgmOfsBroker; //< Url of the message broker without MGM subject
  XrdOucString MgmOfsBrokerUrl; //< Url of the message broker with MGM subject
  XrdOucString MgmOfsVstBrokerUrl; //< Url of the message broker
  XrdOucString MgmArchiveDstUrl; ///< URL where all archives are saved
  XrdOucString MgmArchiveSvcClass; ///< CASTOR svcClass for archive transfers
  Messaging* MgmOfsMessaging; //< messaging interface class
  VstMessaging* MgmOfsVstMessaging; //< admin messaging interface class
  XrdOucString MgmDefaultReceiverQueue; //< Queue where we are sending to by default
  XrdOucString MgmOfsName; //< mount point of the filesystem
  XrdOucString MgmOfsAlias; //< alias of this MGM instance
  XrdOucString MgmOfsTargetPort; //< xrootd port where redirections go on the OSTs -default is 1094
  XrdOucString MgmOfsQueue; //< our mgm queue name
  XrdOucString MgmOfsInstanceName; //< name of the EOS instance
  XrdOucString MgmConfigDir; //< Directory where config files are stored
  XrdOucString MgmConfigAutoLoad; //< Name of the automatically loaded configuration file
  //! Directory where tmp. archive transfer files are saved
  XrdOucString MgmArchiveDir; 
  XrdOucString MgmProcPath; //< Directory with proc files
  XrdOucString MgmProcConversionPath; //< Directory with conversion files (used as temporary files when a layout is changed using third party copy)
  XrdOucString MgmProcMasterPath; //< Full path to the master indication proc file
  XrdOucString MgmProcArchivePath; ///< EOS directory where archive dir inodes
                                   ///< are saved for fast find functionality
  XrdOucString AuthLib; //< path to a possible authorizationn library
  XrdOucString MgmNsFileChangeLogFile; //< path to namespace changelog file for files
  XrdOucString MgmNsDirChangeLogFile; //< path to namespace changelog file for directories
  XrdOucString MgmConfigQueue; //< name of the mgm-wide broadcasted shared hash
  XrdOucString AllConfigQueue; //< name of the cluster-wide broadcasted shared hash
  XrdOucString FstConfigQueue; //< name of the fst-wide broadcasted shared hash

  XrdOucString SpaceConfigQueuePrefix; //< name of the prefix for space configuration
  XrdOucString NodeConfigQueuePrefix; //< name of the prefix for node configuration
  XrdOucString GroupConfigQueuePrefix; //< name of the prefix for group configuration

  XrdOucString MgmTxDir; //<  Directory containing the transfer database and archive
  XrdOucString MgmAuthDir; //< Directory containing exported authentication token

  XrdOucString ManagerId; //< manager id in <host>:<port> format
  XrdOucString ManagerIp; //< manager ip in <xxx.yyy.zzz.vvv> format
  int ManagerPort; //< manager port as number e.g. 1094

  eos::common::LinuxStat::linux_stat_t LinuxStatsStartup; // => process state after namespace load time

  std::map<eos::common::FileSystem::fsid_t, time_t> ScheduledToDrainFid; // map with scheduled fids for draining
  XrdSysMutex ScheduledToDrainFidMutex; //< mutex protecting ScheduledToDrainFid
  std::map<eos::common::FileSystem::fsid_t, time_t> ScheduledToBalanceFid; // map with scheduled fids for balancing
  XrdSysMutex ScheduledToBalanceFidMutex; //< mutex protecting ScheduledToBalanceFid

  time_t StartTime; //< out starttime
  char* HostName; //< our hostname as derived in XrdOfs
  char* HostPref; //< our hostname as derived in XrdOfs without domain

  static XrdSysError *eDest; //< error routing object

  // ---------------------------------------------------------------------------
  // namespace specific variables
  // ---------------------------------------------------------------------------

  enum eNamespace {
    kDown = 0, kBooting = 1, kBooted = 2, kFailed = 3, kCompacting = 4
  };

  int Initialized; //< indicating the initialization state of the namespace with the above enum
  time_t InitializationTime; //< time of the initialization
  XrdSysMutex InitializationMutex; //< mutex protecting above variables
  bool Shutdown; //< true if the shutdown function was called => avoid to join some threads
  bool RemoveStallRuleAfterBoot; //< indicates that after a boot there shouldn't be a stall rule for all alias '*'
  static const char* gNameSpaceState[]; //< const strings to print the namespace boot state as in eNamespace

  // ---------------------------------------------------------------------------
  // state variables
  // ---------------------------------------------------------------------------

  bool IsReadOnly; //< true if this is a read-only redirector
  bool IsRedirect; //< true if the Redirect function should be called to redirect
  bool IsStall; //< true if the Stall function should be called to send a wait
  bool IsWriteStall; //< true if the Stall function should be called to send a wait to everything doing 'writes'
  bool authorize; //< determins if the autorization should be applied or not
  bool IssueCapability; //< defines if the Mgm issues capabilities
  bool MgmRedirector; //<  Act's only as a redirector, disables many components in the MGM
  bool ErrorLog; //<  Mgm writes error log with cluster collected file into /var/log/eos/error.log if <true>

  // ---------------------------------------------------------------------------
  // namespace variables
  // ---------------------------------------------------------------------------
  eos::IContainerMDSvc *eosDirectoryService; //< changelog for directories
  eos::IFileMDSvc *eosFileService; //< changelog for files
  eos::IView *eosView; //< hierarchical view of the namespace
  eos::IFsView *eosFsView; //< filesystem view of the namespace
  eos::IFileMDChangeListener* eosContainerAccounting; //< subtree accoutning
  eos::IContainerMDChangeListener* eosSyncTimeAccounting; //< subtree mtime propagation
  XrdSysMutex eosViewMutex; //< mutex making the namespace single threaded
  eos::common::RWMutex eosViewRWMutex; //< rw namespace mutex
  XrdOucString MgmMetaLogDir; //  Directory containing the meta data (change) log files

  // ---------------------------------------------------------------------------
  // thread variables
  // ---------------------------------------------------------------------------
  pthread_t deletion_tid; //< Thead Id of the deletion thread
  pthread_t stats_tid; //< Thread Id of the stats thread
  pthread_t fsconfiglistener_tid; //< Thread ID of the fs listener/config change thread
  pthread_t auth_tid; ///< Thread Id of the authentication thread
  std::vector<pthread_t> mVectTid; ///< vector of auth worker threads ids

  //----------------------------------------------------------------------------
  // Authentication plugin variables like the ZMQ front end port number and the
  // number of worker threads available at the MGM
  //----------------------------------------------------------------------------
  unsigned int mFrontendPort; ///< frontend port number for incoming requests
  unsigned int mNumAuthThreads; ///< max number of auth worker threads
  zmq::context_t* mZmqContext; ///< ZMQ context for all the sockets
  
  // ---------------------------------------------------------------------------
  // class objects
  // ---------------------------------------------------------------------------
  XrdAccAuthorize *Authorization; //< Authorization   Service

  Stat MgmStats; //<  Mgm Namespace Statistics

  Iostat IoStats; //<  Mgm IO Statistics

  XrdOucString IoReportStorePath; //<  Mgm IO Report store path by default is /var/tmp/eos/report

  eos::common::CommentLog* commentLog; //<  Class implementing comment log: mgm writes all proc commands with a comment into /var/log/eos/comments.log

  Fsck FsCheck; //<  Class checking the filesystem
  google::sparse_hash_map<unsigned long long, time_t> MgmHealMap; //< map remembering 'healing' inodes

  XrdSysMutex MgmHealMapMutex; //< mutex protecting the help map

  Master MgmMaster; //<  Master/Slave configuration/failover class

  std::map<eos::common::FileSystem::fsid_t, time_t> DumpmdTimeMap; //< this map stores the last time of a filesystem dump, this information is used to track filesystems which have not been checked decentral by an FST. It is filled in the 'dumpmd' function definde in Procinterface

  XrdSysMutex DumpmdTimeMapMutex; //< mutex protecting the 'dumpmd' time

  eos::common::RWMutex PathMapMutex; //< mutex protecting the path map

  std::map<std::string, std::string> PathMap; //< containing global path remapping

  XrdMqSharedObjectManager ObjectManager; //< Shared Hash/Queue ObjectManager
  XrdMqSharedObjectChangeNotifier ObjectNotifier; //< Shared Hash/Queue Object Change Notifier

  GeoTreeEngine GeotreeEngine; //< Placement / Access Engine

  // map keeping the modification times of directories, they are either directly inserted from directory/file creation or they are set from a directory listing
  XrdSysMutex MgmDirectoryModificationTimeMutex; //<  mutex protecting Directory Modificatino Time map MgmDirectoryModificationTime

  google::sparse_hash_map<unsigned long long, struct timespec> MgmDirectoryModificationTime;

  HttpServer Httpd; //<  Http daemon if available

  LRU LRUd; //< LRU object running the LRU policy engine

  Egroup EgroupRefresh; //<  Egroup refresh object running asynchronous Egroup fetch thread

  Recycle Recycler; //<  Recycle object running the recycle bin deletion thread

  bool UTF8; //< true if running in less restrictive character set mode

  std::string mArchiveEndpoint; ///< archive ZMQ connection endpoint
  std::string mFstGwHost; ///< FST gateway redirect fqdn host
  int mFstGwPort; ///< FST gateway redirect port, default 1094
  
private:

  eos::common::Mapping::VirtualIdentity vid; ///< virtual identity
  std::map<std::string, XrdMgmOfsDirectory*> mMapDirs; ///< uuid to directory obj. mapping
  std::map<std::string, XrdMgmOfsFile*> mMapFiles; ///< uuid to file obj. mapping
  XrdSysMutex mMutexDirs; ///< mutex for protecting the access at the dirs map
  XrdSysMutex mMutexFiles; ///< mutex for protecting the access at the files map


  //----------------------------------------------------------------------------
  //! Check that the auth ProtocolBuffer request has not been tampered with
  //!
  //! @param reqProto request ProtocolBuffer from an authentication plugin
  //!
  //! @return true if request is valid, otherwise false
  //----------------------------------------------------------------------------
  bool ValidAuthRequest(eos::auth::RequestProto* reqProto);

  
  //----------------------------------------------------------------------------
  //! Initialize MGM statistics to 0
  //----------------------------------------------------------------------------
  void InitStats();
};
/*----------------------------------------------------------------------------*/
extern XrdMgmOfs* gOFS; //< global handle to XrdMgmOfs object
/*----------------------------------------------------------------------------*/

#endif<|MERGE_RESOLUTION|>--- conflicted
+++ resolved
@@ -343,13 +343,8 @@
             eos::common::Mapping::VirtualIdentity &vid,
             const char *opaque = 0,
             bool simulate = false,
-<<<<<<< HEAD
-            bool keepversion = false);
-=======
             bool keepversion = false,
-            bool lock_quota = true, 
 	    bool no_recycling = false);
->>>>>>> 1818b959
 
   // ---------------------------------------------------------------------------
   // find files internal function
