// ----------------------------------------------------------------------
// File: XrdMgmOfs.hh
// Author: Andreas-Joachim Peters - CERN
// ----------------------------------------------------------------------

/************************************************************************
 * EOS - the CERN Disk Storage System                                   *
 * Copyright (C) 2011 CERN/Switzerland                                  *
 *                                                                      *
 * This program is free software: you can redistribute it and/or modify *
 * it under the terms of the GNU General Public License as published by *
 * the Free Software Foundation, either version 3 of the License, or    *
 * (at your option) any later version.                                  *
 *                                                                      *
 * This program is distributed in the hope that it will be useful,      *
 * but WITHOUT ANY WARRANTY; without even the implied warranty of       *
 * MERCHANTABILITY or FITNESS FOR A PARTICULAR PURPOSE.  See the        *
 * GNU General Public License for more details.                         *
 *                                                                      *
 * You should have received a copy of the GNU General Public License    *
 * along with this program.  If not, see <http://www.gnu.org/licenses/>.*
 ************************************************************************/

/*----------------------------------------------------------------------------*/
/**
 * @file   XrdMgmOfs.hh
 *
 * @brief  XRootD OFS plugin implementing meta data handling of EOS
 *
 * This class is the OFS plugin which is implemented the meta data and
 * management server part. To understand the functionality of the MGM you start
 * here. The class implements three objects, the MgmOfs object for generic
 * meta data operations, configuration and EOS thread daemon startup,
 * the MgmOfsFile class which implements operations on files - in the case of
 * an MGM this is mainly 'open' for redirection to an FST. There is one exception
 * the so called EOS 'proc' commands. Every EOS shell command is implemented as
 * an 'open for read', 'read', 'close' sequence where the open actually executes
 * an EOS shell command and the read streams the result back. For details of
 * this REST like request/response format look at the ProcInterface class and
 * the implementations in the mgm/proc directory. The XrdMgmDirectory class
 * is provided to implement the POSIX like 'open', 'readdir', 'closedir' syntax.
 * The MGM code uses mainly three global mutexes given in the order they have
 * to be used:
 * - eos::common::RWMutexXXXLock lock(FsView::gFsView.ViewMutex)  : lock 1
 * - eos::common::RWMutexXXXLock lock(gOFS->eosViewRWMutex)       : lock 2
 * - eos::common::RWMutexXXXLock lock(Quota::pMapMutex)           : lock 3
 * The XXX is either Read or Write depending what has to be done on the
 * objects they are protecting. The first mutex is the file system view object
 * (FsView.cc) which contains the current state of the storage
 * filesystem/node/group/space configuration. The second mutex is protecting
 * the quota configuration and scheduling. The last mutex is protecting the
 * namespace.
 * The implementation uses a bunch of convenience macros to cut the code short.
 * These macro's filter/map path names, apply redirection, stalling rules and
 * require certain authentication credentials to be able to run some function.
 * The MgmOfs functions are always split into the main entry function e.g.
 * "::access" and an internal function "::_access". The main function applies
 * typically the mentioned macros and converts the XRootD client identity object
 * into an EOS virtual identity. The interal function requires an EOS virtual
 * identity and contains the full implementation. This allows to apply
 * mapping & stall/redirection rules once and use the interval function
 * implementation from other main functions e.g. the "rename" function can use
 * the "_access" internal function to check some permissions etc.
 * The MGM run's the following sub-services
 * (implemented by objects and threaded daemons):
 * - Fsck
 * - Balancer
 * - Iostat
 * - Messaging
 * - Vst
 * - Deletion
 * - Filesystem Listener
 * - Httpd
 * - Recycler
 * - LRU
 * - WFE
 *
 * Many functions in the MgmOfs interface take CGI parameters. The supported
 * CGI parameter are:
 * "eos.ruid" - uid role the client wants
 * "eos.rgid" - gid role the client wants
 * "eos.space" - space a user wants to use for scheduling a write
 * "eos.checksum" - checksum a file should have
 * "eos.lfn" - use this name as path name not the path parameter (used by prefix
 * redirector MGM's ...
 * "eos.bookingsize" - reserve the requested bytes in a file placement
 * "eos.cli.access=pio" - ask for a parallel open (changes the response of an open for RAIN layouts)
 * "eos.app" - set the application name reported by monitoring
 * "eos.targetsize" - expected size of a file to be uploaded
 * "eos.blockchecksum=ignore" - disable block checksum verification
 *
 * All path related functions take as parameters 'inpath' and 'ininfo'. These
 * parameters are remapped by the NAMESPACEMAP macro to path & info variables
 * which are not visible in the declaration of each function!
 */
/*----------------------------------------------------------------------------*/

#ifndef __EOSMGM_MGMOFS__HH__
#define __EOSMGM_MGMOFS__HH__

/*----------------------------------------------------------------------------*/
#include "authz/XrdCapability.hh"
#include "common/Mapping.hh"
#include "common/SymKeys.hh"
#include "common/Logging.hh"
#include "common/GlobalConfig.hh"
#include "common/CommentLog.hh"
#include "common/LinuxStat.hh"
#include "common/JeMallocHandler.hh"
#include "mq/XrdMqMessaging.hh"
#include "mq/XrdMqSharedObject.hh"
#include "mgm/IConfigEngine.hh"
#include "mgm/GeoTreeEngine.hh"
#include "mgm/Stat.hh"
#include "mgm/Iostat.hh"
#include "mgm/Fsck.hh"
#include "mgm/LRU.hh"
#include "mgm/WFE.hh"
#include "mgm/Master.hh"
#include "mgm/Egroup.hh"
#include "mgm/Recycle.hh"
<<<<<<< HEAD
=======
#include "mgm/ZMQ.hh"
>>>>>>> b909b4a4
#include "mgm/Messaging.hh"
#include "mgm/VstMessaging.hh"
#include "mgm/ProcInterface.hh"
#include "mgm/http/HttpServer.hh"
#include "namespace/interface/IView.hh"
#include "namespace/interface/IFsView.hh"
#include "namespace/interface/IFileMDSvc.hh"
#include "namespace/interface/IContainerMDSvc.hh"
/*----------------------------------------------------------------------------*/
#include "XrdOuc/XrdOucHash.hh"
#include "XrdOuc/XrdOucTable.hh"
#include "XrdOuc/XrdOucTrace.hh"
#include "XrdSec/XrdSecEntity.hh"
#include "XrdSfs/XrdSfsInterface.hh"
#include "XrdSys/XrdSysPthread.hh"
#include "XrdSys/XrdSysTimer.hh"
#include <dirent.h>
#include "auth_plugin/ProtoUtils.hh"
#include "common/ZMQ.hh"
#include <chrono>
#include <mutex>

USE_EOSMGMNAMESPACE

//! Forward declaration
class XrdMgmOfsFile;
class XrdMgmOfsDirectory;

//------------------------------------------------------------------------------
//! Class implementing atomic meta data commands
/*----------------------------------------------------------------------------*/
class XrdMgmOfs : public XrdSfsFileSystem, public eos::common::LogId
{
  friend class XrdMgmOfsFile;
  friend class XrdMgmOfsDirectory;
  friend class ProcCommand;

public:

  //----------------------------------------------------------------------------
  //! Constructor
  //----------------------------------------------------------------------------
  XrdMgmOfs(XrdSysError* lp);

  //----------------------------------------------------------------------------
  //! Destructor
  //---------------------------------------------------------------------------
  virtual ~XrdMgmOfs();

  // ---------------------------------------------------------------------------
  // Object Allocation Functions
  // ---------------------------------------------------------------------------

  //----------------------------------------------------------------------------
  //! Return a MGM directory object
  //!
  //! @param user user-name
  //! @param MonID monitor ID
  //!
  //! @return MGM directory object
  //----------------------------------------------------------------------------
  XrdSfsDirectory* newDir(char* user = 0, int MonID = 0);

  //----------------------------------------------------------------------------
  //! Return a MGM file object
  //!
  //! @param user user-name
  //! @param MonID monitor ID
  //!
  //! @return MGM file object
  //----------------------------------------------------------------------------
  XrdSfsFile* newFile(char* user = 0, int MonID = 0);

  //----------------------------------------------------------------------------
  //! Meta data functions
  //! - the _XYZ functions are the internal version of XYZ when XrdSecEntity
  //! - objects have been mapped to VirtuIdentity's.
  //----------------------------------------------------------------------------

  //----------------------------------------------------------------------------
  // Chmod by client
  //----------------------------------------------------------------------------
  int chmod(const char* Name,
            XrdSfsMode Mode,
            XrdOucErrInfo& out_error,
            const XrdSecEntity* client = 0,
            const char* opaque = 0);

  // ---------------------------------------------------------------------------
  // chmod by vid
  // ---------------------------------------------------------------------------
  int _chmod(const char* Name,
             XrdSfsMode& Mode,
             XrdOucErrInfo& out_error,
             eos::common::Mapping::VirtualIdentity& vid,
             const char* opaque = 0);

  // ---------------------------------------------------------------------------
  // chown by vid
  // ---------------------------------------------------------------------------
  int _chown(const char* Name,
             uid_t uid,
             gid_t gid,
             XrdOucErrInfo& out_error,
             eos::common::Mapping::VirtualIdentity& vid,
             const char* opaque = 0);

  // ---------------------------------------------------------------------------
  // checksum by client
  // ---------------------------------------------------------------------------
  int chksum(XrdSfsFileSystem::csFunc Func,
             const char* csName,
             const char* Path,
             XrdOucErrInfo& out_error,
             const XrdSecEntity* client = 0,
             const char* opaque = 0);

  // ---------------------------------------------------------------------------
  // check if file exists by client
  // ---------------------------------------------------------------------------
  int exists(const char* fileName,
             XrdSfsFileExistence& exists_flag,
             XrdOucErrInfo& out_error,
             const XrdSecEntity* client = 0,
             const char* opaque = 0);

  // ---------------------------------------------------------------------------
  // check if file exists by client bypassing authorization/mapping/bouncing
  // ---------------------------------------------------------------------------
  int _exists(const char* fileName,
              XrdSfsFileExistence& exists_flag,
              XrdOucErrInfo& out_error,
              const XrdSecEntity* client = 0,
              const char* opaque = 0);

  // ---------------------------------------------------------------------------
  //! check if file eixsts by vid
  // ---------------------------------------------------------------------------
  int
  _exists(const char* fileName,
          XrdSfsFileExistence& exists_flag,
          XrdOucErrInfo& out_error,
          eos::common::Mapping::VirtualIdentity& vid,
          const char* opaque = 0);

  enum eFSCTL {
    kFsctlMgmOfsOffset = 40000
  };

  // ---------------------------------------------------------------------------
  // EOS plugin call fan-out function
  // ---------------------------------------------------------------------------
  int FSctl(const int cmd,
            XrdSfsFSctl& args,
            XrdOucErrInfo& error,
            const XrdSecEntity* client);

  // ---------------------------------------------------------------------------
  // fsctl
  // ---------------------------------------------------------------------------
  int fsctl(const int cmd,
            const char* args,
            XrdOucErrInfo& out_error,
            const XrdSecEntity* client = 0);

  // ---------------------------------------------------------------------------
  //! get stats function (fake ok)
  // ---------------------------------------------------------------------------

  int
  getStats(char* buff, int blen)
  {
    return 0;
  }

  //----------------------------------------------------------------------------
  //! Return the version of the MGM software
  //!
  //! @return return a version string
  //----------------------------------------------------------------------------
  const char* getVersion();


  // ---------------------------------------------------------------------------
  // create directory
  // ---------------------------------------------------------------------------
  int mkdir(const char* dirName,
            XrdSfsMode Mode,
            XrdOucErrInfo& out_error,
            const XrdSecEntity* client = 0,
            const char* opaque = 0)
  {
    return mkdir(dirName, Mode, out_error, client, opaque, 0);
  }

  int mkdir(const char* dirName,
            XrdSfsMode Mode,
            XrdOucErrInfo& out_error,
            const XrdSecEntity* client = 0,
            const char* opaque = 0,
            ino_t* outino = 0);

  // ---------------------------------------------------------------------------
  // create directory by vid
  // ---------------------------------------------------------------------------
  int _mkdir(const char* dirName,
             XrdSfsMode Mode,
             XrdOucErrInfo& out_error,
             eos::common::Mapping::VirtualIdentity& vid,
             const char* opaque = 0,
             ino_t* outino = 0);

  //----------------------------------------------------------------------------
  //! Prepare a file (EOS does nothing, only stall/redirect if configured)
  //!
  //! @return always SFS_OK
  //----------------------------------------------------------------------------
  int prepare(XrdSfsPrep& pargs,
              XrdOucErrInfo& out_error,
              const XrdSecEntity* client = 0);

  // ---------------------------------------------------------------------------
  // delete file
  // ---------------------------------------------------------------------------
  int rem(const char* path,
          XrdOucErrInfo& out_error,
          const XrdSecEntity* client = 0,
          const char* opaque = 0);

  // ---------------------------------------------------------------------------
  // delete file by vid
  // ---------------------------------------------------------------------------
  int _rem(const char* path,
           XrdOucErrInfo& out_error,
           eos::common::Mapping::VirtualIdentity& vid,
           const char* opaque = 0,
           bool simulate = false,
           bool keepversion = false,
           bool no_recycling = false);

  // ---------------------------------------------------------------------------
  // find files internal function
  // ---------------------------------------------------------------------------
  int _find(const char* path,
            XrdOucErrInfo& out_error,
            XrdOucString& stdErr,
            eos::common::Mapping::VirtualIdentity& vid,
            std::map<std::string, std::set<std::string> >& found,
            const char* key = 0,
            const char* val = 0,
            bool nofiles = false,
            time_t millisleep = 0,
            bool nscounter = true,
            int maxdepth = 0,
            const char* filematch = 0
           );

  // ---------------------------------------------------------------------------
  // delete dir
  // ---------------------------------------------------------------------------
  int remdir(const char* dirName,
             XrdOucErrInfo& out_error,
             const XrdSecEntity* client = 0,
             const char* opaque = 0);

  // ---------------------------------------------------------------------------
  // delete dir by vid
  // ---------------------------------------------------------------------------
  int _remdir(const char* dirName,
              XrdOucErrInfo& out_error,
              eos::common::Mapping::VirtualIdentity& vid,
              const char* opaque = 0,
              bool simulate = false);

  // ---------------------------------------------------------------------------
  // rename file
  // ---------------------------------------------------------------------------
  int rename(const char* oldFileName,
             const char* newFileName,
             XrdOucErrInfo& out_error,
             const XrdSecEntity* client = 0,
             const char* opaqueO = 0,
             const char* opaqueN = 0);

  // ---------------------------------------------------------------------------
  // rename file by vid
  // ---------------------------------------------------------------------------
  int rename(const char* oldFileName,
             const char* newFileName,
             XrdOucErrInfo& out_error,
             eos::common::Mapping::VirtualIdentity& vid,
             const char* opaqueO = 0,
             const char* opaqueN = 0,
             bool overwrite = false);

  // ---------------------------------------------------------------------------
  // rename file by vid
  // ---------------------------------------------------------------------------
  int _rename(const char* oldFileName,
              const char* newFileName,
              XrdOucErrInfo& out_error,
              eos::common::Mapping::VirtualIdentity& vid,
              const char* opaqueO = 0,
              const char* opaqueN = 0,
              bool updateCTime = false,
              bool checkQuota = false,
              bool overwrite = false);

  // ---------------------------------------------------------------------------
  // symlink file/dir
  // ---------------------------------------------------------------------------
  int symlink(const char* sourceName,
              const char* targetName,
              XrdOucErrInfo& out_error,
              const XrdSecEntity* client = 0,
              const char* opaqueO = 0,
              const char* opaqueN = 0);

  // ---------------------------------------------------------------------------
  // symlink file/dir by vid
  // ---------------------------------------------------------------------------
  int symlink(const char* sourceName,
              const char* targetName,
              XrdOucErrInfo& out_error,
              eos::common::Mapping::VirtualIdentity& vid,
              const char* opaqueO = 0,
              const char* opaqueN = 0,
              bool overwrite = false);

  // ---------------------------------------------------------------------------
  // symlink file/dir by vid
  // ---------------------------------------------------------------------------
  int _symlink(const char* sourceName,
               const char* targetName,
               XrdOucErrInfo& out_error,
               eos::common::Mapping::VirtualIdentity& vid,
               const char* opaqueO = 0,
               const char* opaqueN = 0);

  // ---------------------------------------------------------------------------
  // read symbolic link
  // ---------------------------------------------------------------------------
  int readlink(const char* name,
               XrdOucErrInfo& out_error,
               XrdOucString& link,
               const XrdSecEntity* client = 0,
               const char* info = 0
              );

  // ---------------------------------------------------------------------------
  // read symbolic link
  // ---------------------------------------------------------------------------
  int _readlink(const char* name,
                XrdOucErrInfo& out_error,
                eos::common::Mapping::VirtualIdentity& vid,
                XrdOucString& link
               );


  // ---------------------------------------------------------------------------
  // stat file
  // ---------------------------------------------------------------------------
  int stat(const char* Name,
           struct stat* buf,
           XrdOucErrInfo& out_error,
           std::string* etag,
           const XrdSecEntity* client = 0,
           const char* opaque = 0,
           bool follow = true,
           std::string* uri = 0
          );

  int stat(const char* Name,
           struct stat* buf,
           XrdOucErrInfo& out_error,
           const XrdSecEntity* client = 0,
           const char* opaque = 0);

  // ---------------------------------------------------------------------------
  // stat file by vid
  // ---------------------------------------------------------------------------
  int _stat(const char* Name,
            struct stat* buf,
            XrdOucErrInfo& out_error,
            eos::common::Mapping::VirtualIdentity& vid,
            const char* opaque = 0,
            std::string* etag = 0,
            bool follow = true,
            std::string* uri = 0);


  // ---------------------------------------------------------------------------
  // stat file to retrieve mode
  // ---------------------------------------------------------------------------

  int
  stat(const char* Name,
       mode_t& mode,
       XrdOucErrInfo& out_error,
       const XrdSecEntity* client = 0,
       const char* opaque = 0)
  {
    struct stat bfr;
    int rc = stat(Name, &bfr, out_error, client, opaque);

    if (!rc) {
      mode = bfr.st_mode;
    }

    return rc;
  }

  // ---------------------------------------------------------------------------
  // stat link
  // ---------------------------------------------------------------------------
  int lstat(const char* Name,
            struct stat* buf,
            XrdOucErrInfo& out_error,
            const XrdSecEntity* client = 0,
            const char* opaque = 0);

  //----------------------------------------------------------------------------
  //! Truncate a file (not supported in EOS, only via the file interface)
  //!
  //! @return SFS_ERROR and EOPNOTSUPP
  //----------------------------------------------------------------------------
  int truncate(const char*, XrdSfsFileOffset, XrdOucErrInfo&, const XrdSecEntity*,
               const char*);

  // ---------------------------------------------------------------------------
  // check access permissions
  // ---------------------------------------------------------------------------
  int access(const char*, int mode, XrdOucErrInfo&, const XrdSecEntity*,
             const char*);

  // ---------------------------------------------------------------------------
  // check access permissions by vid
  // ---------------------------------------------------------------------------
  int _access(const char*, int mode, XrdOucErrInfo&,
              eos::common::Mapping::VirtualIdentity& vid, const char*);

  // ---------------------------------------------------------------------------
  // define access permissions by vid for a file/directory
  // ---------------------------------------------------------------------------
  int acc_access(const char*,
                 XrdOucErrInfo&,
                 eos::common::Mapping::VirtualIdentity& vid,
                 std::string& accperm);

  // ---------------------------------------------------------------------------
  // set utimes
  // ---------------------------------------------------------------------------
  int utimes(const char*, struct timespec* tvp, XrdOucErrInfo&,
             const XrdSecEntity*, const char*);
  // ---------------------------------------------------------------------------
  // set utimes by vid
  // ---------------------------------------------------------------------------
  int _utimes(const char*, struct timespec* tvp, XrdOucErrInfo&,
              eos::common::Mapping::VirtualIdentity& vid, const char* opaque = 0);

  // ---------------------------------------------------------------------------
  // touch a file
  // ---------------------------------------------------------------------------
  int _touch(const char* path,
             XrdOucErrInfo& error,
             eos::common::Mapping::VirtualIdentity& vid,
             const char* ininfo = 0);

  // ---------------------------------------------------------------------------
  // list extended attributes of a directory
  // ---------------------------------------------------------------------------
  int attr_ls(const char* path,
              XrdOucErrInfo& out_error,
              const XrdSecEntity* client,
              const char* opaque,
              eos::IContainerMD::XAttrMap& map);

  // ---------------------------------------------------------------------------
  // set extended attribute of a directory
  // ---------------------------------------------------------------------------
  int attr_set(const char* path,
               XrdOucErrInfo& out_error,
               const XrdSecEntity* client,
               const char* opaque,
               const char* key,
               const char* value);

  // ---------------------------------------------------------------------------
  // get extended attribute of a directory
  // ---------------------------------------------------------------------------
  int attr_get(const char* path,
               XrdOucErrInfo& out_error,
               const XrdSecEntity* client,
               const char* opaque,
               const char* key,
               XrdOucString& value);

  // ---------------------------------------------------------------------------
  // remove extended attribute of a directory
  // ---------------------------------------------------------------------------
  int attr_rem(const char* path,
               XrdOucErrInfo& out_error,
               const XrdSecEntity* client,
               const char* opaque,
               const char* key);

  // ---------------------------------------------------------------------------
  // list extended attributes by vid
  // ---------------------------------------------------------------------------
  int _attr_ls(const char* path,
               XrdOucErrInfo& out_error,
               eos::common::Mapping::VirtualIdentity& vid,
               const char* opaque,
               eos::IContainerMD::XAttrMap& map,
               bool lock = true,
               bool links = false);

  // ---------------------------------------------------------------------------
  // set extended attribute by vid
  // ---------------------------------------------------------------------------
  int _attr_set(const char* path,
                XrdOucErrInfo& out_error,
                eos::common::Mapping::VirtualIdentity& vid,
                const char* opaque,
                const char* key,
                const char* value);

  // ---------------------------------------------------------------------------
  // get extended attribute by vid
  // ---------------------------------------------------------------------------
  int _attr_get(const char* path,
                XrdOucErrInfo& out_error,
                eos::common::Mapping::VirtualIdentity& vid,
                const char* opaque,
                const char* key,
                XrdOucString& value,
                bool islocked = false);

  // ---------------------------------------------------------------------------
  // get extended attribute by id
  // ---------------------------------------------------------------------------
  bool
  _attr_get(uint64_t id,
            std::string key,
            std::string& rvalue);


  // ---------------------------------------------------------------------------
  // remove extended attribute by vid
  // ---------------------------------------------------------------------------
  int _attr_rem(const char* path,
                XrdOucErrInfo& out_error,
                eos::common::Mapping::VirtualIdentity& vid,
                const char* opaque,
                const char* key);

  // ---------------------------------------------------------------------------
  // clear all extended attributes by vid
  // ---------------------------------------------------------------------------

  int _attr_clear(const char* path,
                  XrdOucErrInfo& out_error,
                  eos::common::Mapping::VirtualIdentity& vid,
                  const char* opaque);

  // ---------------------------------------------------------------------------
  // drop stripe by vid
  // ---------------------------------------------------------------------------
  int _dropstripe(const char* path,
                  XrdOucErrInfo& error,
                  eos::common::Mapping::VirtualIdentity& vid,
                  unsigned long fsid,
                  bool forceRemove = false);

  // ---------------------------------------------------------------------------
  // verify stripe by vid
  // ---------------------------------------------------------------------------
  int _verifystripe(const char* path,
                    XrdOucErrInfo& error,
                    eos::common::Mapping::VirtualIdentity& vid,
                    unsigned long fsid,
                    XrdOucString options);

  // ---------------------------------------------------------------------------
  // move stripe by vid
  // ---------------------------------------------------------------------------
  int _movestripe(const char* path,
                  XrdOucErrInfo& error,
                  eos::common::Mapping::VirtualIdentity& vid,
                  unsigned long sourcefsid,
                  unsigned long targetfsid,
                  bool expressflag = false);

  // ---------------------------------------------------------------------------
  // copy stripe by vid
  // ---------------------------------------------------------------------------
  int _copystripe(const char* path,
                  XrdOucErrInfo& error,
                  eos::common::Mapping::VirtualIdentity& vid,
                  unsigned long sourcefsid,
                  unsigned long targetfsid,
                  bool expressflag = false);

  // ---------------------------------------------------------------------------
  // replicate stripe by vid
  // ---------------------------------------------------------------------------
  int _replicatestripe(const char* path,
                       XrdOucErrInfo& error,
                       eos::common::Mapping::VirtualIdentity& vid,
                       unsigned long sourcefsid,
                       unsigned long targetfsid,
                       bool dropstripe = false,
                       bool expressflag = false);

  // ---------------------------------------------------------------------------
  // replicate stripe providing file meta data by vid
  // ---------------------------------------------------------------------------
  int _replicatestripe(eos::IFileMD* fmd,
                       const char* path,
                       XrdOucErrInfo& error,
                       eos::common::Mapping::VirtualIdentity& vid,
                       unsigned long sourcefsid,
                       unsigned long targetfsid,
                       bool dropstripe = false,
                       bool expressflag = false);

  // ---------------------------------------------------------------------------
  // merge one file into another one (used by conversion)
  // ---------------------------------------------------------------------------

  int merge(const char* src_path,
            const char* dst_path,
            XrdOucErrInfo& error,
            eos::common::Mapping::VirtualIdentity& vid
           );

  // ---------------------------------------------------------------------------
  // create a versioned file
  // ---------------------------------------------------------------------------

  int Version(eos::common::FileId::fileid_t fileid,
              XrdOucErrInfo& error,
              eos::common::Mapping::VirtualIdentity& vid,
              int max_versions,
              XrdOucString* versionedname = 0,
              bool simulate = false);

  // ---------------------------------------------------------------------------
  // purge versioned files to max_versions
  // ---------------------------------------------------------------------------

  int PurgeVersion(const char* versiondir,
                   XrdOucErrInfo& error,
                   int max_versions);

  // ---------------------------------------------------------------------------
  // send resync command to a file system
  // ---------------------------------------------------------------------------
  int SendResync(eos::common::FileId::fileid_t fid,
                 eos::common::FileSystem::fsid_t fsid);

  // ---------------------------------------------------------------------------
  // static Mkpath is not supported
  // ---------------------------------------------------------------------------

  static int
  Mkpath(const char* path,
         mode_t mode,
         const char* info = 0,
         XrdSecEntity* client = 0,
         XrdOucErrInfo* error = 0)
  {
    return SFS_ERROR;
  }

  // ---------------------------------------------------------------------------
  // make a file sharing path with signature
  // ---------------------------------------------------------------------------

  std::string CreateSharePath(const char* path,
                              const char* info,
                              time_t expires,
                              XrdOucErrInfo& error,
                              eos::common::Mapping::VirtualIdentity& vid);

  // ---------------------------------------------------------------------------
  // verify a file sharing path with signature
  // ---------------------------------------------------------------------------

  bool VerifySharePath(const char* path,
                       XrdOucEnv* opaque);


  // ---------------------------------------------------------------------------
  // create Ofs error messsage
  // ---------------------------------------------------------------------------
  int Emsg(const char*, XrdOucErrInfo&, int, const char* x,
           const char* y = "");

  // ---------------------------------------------------------------------------
  // Configuration routine
  // ---------------------------------------------------------------------------
  virtual int Configure(XrdSysError&);

  // ---------------------------------------------------------------------------
  // Namespace file view initialization thread start function
  // ---------------------------------------------------------------------------
  static void* StaticInitializeFileView(void* arg);

  // ---------------------------------------------------------------------------
  // Namepsace file view boot function
  // ---------------------------------------------------------------------------
  void* InitializeFileView();

  // ---------------------------------------------------------------------------
  // Signal handler thread start function
  // ---------------------------------------------------------------------------
  static void* StaticSignalHandlerThread(void* arg);

  // ---------------------------------------------------------------------------
  // Signal handler thread function
  // ---------------------------------------------------------------------------
  void* SignalHandlerThread();

  //----------------------------------------------------------------------------
  //! Init function
  //!
  //! This is just kept to be compatible with standard OFS plugins, but it is
  //! not used for the moment.
  //!
  //----------------------------------------------------------------------------
  virtual bool Init(XrdSysError&);

  //----------------------------------------------------------------------------
  // Create Stall response
  //!
  //! @param error error object with text/code
  //! @param stime seconds to stall
  //! @param msg message for the client
  //!
  //! @return number of seconds of stalling
  //----------------------------------------------------------------------------
  int Stall(XrdOucErrInfo& error, int stime, const char* msg);

  //----------------------------------------------------------------------------
  //! Create Redirection response
  //!
  //! @param error error object with text/code
  //! @param host redirection target host
  //! @param port redirection target port
  //!
  //!---------------------------------------------------------------------------
  int Redirect(XrdOucErrInfo& error, const char* host, int& port);

  // ---------------------------------------------------------------------------
  // Test if a client needs to be stalled
  // ---------------------------------------------------------------------------
  bool ShouldStall(const char* function,
                   int accessmode,
                   eos::common::Mapping::VirtualIdentity& vid,
                   int& stalltime, XrdOucString& stallmsg);

  // ---------------------------------------------------------------------------
  // Test if a  client should be redirected
  // ---------------------------------------------------------------------------
  bool ShouldRedirect(const char* function,
                      int accessmode,
                      eos::common::Mapping::VirtualIdentity& vid,
                      XrdOucString& host,
                      int& port);

  //----------------------------------------------------------------------------
  //! Test if there is stall configured for the given rule
  //!
  //! @param path the path where the rule should be checked (currently unused)
  //! @param rule the rule to check e.g. rule = "ENOENT:*" meaning we send a
  //!         stall if an entry is missing
  //! @param stalltime returns the configured time to stall
  //! @param stallmsg returns the message displayed to the client during a stall
  //! @return true if there is a stall configured otherwise false
  //!
  //! The interface is generic to check for individual paths, but currently we
  //! just implemented global rules for any paths. See Access.cc for details.
  //----------------------------------------------------------------------------
  bool HasStall(const char* path,
                const char* rule,
                int& stalltime,
                XrdOucString& stallmsg);

  //----------------------------------------------------------------------------
  //!Test if there is redirect configured for a given rule
  //!
  //! @param path the path where the rule should be checked (currently unused)
  //! @param rule the rule to check e.g. rule = "ENOENT:*" meaning we send a
  //!        redirect if an entry is missing
  //! @param host returns the redirection target host
  //! @param port returns the redirection target port
  //! @return true if there is a redirection configured otherwise false
  //!
  //! The interface is generic to check for individual paths, but currently we
  //! just implemented global rules for any paths. See Access.cc for details.
  //----------------------------------------------------------------------------
  bool HasRedirect(const char* path,
                   const char* rule,
                   XrdOucString& host,
                   int& port);

  // Retrieve a mapping for a given path
  // ---------------------------------------------------------------------------
  void PathRemap(const char* inpath,
                 XrdOucString& outpath);  // global namespace remapping

  // ---------------------------------------------------------------------------
  // Add a path mapping rule
  // ---------------------------------------------------------------------------
  bool AddPathMap(const char* source,
                  const char* target);  // add a mapping to the path map

  // ---------------------------------------------------------------------------
  // Reset path mapping
  // ---------------------------------------------------------------------------
  void ResetPathMap();  // reset/empty the path map

  // ---------------------------------------------------------------------------
  // Send an explicit deletion message to any fsid/fid pair
  // ---------------------------------------------------------------------------
  bool DeleteExternal(eos::common::FileSystem::fsid_t fsid,
                      unsigned long long fid);

  // ---------------------------------------------------------------------------
  // Statistics circular buffer thread startup function
  // ---------------------------------------------------------------------------
  static void* StartMgmStats(void* pp);

  // ---------------------------------------------------------------------------
  // Filesystem error/config listener thread startup function
  // ---------------------------------------------------------------------------
  static void* StartMgmFsConfigListener(void* pp);

  //----------------------------------------------------------------------------
  //! Authentication master thread startup static function
  //!
  //! @param pp pointer to the XrdMgmOfs class
  //!
  //----------------------------------------------------------------------------
  static void* StartAuthMasterThread(void* pp);

  //----------------------------------------------------------------------------
  //! Authentication master thread function - accepts requests from EOS AUTH
  //! plugins which he then forwards to worker threads.
  //----------------------------------------------------------------------------
  void AuthMasterThread();

  //----------------------------------------------------------------------------
  //! Authentication worker thread startup static function
  //!
  //! @param pp pointer to the XrdMgmOfs class
  //!
  //----------------------------------------------------------------------------
  static void* StartAuthWorkerThread(void* pp);

  //----------------------------------------------------------------------------
  //! Authentication worker thread function - accepts requests from the master,
  //! executed the proper action and replies with the result.
  //----------------------------------------------------------------------------
  void AuthWorkerThread();

  //----------------------------------------------------------------------------
  //! Reconnect zmq::socket object
  //!
  //! @param socket zmq socket
  //!
  //! @return true if successful, otherwise false
  //----------------------------------------------------------------------------
  bool ConnectToBackend(zmq::socket_t*& socket);

  // ---------------------------------------------------------------------------
  // Signal handler for signal 40 to start profiling the heap
  // ---------------------------------------------------------------------------
  static void StartHeapProfiling(int);

  // ---------------------------------------------------------------------------
  // Signal handler for signal 41 to stop profiling the heap
  // ---------------------------------------------------------------------------
  static void StopHeapProfiling(int);

  // ---------------------------------------------------------------------------
  // Signal handler for signal 42 to dump the heap profile
  // ---------------------------------------------------------------------------
  static void DumpHeapProfile(int);

  // ---------------------------------------------------------------------------
  // Filesystem error and configuration change listener thread function
  // ---------------------------------------------------------------------------
  void FsConfigListener();

  //------------------------------------------------------------------------------
  //! Add backup job to the queue to be picked up by the archive/backup submitter
  //! thread.
  //!
  //! @param job_opaque string representing the opaque information necessary for
  //!        the backup operation to be executed
  //! @return true if submission successful, otherwise false
  //------------------------------------------------------------------------------
  bool SubmitBackupJob(const std::string& job_opaque);

  //------------------------------------------------------------------------------
  //! Get set of pending backups i.e. return the path of the backup operations
  //! that are still pending at the MGM.
  //!
  //! @return vector of ArchDirStatus object representing the status of the
  //!         pending backup operations
  //------------------------------------------------------------------------------
  std::vector<ProcCommand::ArchDirStatus>
  GetPendingBkps();

  //------------------------------------------------------------------------------
<<<<<<< HEAD
  //! Discover/search for a service provided to the plugins by the platform
  //!
  //! @param svc_name name of the service the plugin wants to use
  //! @param opaque parameter for the service or reference to returned discvoery
  //!        service info
  //!
  //! @return 0 if successful, otherwise errno
  //------------------------------------------------------------------------------
  static int32_t DiscoverPlatformServices(const char* svc_name, void* opaque);

  //----------------------------------------------------------------------------
  // Configuration variables
  //----------------------------------------------------------------------------
  char* ConfigFN; ///< name of the configuration file
  IConfigEngine* ConfEngine; ///< storing/restoring configuration
  //! Authorization module for token encryption/decryption
  XrdCapability* CapabilityEngine;
  uint64_t mCapabilityValidity; ////< Time in seconds the capability is valid
  XrdOucString MgmOfsBroker; ///< Url of the message broker without MGM subject
  XrdOucString MgmOfsBrokerUrl; ///< Url of the message broker with MGM subject
  XrdOucString MgmOfsVstBrokerUrl; ///< Url of the message broker
  XrdOucString MgmArchiveDstUrl; ////< URL where all archives are saved
  XrdOucString MgmArchiveSvcClass; ////< CASTOR svcClass for archive transfers
  Messaging* MgmOfsMessaging; ///< messaging interface class
  VstMessaging* MgmOfsVstMessaging; ///< admin messaging interface class
  //! Queue where we are sending to by default
  XrdOucString MgmDefaultReceiverQueue;
  XrdOucString MgmOfsName; ///< mount point of the filesystem
  XrdOucString MgmOfsAlias; ///< alias of this MGM instance
  //! Xrootd port where redirections go on the OSTs -default is 1094
=======
  //! Cast a change message to all fusex clients
  //!
  //! @return  
  //!        
  //------------------------------------------------------------------------------
  void FuseXCast(uint64_t inode);

  // ---------------------------------------------------------------------------
  // configuration variables
  // ---------------------------------------------------------------------------
  char *ConfigFN; //< name of the configuration file
  ConfigEngine* ConfEngine; //< storing/restoring configuration
  XrdCapability* CapabilityEngine; //< authorization module for token encryption/decryption
  XrdOucString MgmOfsBroker; //< Url of the message broker without MGM subject
  XrdOucString MgmOfsBrokerUrl; //< Url of the message broker with MGM subject
  XrdOucString MgmOfsVstBrokerUrl; //< Url of the message broker
  XrdOucString MgmArchiveDstUrl; ///< URL where all archives are saved
  XrdOucString MgmArchiveSvcClass; ///< CASTOR svcClass for archive transfers
  Messaging* MgmOfsMessaging; //< messaging interface class
  VstMessaging* MgmOfsVstMessaging; //< admin messaging interface class
  XrdOucString MgmDefaultReceiverQueue; //< Queue where we are sending to by default
  XrdOucString MgmOfsName; //< mount point of the filesystem
  XrdOucString MgmOfsAlias; //< alias of this MGM instance
  //! Xrootd port where redirections go on the FSTs -default is 1094
>>>>>>> b909b4a4
  XrdOucString MgmOfsTargetPort;
  XrdOucString MgmOfsQueue; ///< our mgm queue name
  XrdOucString MgmOfsInstanceName; ///< name of the EOS instance
  XrdOucString MgmConfigDir; ///< Directory where config files are stored
  ///< Name of the automatically loaded configuration file
  XrdOucString MgmConfigAutoLoad;
  //! Directory where tmp. archive transfer files are saved
  XrdOucString MgmArchiveDir;
  XrdOucString MgmProcPath; ///< Directory with proc files
  //! Directory with conversion files (used as temporary files when a layout
  //! is changed using third party copy)
  XrdOucString MgmProcConversionPath;
  XrdOucString MgmProcWorkflowPath; ///< Directory with worflows
  XrdOucString MgmProcLockPath; ///< Directory with client locks
  XrdOucString MgmProcDelegationPath; ///< Directory with client delegations
  //! Full path to the master indication proc file
  XrdOucString MgmProcMasterPath;
  XrdOucString MgmProcArchivePath; ///< EOS directory where archive dir inodes
  ///< are saved for fast find functionality
<<<<<<< HEAD
  XrdOucString AuthLib; ///< path to a possible authorizationn library
  //! Path to namespace changelog file for files
  XrdOucString MgmNsFileChangeLogFile;
  ///< Path to namespace changelog file for directories
  XrdOucString MgmNsDirChangeLogFile;
  XrdOucString MgmConfigQueue; ///< name of the mgm-wide broadcasted shared hash
  ///< Name of the cluster-wide broadcasted shared hash
  XrdOucString AllConfigQueue;
  XrdOucString FstConfigQueue; ///< name of the fst-wide broadcasted shared hash
  //! Name of the prefix for space configuration
  XrdOucString SpaceConfigQueuePrefix;
  //! Name of the prefix for node configuration
  XrdOucString NodeConfigQueuePrefix;
  ///< Name of the prefix for group configuration
  XrdOucString GroupConfigQueuePrefix;
  //!  Directory containing the transfer database and archive
  XrdOucString MgmTxDir;
  XrdOucString MgmAuthDir; ///< Directory containing exported authentication token
  XrdOucString ManagerId; ///< manager id in <host>:<port> format
  XrdOucString ManagerIp; ///< manager ip in <xxx.yyy.zzz.vvv> format
  int ManagerPort; ///< manager port as number e.g. 1094

  XrdOucString MgmOfsConfigEngineType; //type of ConfigEngine ( file or redis)
  XrdOucString MgmOfsConfigEngineRedisHost; //Redis host
  int MgmOfsConfigEngineRedisPort; //Redis port

  //! Process state after namespace load time
  eos::common::LinuxStat::linux_stat_t LinuxStatsStartup;
  //! Map with scheduled fids for draining
  std::map<eos::common::FileSystem::fsid_t, time_t> ScheduledToDrainFid;
  XrdSysMutex ScheduledToDrainFidMutex; ///< mutex protecting ScheduledToDrainFid
  std::map<eos::common::FileSystem::fsid_t, time_t>
  ScheduledToBalanceFid; // map with scheduled fids for balancing
  XrdSysMutex
  ScheduledToBalanceFidMutex; ///< mutex protecting ScheduledToBalanceFid

  time_t StartTime; ///< out starttime
  char* HostName; ///< our hostname as derived in XrdOfs
  char* HostPref; ///< our hostname as derived in XrdOfs without domain

  static XrdSysError* eDest; ///< error routing object
=======
  XrdOucString AuthLib; //< path to a possible authorizationn library
  XrdOucString MgmNsFileChangeLogFile; //< path to namespace changelog file for files
  XrdOucString MgmNsDirChangeLogFile; //< path to namespace changelog file for directories
  XrdOucString MgmConfigQueue; //< name of the mgm-wide broadcasted shared hash
  XrdOucString AllConfigQueue; //< name of the cluster-wide broadcasted shared hash
  XrdOucString FstConfigQueue; //< name of the fst-wide broadcasted shared hash

  XrdOucString SpaceConfigQueuePrefix; //< name of the prefix for space configuration
  XrdOucString NodeConfigQueuePrefix; //< name of the prefix for node configuration
  XrdOucString GroupConfigQueuePrefix; //< name of the prefix for group configuration

  XrdOucString MgmTxDir; //<  Directory containing the transfer database and archive
  XrdOucString MgmAuthDir; //< Directory containing exported authentication token

  XrdOucString ManagerId; //< manager id in <host>:<port> format
  XrdOucString ManagerIp; //< manager ip in <xxx.yyy.zzz.vvv> format
  int ManagerPort; //< manager port as number e.g. 1094

  eos::common::LinuxStat::linux_stat_t LinuxStatsStartup; // => process state after namespace load time

  std::map<eos::common::FileSystem::fsid_t, time_t> ScheduledToDrainFid; // map with scheduled fids for draining
  XrdSysMutex ScheduledToDrainFidMutex; //< mutex protecting ScheduledToDrainFid
  std::map<eos::common::FileSystem::fsid_t, time_t> ScheduledToBalanceFid; // map with scheduled fids for balancing
  XrdSysMutex ScheduledToBalanceFidMutex; //< mutex protecting ScheduledToBalanceFid

  time_t StartTime; //< out starttime
  char* HostName; //< our hostname as derived in XrdOfs
  char* HostPref; //< our hostname as derived in XrdOfs without domain

  static XrdSysError *eDest; //< error routing object

  ZMQ* zMQ; //<  ZMQ processor
>>>>>>> b909b4a4

  //----------------------------------------------------------------------------
  // Namespace specific variables
  //----------------------------------------------------------------------------
  enum eNamespace {
    kDown = 0, kBooting = 1, kBooted = 2, kFailed = 3, kCompacting = 4
  };

  int Initialized; ///< indicating the initialization state of the namespace with the above enum
  time_t InitializationTime; ///< time of the initialization
  XrdSysMutex InitializationMutex; ///< mutex protecting above variables
  bool Shutdown; ///< true if the shutdown function was called => avoid to join some threads
  //! Indicates that after a boot there shouldn't be a stall rule for all alias '*'
  bool RemoveStallRuleAfterBoot;
  //! Const strings to print the namespace boot state as in eNamespace
  static const char* gNameSpaceState[];

  //----------------------------------------------------------------------------
  // State variables
  //----------------------------------------------------------------------------
  //! Next free file id after namespace boot
  eos::common::FileId::fileid_t BootFileId;
  ///< Next free container id after namespace boot
  eos::common::FileId::fileid_t BootContainerId;
  bool IsRedirect; ///< true if the Redirect function should be called to redirect
  bool IsStall; ///< true if the Stall function should be called to send a wait
  bool authorize; ///< determins if the autorization should be applied or not
  bool IssueCapability; ///< defines if the Mgm issues capabilities
  //!  Acts only as a redirector, disables many components in the MGM
  bool MgmRedirector;
  //! Mgm writes error log with cluster collected file into
  //! /var/log/eos/error.log if <true>
  bool ErrorLog;

  //----------------------------------------------------------------------------
  // Namespace variables
  //----------------------------------------------------------------------------
  eos::IContainerMDSvc* eosDirectoryService; ///< changelog for directories
  eos::IFileMDSvc* eosFileService; ///< changelog for files
  eos::IView* eosView; ///< hierarchical view of the namespace
  eos::IFsView* eosFsView; ///< filesystem view of the namespace
  eos::IFileMDChangeListener* eosContainerAccounting; ///< subtree accoutning
  //! Subtree mtime propagation
  eos::IContainerMDChangeListener* eosSyncTimeAccounting;
  eos::common::RWMutex eosViewRWMutex; ///< rw namespace mutex
  XrdOucString
  MgmMetaLogDir; //  Directory containing the meta data (change) log files

  // ---------------------------------------------------------------------------
  // thread variables
  // ---------------------------------------------------------------------------
  pthread_t deletion_tid; ///< Thead Id of the deletion thread
  pthread_t stats_tid; ///< Thread Id of the stats thread
  pthread_t fsconfiglistener_tid; ///< Thread ID of the fs listener/config change thread
  pthread_t auth_tid; ///< Thread Id of the authentication thread
  std::vector<pthread_t> mVectTid; ///< vector of auth worker threads ids

  //----------------------------------------------------------------------------
  // Authentication plugin variables like the ZMQ front end port number and the
  // number of worker threads available at the MGM
  //----------------------------------------------------------------------------
  unsigned int mFrontendPort; ///< frontend port number for incoming requests
  unsigned int mNumAuthThreads; ///< max number of auth worker threads
  zmq::context_t* mZmqContext; ///< ZMQ context for all the sockets

  //! Autentication response time statistics
  struct AuthStats {
    std::int64_t mNumSamples;
    std::int64_t mMax; ///< Max milliseconds
    std::int64_t mMin; ///< Min milliseconds
    double mVariance;
    double mMean;
  };

  std::mutex mAuthStatsMutex; ///< Mutex protecting authenticaton stats
  //! Map of operation types to duration
  std::map<eos::auth::RequestProto_OperationType,
      std::list<std::int64_t> > mAuthSamples;
  //! Map of operation types to aggregate info response times
  std::chrono::system_clock::time_point mLastTimestamp;
  std::map<eos::auth::RequestProto_OperationType, AuthStats>
  mAuthAggregate;

  //----------------------------------------------------------------------------
  //! Collect statistics for authentication response times
  //!
  //! @param op operation type
  //! @param duration request duration
  //----------------------------------------------------------------------------
  void AuthCollectInfo(eos::auth::RequestProto_OperationType op,
                       std::int64_t ms_duration);

  //----------------------------------------------------------------------------
  //! Compute stats for the provided samples
  //!
  //! @param lst_samples list of samples
  //!
  //! @return statistics structure
  //----------------------------------------------------------------------------
  AuthStats AuthComputeStats(const std::list<std::int64_t>&
                             lst_samples) const;


  //----------------------------------------------------------------------------
  //! Update aggregate info with the latest samples
  //!
  //! @param stats statistics structure to be updated
  //! @param lst_samples list of samples
  //----------------------------------------------------------------------------
  void AuthUpdateAggregate(AuthStats& stats, const
                           std::list<std::int64_t>& lst_samples) const;

  //----------------------------------------------------------------------------
  //! Print statistics about authentication performance - needs to be called
  //! with the mutex lock
  //!
  //! @return statistics data
  //----------------------------------------------------------------------------
  std::string AuthPrintStatistics() const;

  //----------------------------------------------------------------------------
  // Class objects
  //----------------------------------------------------------------------------
  XrdAccAuthorize* Authorization; ///< Authorization service

  Stat MgmStats; ///<  Mgm Namespace Statistics
  Iostat IoStats; ///<  Mgm IO Statistics

  //! Mgm IO Report store path by default is /var/tmp/eos/report
  XrdOucString IoReportStorePath;

  //! Class implementing comment log: mgm writes all proc commands with a
  //! comment into /var/log/eos/comments.log
  eos::common::CommentLog* commentLog;

  Fsck FsCheck; ///<  Class checking the filesystem
  //! Map remembering 'healing' inodes
  google::sparse_hash_map<unsigned long long, time_t> MgmHealMap;
  XrdSysMutex MgmHealMapMutex; ///< mutex protecting the help map

  Master MgmMaster; ///<  Master/Slave configuration/failover class

  //! Map storing the last time of a filesystem dump, this information is used
  //! to track filesystems which have not been checked decentral by an FST.
  //! It is filled in the 'dumpmd' function definde in Procinterface
  std::map<eos::common::FileSystem::fsid_t, time_t> DumpmdTimeMap;
  XrdSysMutex DumpmdTimeMapMutex; ///< mutex protecting the 'dumpmd' time

  ///< Global path remapping
  std::map<std::string, std::string> PathMap;
  eos::common::RWMutex PathMapMutex; ///< mutex protecting the path map

  XrdMqSharedObjectManager ObjectManager; ///< Shared Hash/Queue ObjectManager
  XrdMqSharedObjectChangeNotifier
  ObjectNotifier; ///< Shared Hash/Queue Object Change Notifier

  GeoTreeEngine GeotreeEngine; ///< Placement / Access Engine

  //! Map storing the modification times of directories, they are either
  //! directly inserted from directory/file creation or they are set from
  //! a directory listing.
  XrdSysMutex MgmDirectoryModificationTimeMutex;
  google::sparse_hash_map<unsigned long long, struct timespec>
    MgmDirectoryModificationTime;
  HttpServer Httpd; ///<  Http daemon if available
  LRU LRUd; ///< LRU object running the LRU policy engine
  WFE WFEd; ///< WFE object running the WFE engine
  //!  Egroup refresh object running asynchronous Egroup fetch thread
  Egroup EgroupRefresh;
  Recycle Recycler; ///<  Recycle object running the recycle bin deletion thread
  bool UTF8; ///< true if running in less restrictive character set mode

  std::string mArchiveEndpoint; ///< archive ZMQ connection endpoint
  std::string mFstGwHost; ///< FST gateway redirect fqdn host
  int mFstGwPort; ///< FST gateway redirect port, default 1094

private:
  eos::common::Mapping::VirtualIdentity vid; ///< virtual identity
  std::map<std::string, XrdMgmOfsDirectory*>
  mMapDirs; ///< uuid to directory obj. mapping
  std::map<std::string, XrdMgmOfsFile*> mMapFiles; ///< uuid to file obj. mapping
  XrdSysMutex mMutexDirs; ///< mutex for protecting the access at the dirs map
  XrdSysMutex mMutexFiles; ///< mutex for protecting the access at the files map
  pthread_t mSubmitterTid; ///< Archive submitter thread
  XrdSysMutex mJobsQMutex; ///< Mutex for archive/backup job queue
  std::list<std::string> mPendingBkps; ///< Backup jobs queue
  eos::common::JeMallocHandler mJeMallocHandler; //< manage heap profiling

  //----------------------------------------------------------------------------
  //! Check that the auth ProtocolBuffer request has not been tampered with
  //!
  //! @param reqProto request ProtocolBuffer from an authentication plugin
  //!
  //! @return true if request is valid, otherwise false
  //----------------------------------------------------------------------------
  bool ValidAuthRequest(eos::auth::RequestProto* reqProto);

  //----------------------------------------------------------------------------
  //! Initialize MGM statistics to 0
  //----------------------------------------------------------------------------
  void InitStats();

  //----------------------------------------------------------------------------
  //! Static method to start a thread that will queue, build and submit backup
  //! operations to the archiver daemon.
  //!
  //! @param arg mgm object
  //----------------------------------------------------------------------------
  static void* StartArchiveSubmitter(void* arg);

  //----------------------------------------------------------------------------
  //! Implementation of the archive/backup submitter thread
  //----------------------------------------------------------------------------
  void* ArchiveSubmitter();

  //------------------------------------------------------------------------------
  //! Stop the submitted thread and join
  //------------------------------------------------------------------------------
  void StopArchiveSubmitter();
};

extern XrdMgmOfs* gOFS; //< global handle to XrdMgmOfs object

#endif<|MERGE_RESOLUTION|>--- conflicted
+++ resolved
@@ -119,10 +119,6 @@
 #include "mgm/Master.hh"
 #include "mgm/Egroup.hh"
 #include "mgm/Recycle.hh"
-<<<<<<< HEAD
-=======
-#include "mgm/ZMQ.hh"
->>>>>>> b909b4a4
 #include "mgm/Messaging.hh"
 #include "mgm/VstMessaging.hh"
 #include "mgm/ProcInterface.hh"
@@ -141,7 +137,7 @@
 #include "XrdSys/XrdSysTimer.hh"
 #include <dirent.h>
 #include "auth_plugin/ProtoUtils.hh"
-#include "common/ZMQ.hh"
+#include "mgm/ZMQ.hh"
 #include <chrono>
 #include <mutex>
 
@@ -1040,7 +1036,6 @@
   GetPendingBkps();
 
   //------------------------------------------------------------------------------
-<<<<<<< HEAD
   //! Discover/search for a service provided to the plugins by the platform
   //!
   //! @param svc_name name of the service the plugin wants to use
@@ -1071,32 +1066,6 @@
   XrdOucString MgmOfsName; ///< mount point of the filesystem
   XrdOucString MgmOfsAlias; ///< alias of this MGM instance
   //! Xrootd port where redirections go on the OSTs -default is 1094
-=======
-  //! Cast a change message to all fusex clients
-  //!
-  //! @return  
-  //!        
-  //------------------------------------------------------------------------------
-  void FuseXCast(uint64_t inode);
-
-  // ---------------------------------------------------------------------------
-  // configuration variables
-  // ---------------------------------------------------------------------------
-  char *ConfigFN; //< name of the configuration file
-  ConfigEngine* ConfEngine; //< storing/restoring configuration
-  XrdCapability* CapabilityEngine; //< authorization module for token encryption/decryption
-  XrdOucString MgmOfsBroker; //< Url of the message broker without MGM subject
-  XrdOucString MgmOfsBrokerUrl; //< Url of the message broker with MGM subject
-  XrdOucString MgmOfsVstBrokerUrl; //< Url of the message broker
-  XrdOucString MgmArchiveDstUrl; ///< URL where all archives are saved
-  XrdOucString MgmArchiveSvcClass; ///< CASTOR svcClass for archive transfers
-  Messaging* MgmOfsMessaging; //< messaging interface class
-  VstMessaging* MgmOfsVstMessaging; //< admin messaging interface class
-  XrdOucString MgmDefaultReceiverQueue; //< Queue where we are sending to by default
-  XrdOucString MgmOfsName; //< mount point of the filesystem
-  XrdOucString MgmOfsAlias; //< alias of this MGM instance
-  //! Xrootd port where redirections go on the FSTs -default is 1094
->>>>>>> b909b4a4
   XrdOucString MgmOfsTargetPort;
   XrdOucString MgmOfsQueue; ///< our mgm queue name
   XrdOucString MgmOfsInstanceName; ///< name of the EOS instance
@@ -1116,7 +1085,6 @@
   XrdOucString MgmProcMasterPath;
   XrdOucString MgmProcArchivePath; ///< EOS directory where archive dir inodes
   ///< are saved for fast find functionality
-<<<<<<< HEAD
   XrdOucString AuthLib; ///< path to a possible authorizationn library
   //! Path to namespace changelog file for files
   XrdOucString MgmNsFileChangeLogFile;
@@ -1158,40 +1126,6 @@
   char* HostPref; ///< our hostname as derived in XrdOfs without domain
 
   static XrdSysError* eDest; ///< error routing object
-=======
-  XrdOucString AuthLib; //< path to a possible authorizationn library
-  XrdOucString MgmNsFileChangeLogFile; //< path to namespace changelog file for files
-  XrdOucString MgmNsDirChangeLogFile; //< path to namespace changelog file for directories
-  XrdOucString MgmConfigQueue; //< name of the mgm-wide broadcasted shared hash
-  XrdOucString AllConfigQueue; //< name of the cluster-wide broadcasted shared hash
-  XrdOucString FstConfigQueue; //< name of the fst-wide broadcasted shared hash
-
-  XrdOucString SpaceConfigQueuePrefix; //< name of the prefix for space configuration
-  XrdOucString NodeConfigQueuePrefix; //< name of the prefix for node configuration
-  XrdOucString GroupConfigQueuePrefix; //< name of the prefix for group configuration
-
-  XrdOucString MgmTxDir; //<  Directory containing the transfer database and archive
-  XrdOucString MgmAuthDir; //< Directory containing exported authentication token
-
-  XrdOucString ManagerId; //< manager id in <host>:<port> format
-  XrdOucString ManagerIp; //< manager ip in <xxx.yyy.zzz.vvv> format
-  int ManagerPort; //< manager port as number e.g. 1094
-
-  eos::common::LinuxStat::linux_stat_t LinuxStatsStartup; // => process state after namespace load time
-
-  std::map<eos::common::FileSystem::fsid_t, time_t> ScheduledToDrainFid; // map with scheduled fids for draining
-  XrdSysMutex ScheduledToDrainFidMutex; //< mutex protecting ScheduledToDrainFid
-  std::map<eos::common::FileSystem::fsid_t, time_t> ScheduledToBalanceFid; // map with scheduled fids for balancing
-  XrdSysMutex ScheduledToBalanceFidMutex; //< mutex protecting ScheduledToBalanceFid
-
-  time_t StartTime; //< out starttime
-  char* HostName; //< our hostname as derived in XrdOfs
-  char* HostPref; //< our hostname as derived in XrdOfs without domain
-
-  static XrdSysError *eDest; //< error routing object
-
-  ZMQ* zMQ; //<  ZMQ processor
->>>>>>> b909b4a4
 
   //----------------------------------------------------------------------------
   // Namespace specific variables
@@ -1256,6 +1190,7 @@
   unsigned int mFrontendPort; ///< frontend port number for incoming requests
   unsigned int mNumAuthThreads; ///< max number of auth worker threads
   zmq::context_t* mZmqContext; ///< ZMQ context for all the sockets
+  ZMQ* zMQ; ///< ZMQ processor
 
   //! Autentication response time statistics
   struct AuthStats {
@@ -1411,6 +1346,13 @@
   //! Stop the submitted thread and join
   //------------------------------------------------------------------------------
   void StopArchiveSubmitter();
+
+  //------------------------------------------------------------------------------
+  //! Cast a change message to all fusex clients
+  //!
+  //! @param inode input innode
+  //------------------------------------------------------------------------------
+  void FuseXCast(uint64_t inode);
 };
 
 extern XrdMgmOfs* gOFS; //< global handle to XrdMgmOfs object
