// ----------------------------------------------------------------------
// File: XrdMgmOfs.cc
// Author: Andreas-Joachim Peters - CERN
// ----------------------------------------------------------------------

/************************************************************************
 * EOS - the CERN Disk Storage System                                   *
 * Copyright (C) 2011 CERN/Switzerland                                  *
 *                                                                      *
 * This program is free software: you can redistribute it and/or modify *
 * it under the terms of the GNU General Public License as published by *
 * the Free Software Foundation, either version 3 of the License, or    *
 * (at your option) any later version.                                  *
 *                                                                      *
 * This program is distributed in the hope that it will be useful,      *
 * but WITHOUT ANY WARRANTY; without even the implied warranty of       *
 * MERCHANTABILITY or FITNESS FOR A PARTICULAR PURPOSE.  See the        *
 * GNU General Public License for more details.                         *
 *                                                                      *
 * You should have received a copy of the GNU General Public License    *
 * along with this program.  If not, see <http://www.gnu.org/licenses/>.*
 ************************************************************************/

/*----------------------------------------------------------------------------*/
#include "common/Mapping.hh"
#include "common/FileId.hh"
#include "common/LayoutId.hh"
#include "common/Path.hh"
#include "common/Timing.hh"
#include "common/StringConversion.hh"
#include "common/SecEntity.hh"
#include "common/StackTrace.hh"
#include "mgm/Access.hh"
#include "mgm/FileSystem.hh"
#include "mgm/XrdMgmOfs.hh"
#include "mgm/XrdMgmOfsFile.hh"
#include "mgm/XrdMgmOfsTrace.hh"
#include "mgm/XrdMgmOfsSecurity.hh"
#include "mgm/Policy.hh"
#include "mgm/Quota.hh"
#include "mgm/Acl.hh"
#include "mgm/txengine/TransferEngine.hh"
#include "mgm/Recycle.hh"
#include "mgm/Macros.hh"
/*----------------------------------------------------------------------------*/
#include "XrdVersion.hh"
#include "XrdOss/XrdOss.hh"
#include "XrdOuc/XrdOucEnv.hh"
#include "XrdOuc/XrdOucTokenizer.hh"
#include "XrdOuc/XrdOucTrace.hh"
#include "XrdSys/XrdSysError.hh"
#include "XrdSys/XrdSysLogger.hh"
#include "XrdSys/XrdSysPthread.hh"
#include "XrdSys/XrdSysTimer.hh"
#include "XrdSec/XrdSecInterface.hh"
#include "XrdSfs/XrdSfsAio.hh"
/*----------------------------------------------------------------------------*/
#include <stdio.h>
#include <execinfo.h>
#include <signal.h>
#include <stdlib.h>
/*----------------------------------------------------------------------------*/

#ifdef __APPLE__
#define ECOMM 70
#endif

#ifndef S_IAMB
#define S_IAMB  0x1FF
#endif


/*----------------------------------------------------------------------------*/

/******************************************************************************/
/******************************************************************************/
/* MGM File Interface                                                         */
/******************************************************************************/
/******************************************************************************/

/*----------------------------------------------------------------------------*/
int
XrdMgmOfsFile::open (const char *inpath,
                     XrdSfsFileOpenMode open_mode,
                     mode_t Mode,
                     const XrdSecEntity *client,
                     const char *ininfo)
/*----------------------------------------------------------------------------*/
/*
 * @brief open a given file with the indicated mode
 *
 * @param inpath path to open
 * @param open_mode SFS_O_RDONLY,SFS_O_WRONLY,SFS_O_RDWR,SFS_O_CREAT,SFS_TRUNC
 * @param Mode posix access mode bits to be assigned
 * @param client XRootD authentication object
 * @param ininfo CGI
 * @return SFS_OK on succes, otherwise SFS_ERROR on error or redirection
 *
 * Mode may also contain SFS_O_MKPATH if one desires to automatically create
 * all missing directories for a file (if possible).
 *
 */
/*----------------------------------------------------------------------------*/
{
  static const char *epname = "open";
  const char *tident = error.getErrUser();
  errno = 0;

  EXEC_TIMING_BEGIN("Open");
  SetLogId(logId, tident);

  {
    EXEC_TIMING_BEGIN("IdMap");
    eos::common::Mapping::IdMap(client, ininfo, tident, vid);
    EXEC_TIMING_END("IdMap");
  }

  gOFS->MgmStats.Add("IdMap", vid.uid, vid.gid, 1);

  SetLogId(logId, vid, tident);

  NAMESPACEMAP;
  BOUNCE_ILLEGAL_NAMES;
  BOUNCE_NOT_ALLOWED;

  XrdOucString spath = path;

  if ((spath.beginswith("fid:") || (spath.beginswith("fxid:"))))
  {
    //-------------------------------------------
    // reference by fid+fsid                                                                                                                                                                                           
    //-------------------------------------------
    unsigned long long fid = 0;
    if (spath.beginswith("fid:"))
    {
      spath.replace("fid:", "");
      fid = strtoull(spath.c_str(), 0, 10);
    }
    if (spath.beginswith("fxid:"))
    {
      spath.replace("fxid:", "");
      fid = strtoull(spath.c_str(), 0, 16);
    }

    eos::common::RWMutexReadLock lock(gOFS->eosViewRWMutex);
    try
    {
      fmd = gOFS->eosFileService->getFileMD(fid);
      spath = gOFS->eosView->getUri(fmd).c_str();
      eos_info("msg=\"access by inode\" ino=%s path=%s", path, spath.c_str());
      path = spath.c_str();
    }
    catch (eos::MDException &e)
    {
      eos_debug("caught exception %d %s\n",
		e.getErrno(),
		e.getMessage().str().c_str());
      return Emsg(epname, error, ENOENT, "open - you specified a not existing inode number", path);
    }
  }

  int open_flag = 0;
  int isRW = 0;
  int isRewrite = 0;
  bool isCreation = false;

  // flag indicating parallel IO access
  bool isPio = false;

  // flag indicating access with reconstruction
  bool isPioReconstruct = false;

  // flag indicating FUSE file access
  bool isFuse = false;

  // flag indiciating an atomic upload where a file get's a hidden unique name and is renamed when it is closed
  bool isAtomicUpload = false;

  // flag indicating a new injection - upload of a file into a stub without physical location
  bool isInjection = false;

  // chunk upload ID
  XrdOucString ocUploadUuid = "";

  // list of filesystem IDs to reconstruct
  std::vector<unsigned int> PioReconstructFsList;

  // list of filesystem IDs usable for replacmenet
  std::vector<unsigned int> PioReplacementFsList;

  // of RAIN files

  // tried hosts CGI
  std::string tried_cgi;

  int crOpts = (Mode & SFS_O_MKPTH) ? XRDOSS_mkpath : 0;

  // Set the actual open mode and find mode
  //
  if (open_mode & SFS_O_CREAT) open_mode = SFS_O_CREAT;
  else if (open_mode & SFS_O_TRUNC) open_mode = SFS_O_TRUNC;



  switch (open_mode & (SFS_O_RDONLY | SFS_O_WRONLY | SFS_O_RDWR |
          SFS_O_CREAT | SFS_O_TRUNC))
  {
    case SFS_O_CREAT: open_flag = O_RDWR | O_CREAT | O_EXCL;
      crOpts |= XRDOSS_new;
      isRW = 1;
      break;
    case SFS_O_TRUNC: open_flag |= O_RDWR | O_CREAT | O_TRUNC;
      isRW = 1;
      break;
    case SFS_O_RDONLY: open_flag = O_RDONLY;
      isRW = 0;
      break;
    case SFS_O_WRONLY: open_flag = O_WRONLY;
      isRW = 1;
      break;
    case SFS_O_RDWR: open_flag = O_RDWR;
      isRW = 1;
      break;
    default: open_flag = O_RDONLY;
      isRW = 0;
      break;
  }

  XrdOucString pinfo = info ? info : "";
  eos::common::StringConversion::MaskTag(pinfo, "cap.msg");
  eos::common::StringConversion::MaskTag(pinfo, "cap.sym");
  eos::common::StringConversion::MaskTag(pinfo, "authz");

  if (isRW)
  {
    eos_info("op=write trunc=%d path=%s info=%s",
             open_mode & SFS_O_TRUNC, path, pinfo.c_str());
  }
  else
  {
    eos_info("op=read path=%s info=%s", path, pinfo.c_str());
  }

  ACCESSMODE_R;
  if (isRW)
  {
    SET_ACCESSMODE_W;
  }

  if (ProcInterface::IsWriteAccess(path, pinfo.c_str()))
  {
    SET_ACCESSMODE_W;
  }

  MAYSTALL;
  MAYREDIRECT;

  openOpaque = new XrdOucEnv(info);

  {
    // figure out if this is FUSE access
    const char* val = 0;
    if ((val = openOpaque->Get("eos.app")))
    {
      XrdOucString application = val;
      if (application == "fuse")
      {
        isFuse = true;
      }
    }
  }

  {
    // figure out if this is an OC upload
    const char* val = 0;
    if ((val = openOpaque->Get("oc-chunk-uuid")))
    {
      ocUploadUuid = val;
    }
  }

  {
    // populate tried hosts from the CGI
    const char* val = 0;
    if ((val = openOpaque->Get("tried")))
    {
      tried_cgi = val;
      tried_cgi += ",";
    }

  }
  // ---------------------------------------------------------------------------
  // PIO MODE CONFIGURATION
  // ---------------------------------------------------------------------------
  // PIO mode return's a vector of URLs to a client and the client contact's
  // directly these machines and run's the RAIN codec on client side.
  // The default mode return's one gateway machine and this machine run's the
  // RAIN codec.
  // On the fly reconstruction is done using PIO mode when the reconstruction
  // action is defined ('eos.pio.action=reconstruct'). The client can specify
  // a list of filesystem's which should be excluded. In case they are used
  // in the layout the stripes on the explicitly referenced filesystems and
  // all other unavailable filesystems get reconstructed into stripes on
  // new machines.
  // ---------------------------------------------------------------------------

  // ---------------------------------------------------------------------------
  // discover PIO mode
  // ---------------------------------------------------------------------------
  XrdOucString sPio = (openOpaque) ? openOpaque->Get("eos.cli.access") : "";
  if (sPio == "pio")
  {
    isPio = true;
  }

  // ---------------------------------------------------------------------------
  // discover PIO reconstruction mode
  // ---------------------------------------------------------------------------
  XrdOucString sPioRecover = (openOpaque) ?
          openOpaque->Get("eos.pio.action") : "";
  if (sPioRecover == "reconstruct")
  {
    isPioReconstruct = true;
  }

  {
    // -------------------------------------------------------------------------
    // discover PIO reconstruction filesystems (stripes to be replaced)
    // -------------------------------------------------------------------------
    std::string sPioRecoverFs = (openOpaque) ?
            (openOpaque->Get("eos.pio.recfs") ? openOpaque->Get("eos.pio.recfs") : "")
            : "";
    std::vector<std::string> fsToken;
    eos::common::StringConversion::Tokenize(sPioRecoverFs, fsToken, ",");

    if (openOpaque->Get("eos.pio.recfs") && !fsToken.size())
    {
      // -----------------------------------------------------------------------
      // if there is a list announced there should be atleast one filesystem
      // mentioned for reconstruction
      // -----------------------------------------------------------------------
      return Emsg(epname, error, EINVAL, "open - you specified a list of"
                  " reconstruction filesystems but the list is empty", path);
    }

    for (size_t i = 0; i < fsToken.size(); i++)
    {
      errno = 0;
      unsigned int rfs = (unsigned int) strtol(fsToken[i].c_str(), 0, 10);
      XrdOucString srfs = "";
      srfs += (int) rfs;
      if (errno || (srfs != fsToken[i].c_str()))
      {
        return Emsg(epname,
                    error,
                    EINVAL,
                    "open - you specified a list of "
                    "reconstruction filesystems but "
                    "the list contains non numerical or illegal id's",
                    path);
      }
      // store in the reconstruction filesystem list
      PioReconstructFsList.push_back(rfs);
    }
  }

  int rcode = SFS_ERROR;
  XrdOucString redirectionhost = "invalid?";
  XrdOucString targethost = "";
  int targetport = atoi(gOFS->MgmOfsTargetPort.c_str());
  int ecode = 0;
  unsigned long fmdlid = 0;
  unsigned long long cid = 0;
  eos_debug("mode=%x create=%x truncate=%x", open_mode, SFS_O_CREAT, SFS_O_TRUNC);

  // proc filter
  if (ProcInterface::IsProcAccess(path))
  {
    if (gOFS->Authorization &&
        (vid.prot != "sss") &&
        (vid.host != "localhost") &&
        (vid.host != "localhost.localdomain"))
    {
      return Emsg(epname, error, EPERM, "execute proc command - you don't have"
                  " the requested permissions for that operation (1)", path);
    }

    gOFS->MgmStats.Add("OpenProc", vid.uid, vid.gid, 1);

    if (!ProcInterface::Authorize(path, info, vid, client))
    {
      return Emsg(epname, error, EPERM, "execute proc command - you don't have "
                  "the requested permissions for that operation (2)", path);
    }
    else
    {
      procCmd = new ProcCommand();
      procCmd->SetLogId(logId, vid, tident);
      return procCmd->open(path, info, vid, &error);
    }
  }

  gOFS->MgmStats.Add("Open", vid.uid, vid.gid, 1);

  eos_debug("authorize start");

  if (open_flag & O_CREAT)
  {
    AUTHORIZE(client, openOpaque, AOP_Create, "create", inpath, error);
  }
  else
  {
    AUTHORIZE(client, openOpaque, (isRW ? AOP_Update : AOP_Read), "open",
              inpath, error);
    isRewrite = true;
  }

  eos_debug("msg=\"authorize done\"");

  eos::common::Path cPath(path);

  // prevent any access to a recycling bin for writes
  if (isRW && cPath.GetFullPath().beginswith(Recycle::gRecyclingPrefix.c_str()))
  {
    return Emsg(epname, error, EPERM,
                "open file - nobody can write to a recycling bin",
                cPath.GetParentPath());
  }

  // check if we have to create the full path
  if (Mode & SFS_O_MKPTH)
  {
    eos_debug("msg=\"SFS_O_MKPTH was requested\"");

    XrdSfsFileExistence file_exists;
    int ec = gOFS->_exists(cPath.GetParentPath(), file_exists, error, vid, 0);

    // check if that is a file
    if ((!ec) && (file_exists != XrdSfsFileExistNo) &&
        (file_exists != XrdSfsFileExistIsDirectory))
    {
      return Emsg(epname, error, ENOTDIR,
                  "open file - parent path is not a directory",
                  cPath.GetParentPath());
    }
    // if it does not exist try to create the path!
    if ((!ec) && (file_exists == XrdSfsFileExistNo))
    {
      ec = gOFS->_mkdir(cPath.GetParentPath(), Mode, error, vid, info);
      if (ec)
      {
        gOFS->MgmStats.Add("OpenFailedPermission", vid.uid, vid.gid, 1);
        return SFS_ERROR;
      }
    }
  }

  bool isSharedFile = gOFS->VerifySharePath(path, openOpaque);

  // get the directory meta data if exists
  eos::IContainerMD* dmd = 0;
  eos::IContainerMD::XAttrMap attrmap;
  Acl acl;
  bool stdpermcheck = false;

  int versioning = 0;

  uid_t d_uid = vid.uid;
  gid_t d_gid = vid.gid;

  std::string creation_path = path;

  {
    eos::common::RWMutexReadLock lock(gOFS->eosViewRWMutex);
    // -------------------------------------------------------------------------
    try
    {
      dmd = gOFS->eosView->getContainer(cPath.GetParentPath());
      // get the attributes out
      gOFS->_attr_ls(gOFS->eosView->getUri(dmd).c_str(),
                     error,
                     vid,
                     0,
                     attrmap,
                     false);

      if (dmd)
      {
        try
        {
          if (ocUploadUuid.length())
          {
            eos::common::Path aPath(cPath.GetAtomicPath(attrmap.count("sys.versioning"), ocUploadUuid));
            fmd = gOFS->eosView->getFile(aPath.GetPath());
          }
          else
          {
            fmd = gOFS->eosView->getFile(cPath.GetPath());
          }
        }
        catch (eos::MDException &e)
        {
          fmd = 0;
        }

        if (!fmd)
        {
          if (dmd->findContainer(cPath.GetName()))
          {
            errno = EISDIR;
          }
          else
          {
            errno = ENOENT;
          }
        }
        else
        {
          fileId = fmd->getId();
          fmdlid = fmd->getLayoutId();
          cid = fmd->getContainerId();
        }
        d_uid = dmd->getCUid();
        d_gid = dmd->getCGid();
      }
      else
        fmd = 0;

    }
    catch (eos::MDException &e)
    {
      dmd = 0;
      errno = e.getErrno();
      eos_debug("msg=\"exception\" ec=%d emsg=\"%s\"\n",
                e.getErrno(), e.getMessage().str().c_str());
    };

    // -------------------------------------------------------------------------
    // check permissions
    // -------------------------------------------------------------------------
    if (!dmd)
    {
      MAYREDIRECT_ENOENT;

      if (cPath.GetSubPath(2))
      {
        eos_info("info=\"checking l2 path\" path=%s", cPath.GetSubPath(2));
        // ---------------------------------------------------------------------
        // check if we have a redirection setting at level 2 in the namespace
        // ---------------------------------------------------------------------
        try
        {
          dmd = gOFS->eosView->getContainer(cPath.GetSubPath(2));
          // get the attributes out
          gOFS->_attr_ls(cPath.GetSubPath(2),
                         error,
                         vid,
                         0,
                         attrmap,
                         false);

        }
        catch (eos::MDException &e)
        {
          dmd = 0;
          errno = e.getErrno();
          eos_debug("msg=\"exception\" ec=%d emsg=%s\n",
                    e.getErrno(), e.getMessage().str().c_str());
        };
        // ---------------------------------------------------------------------
        if (attrmap.count("sys.redirect.enoent"))
        {
          // there is a redirection setting here
          redirectionhost = "";
          redirectionhost = attrmap["sys.redirect.enoent"].c_str();
          int portpos = 0;
          if ((portpos = redirectionhost.find(":")) != STR_NPOS)
          {
            XrdOucString port = redirectionhost;
            port.erase(0, portpos + 1);
            ecode = atoi(port.c_str());
            redirectionhost.erase(portpos);
          }
          else
          {
            ecode = 1094;
          }
          rcode = SFS_REDIRECT;
          error.setErrInfo(ecode, redirectionhost.c_str());
          gOFS->MgmStats.Add("RedirectENOENT", vid.uid, vid.gid, 1);

          XrdOucString predirectionhost = redirectionhost.c_str();
          eos::common::StringConversion::MaskTag(predirectionhost, "cap.msg");
          eos::common::StringConversion::MaskTag(predirectionhost, "cap.sym");
          eos::common::StringConversion::MaskTag(pinfo, "authz");

          eos_info("info=\"redirecting\" hostport=%s:%d", predirectionhost.c_str(), ecode);
          return rcode;
        }
      }
      gOFS->MgmStats.Add("OpenFailedENOENT", vid.uid, vid.gid, 1);
      return Emsg(epname, error, errno, "open file", path);
    }

    // -------------------------------------------------------------------------
    // Check for sys.ownerauth entries, which let people operate as the owner of
    // the directory
    // -------------------------------------------------------------------------
    bool sticky_owner = false;

    if (attrmap.count("sys.owner.auth"))
    {
      if (attrmap["sys.owner.auth"] == "*")
      {
        sticky_owner = true;
      }
      else
      {
        attrmap["sys.owner.auth"] += ",";
        std::string ownerkey = vid.prot.c_str();
        ownerkey += ":";
        if (vid.prot == "gsi")
        {
          ownerkey += vid.dn.c_str();
        }
        else
        {
          ownerkey += vid.uid_string.c_str();
        }
        if ((attrmap["sys.owner.auth"].find(ownerkey)) != std::string::npos)
        {
          eos_info("msg=\"client authenticated as directory owner\" path=\"%s\"uid=\"%u=>%u\" gid=\"%u=>%u\"", path, vid.uid, vid.gid, d_uid, d_gid);
          // yes the client can operate as the owner, we rewrite the virtual
          // identity to the directory uid/gid pair
          vid.uid = d_uid;
          vid.gid = d_gid;
        }
      }
    }

    // -------------------------------------------------------------------------
    // ACL and permission check
    // -------------------------------------------------------------------------
    acl.Set(attrmap.count("sys.acl") ? attrmap["sys.acl"] : std::string(""),
            attrmap.count("user.acl") ? attrmap["user.acl"] : std::string(""),
            vid,
            attrmap.count("sys.eval.useracl"));
    eos_info("acl=%d r=%d w=%d wo=%d egroup=%d shared=%d mutable=%d",
             acl.HasAcl(), acl.CanRead(), acl.CanWrite(), acl.CanWriteOnce(),
             acl.HasEgroup(),
             isSharedFile,
             acl.IsMutable());
    if (acl.HasAcl())
    {
      if (isRW)
      {
        // write case
        if ((!acl.CanWrite()) && (!acl.CanWriteOnce()))
        {
          // we have to check the standard permissions
          stdpermcheck = true;
        }
      }
      else
      {
        // read case
        if ((!acl.CanRead()))
        {
          // we have to check the standard permissions
          stdpermcheck = true;
        }
      }
    }
    else
    {
      stdpermcheck = true;
    }

    if (isRW && !acl.IsMutable() && vid.uid && !vid.sudoer)
    {
      // immutable directory
      errno = EPERM;
      gOFS->MgmStats.Add("OpenFailedPermission", vid.uid, vid.gid, 1);
      return Emsg(epname, error, errno, "open file - directory immutable", path);
    }

    if (((!isSharedFile) || (isSharedFile && isRW)) && stdpermcheck
        && (!dmd->access(vid.uid,
                         vid.gid,
                         (isRW) ? W_OK | X_OK : R_OK | X_OK)))
    {
      if (!((vid.uid == 2) && (isPioReconstruct)))
      {
        // we don't apply this permission check for reconstruction jobs issued via the daemon account
        errno = EPERM;
        gOFS->MgmStats.Add("OpenFailedPermission", vid.uid, vid.gid, 1);
        return Emsg(epname, error, errno, "open file", path);
      }
    }
    if (sticky_owner)
    {
      eos_info("msg=\"client acting as directory owner\" path=\"%s\"uid=\"%u=>%u\" gid=\"%u=>%u\"", path, vid.uid, vid.gid, d_uid, d_gid);
      vid.uid = d_uid;
      vid.gid = d_gid;
    }
  }


  // set the versioning depth if it is defined

  if (attrmap.count("sys.versioning"))
  {
    versioning = atoi(attrmap["sys.versioning"].c_str());
  }
  else
  {
    if (attrmap.count("user.versioning"))
    {
      versioning = atoi(attrmap["user.versioning"].c_str());
    }
  }

  if (attrmap.count("sys.forced.atomic"))
  {
    isAtomicUpload = atoi(attrmap["sys.forced.atomic"].c_str());
  }
  else
  {
    if (attrmap.count("user.forced.atomic"))
    {
      isAtomicUpload = atoi(attrmap["user.forced.atomic"].c_str());
    }
    else
    {
      if (openOpaque->Get("eos.atomic"))
      {
        isAtomicUpload = true;
      }
    }
  }

  if (openOpaque->Get("eos.injection"))
  {
    isInjection = true;
  }

  // disable atomic uploads for FUSE clients
  if (isFuse)
    isAtomicUpload = false;

  // disable injection in fuse clients
  if (isFuse)
    isInjection = false;

  if (isRW)
  {
    if (isRewrite &&
        (
        (eos::common::LayoutId::GetLayoutType(fmdlid) ==
        eos::common::LayoutId::kRaidDP) ||

        (eos::common::LayoutId::GetLayoutType(fmdlid) ==
        eos::common::LayoutId::kArchive) ||

        (eos::common::LayoutId::GetLayoutType(fmdlid) ==
        eos::common::LayoutId::kRaid6)
        )
        &&
        (vid.uid > 3)
        )
    {
      gOFS->MgmStats.Add("OpenFailedNoUpdate", vid.uid, vid.gid, 1);
      // -----------------------------------------------------------------------
      // unpriviledged users are not allowed to open RAIN files for update
      // -----------------------------------------------------------------------
      return Emsg(epname, error, EPERM,
                  "update RAIN layout file - "
                  "you have to be a priviledged user for updates");
    }

    if (!isInjection && (open_mode & SFS_O_TRUNC) && fmd)
    {
      // check if this directory is write-once for the mapped user
      if (acl.HasAcl())
      {
        if (acl.CanWriteOnce())
        {
          gOFS->MgmStats.Add("OpenFailedNoUpdate", vid.uid, vid.gid, 1);
          // this is a write once user
          return Emsg(epname, error, EEXIST,
                      "overwrite existing file - you are write-once user");
        }
        else
        {
          if ((!stdpermcheck) && (!acl.CanWrite()))
          {
            return Emsg(epname, error, EPERM,
                        "overwrite existing file - you have no write permission");
          }
        }
      }

      if (versioning)
      {
        if (isAtomicUpload)
        {
          eos::common::Path cPath(path);
          XrdOucString vdir;
          vdir += cPath.GetVersionDirectory();
          // atomic uploads need just to purge version to max-1, the version is created on commit
          // purge might return an error if the file was not yet existing/versioned
          gOFS->PurgeVersion(vdir.c_str(), error, versioning - 1);
          errno = 0;

        }
        else
        {
          // handle the versioning for a specific file ID
          if (gOFS->Version(fileId, error, vid, versioning))
          {
            return Emsg(epname, error, errno, "version file", path);
          }
        }
      }
      else
      {
        // drop the old file (for non atomic uploads) and create a new truncated one
        if ((!isAtomicUpload) && gOFS->_rem(path, error, vid, info, false, false))
        {
          return Emsg(epname, error, errno, "remove file for truncation", path);
        }
      }

      if (!ocUploadUuid.length())
      {
        fmd = 0;
      }
      else
      {
        eos_info("keep attached to existing fmd in chunked upload");
      }
      gOFS->MgmStats.Add("OpenWriteTruncate", vid.uid, vid.gid, 1);
    }
    else
    {
      if (!(fmd) && ((open_flag & O_CREAT)))
      {
        gOFS->MgmStats.Add("OpenWriteCreate", vid.uid, vid.gid, 1);
      }
      else
      {
        if (acl.HasAcl())
        {
          if (acl.CanWriteOnce())
          {
            // this is a write once user
            return Emsg(epname, error, EEXIST,
                        "overwrite existing file - you are write-once user");
          }
          else
          {
            if ((!stdpermcheck) && (!acl.CanWrite()))
            {
              return Emsg(epname, error, EPERM,
                          "overwrite existing file - you have no write permission");
            }
          }
        }

        gOFS->MgmStats.Add("OpenWrite", vid.uid, vid.gid, 1);
      }
    }

    // -------------------------------------------------------------------------
    // write case
    // -------------------------------------------------------------------------
    if ((!fmd))
    {
      if (!(open_flag & O_CREAT))
      {
        // write open of not existing file without creation flag
        return Emsg(epname, error, errno, "open file without creation flag", path);
      }
      else
      {
        // creation of a new file or isOcUpload
        {
          // -------------------------------------------------------------------
          eos::common::RWMutexWriteLock lock(gOFS->eosViewRWMutex);
          try
          {
            if (!fmd)
            {
              // we create files with the uid/gid of the parent directory
              if (isAtomicUpload)
              {
                eos::common::Path cPath(path);
                creation_path = cPath.GetAtomicPath(versioning, ocUploadUuid);
                eos_info("atomic-path=%s", creation_path.c_str());
              }

              fmd = gOFS->eosView->createFile(creation_path.c_str(), vid.uid, vid.gid);
              if (ocUploadUuid.length())
                fmd->setFlags(0);
              else
                fmd->setFlags(Mode & (S_IRWXU | S_IRWXG | S_IRWXO));
            }

            fileId = fmd->getId();
            fmdlid = fmd->getLayoutId();
            // oc chunks start with flags=0

            cid = fmd->getContainerId();

	    eos::IContainerMD* cmd = gOFS->eosDirectoryService->getContainerMD(cid);
	    eos::IFileMD::ctime_t mtime;
	    fmd->getMTime(mtime);
	    cmd->setMTime(mtime);
	    cmd->notifyMTimeChange( gOFS->eosDirectoryService );
	    gOFS->eosView->updateContainerStore(cmd);
          }
          catch (eos::MDException &e)
          {
            fmd = 0;
            errno = e.getErrno();
            eos_debug("msg=\"exception\" ec=%d emsg=\"%s\"\n",
                      e.getErrno(), e.getMessage().str().c_str());
          };
          // -------------------------------------------------------------------
        }

        if (!fmd)
        {
          // creation failed
          gOFS->MgmStats.Add("OpenFailedCreate", vid.uid, vid.gid, 1);
          return Emsg(epname, error, errno, "create file", path);
        }
        isCreation = true;
        // -------------------------------------------------------------------------
      }
    }
    else
    {
      // we attached to an existing file
      if (open_flag & O_EXCL)
      {
        gOFS->MgmStats.Add("OpenFailedExists", vid.uid, vid.gid, 1);
        return Emsg(epname, error, EEXIST, "create file", path);
      }

      if (acl.HasAcl())
      {
        if (!acl.CanUpdate())
        {
          // the ACL has !u set - we don't allow to do file updates
          gOFS->MgmStats.Add("OpenFailedNoUpdate", vid.uid, vid.gid, 1);
          return Emsg(epname, error, EPERM, "update file - fobidden by ACL",
                      path);
        }
      }
    }
  }
  else
  {
    if (!fmd)
    {
      // check if there is a redirect or stall for missing entries
      MAYREDIRECT_ENOENT;
      MAYSTALL_ENOENT;
    }

    if ((!fmd) && (attrmap.count("sys.redirect.enoent")))
    {
      // there is a redirection setting here
      redirectionhost = "";
      redirectionhost = attrmap["sys.redirect.enoent"].c_str();
      int portpos = 0;
      if ((portpos = redirectionhost.find(":")) != STR_NPOS)
      {
        XrdOucString port = redirectionhost;
        port.erase(0, portpos + 1);
        ecode = atoi(port.c_str());
        redirectionhost.erase(portpos);
      }
      else
      {
        ecode = 1094;
      }
      rcode = SFS_REDIRECT;
      error.setErrInfo(ecode, redirectionhost.c_str());
      gOFS->MgmStats.Add("RedirectENOENT", vid.uid, vid.gid, 1);
      return rcode;
    }
    if ((!fmd))
    {
      gOFS->MgmStats.Add("OpenFailedENOENT", vid.uid, vid.gid, 1);
      return Emsg(epname, error, errno, "open file", path);
    }
    if (isSharedFile)
      gOFS->MgmStats.Add("OpenShared", vid.uid, vid.gid, 1);
    else
      gOFS->MgmStats.Add("OpenRead", vid.uid, vid.gid, 1);

  }

  // ---------------------------------------------------------------------------
  // construct capability
  // ---------------------------------------------------------------------------
  XrdOucString capability = "";

  if (isPioReconstruct)
  {
    capability += "&mgm.access=update";
  }
  else
  {
    if (isRW)
    {
      if (isRewrite)
      {
        capability += "&mgm.access=update";
      }
      else
      {
        capability += "&mgm.access=create";
      }
    }
    else
    {
      capability += "&mgm.access=read";
    }
  }

  // ---------------------------------------------------------------------------
  // forward some allowed user opaque tags
  // ---------------------------------------------------------------------------
  unsigned long layoutId = (isCreation) ? eos::common::LayoutId::kPlain : fmdlid;
  // the client can force to read a file on a defined file system
  unsigned long forcedFsId = 0;

  // the client can force to place a file in a specified group of a space
  long forcedGroup = -1;

  // this is the filesystem defining the client access point in the selection
  // vector - for writes it is always 0, for reads it comes out of the
  // FileAccess function
  unsigned long fsIndex = 0;
  XrdOucString space = "default";

  unsigned long newlayoutId = 0;
  // select space and layout according to policies
  Policy::GetLayoutAndSpace(path, attrmap, vid, newlayoutId, space, *openOpaque,
                            forcedFsId, forcedGroup);

  eos::mgm::Scheduler::tPlctPolicy plctplcy;
  std::string targetgeotag;
  // get placement policy
  Policy::GetPlctPolicy(path, attrmap, vid, *openOpaque, plctplcy, targetgeotag);

  eos::common::RWMutexReadLock vlock(FsView::gFsView.ViewMutex);

  unsigned long long ext_mtime_sec = 0;
  unsigned long long ext_mtime_nsec = 0;
  unsigned long long ext_ctime_sec = 0;
  unsigned long long ext_ctime_nsec = 0;

  if (openOpaque->Get("eos.ctime"))
  {
    std::string str_ctime = openOpaque->Get("eos.ctime");
    size_t pos = str_ctime.find('.');

    if (pos == std::string::npos)
    {
      ext_ctime_sec = strtoull(str_ctime.c_str(), 0, 10);
      ext_ctime_nsec = 0;
    }
    else
    {
      ext_ctime_sec = strtoull(str_ctime.substr(0, pos).c_str(), 0, 10);
      ext_ctime_nsec = strtoull(str_ctime.substr(pos + 1).c_str(), 0, 10);
    }
  }

  if (openOpaque->Get("eos.mtime"))
  {
    std::string str_mtime = openOpaque->Get("eos.mtime");
    size_t pos = str_mtime.find('.');

    if (pos == std::string::npos)
    {
      ext_mtime_sec = strtoull(str_mtime.c_str(), 0, 10);
      ext_mtime_nsec = 0;
    }
    else
    {
      ext_mtime_sec = strtoull(str_mtime.substr(0, pos).c_str(), 0, 10);
      ext_mtime_nsec = strtoull(str_mtime.substr(pos + 1).c_str(), 0, 10);
    }
  }

  if ((!isInjection) && (isCreation || ((open_mode == SFS_O_TRUNC))))
  {
    eos_info("blocksize=%llu lid=%x",
             eos::common::LayoutId::GetBlocksize(newlayoutId), newlayoutId);
    layoutId = newlayoutId;

    {
      eos::common::RWMutexWriteLock lock(gOFS->eosViewRWMutex);
      eos::IFileMD* fmdnew = 0;
      try
      {
        fmdnew = gOFS->eosView->getFile(path);
      }
      catch (eos::MDException &e)
      {
        if ((!isAtomicUpload) && (fmdnew != fmd))
        {
          // file has been recreated in the meanwhile
          return Emsg(epname, error, EEXIST, "open file (file recreated)", path);
        }
      }
      // -----------------------------------------------------------------------
      // set the layout and commit new meta data
      fmd->setLayoutId(layoutId);
      // -------------------------------------------------------------------------
      // if specified set an external modification/creation time
      // -------------------------------------------------------------------------
      if (ext_mtime_sec)
      {
        eos::IFileMD::ctime_t mtime;
        mtime.tv_sec = ext_mtime_sec;
        mtime.tv_nsec = ext_mtime_nsec;
        fmd->setMTime(mtime);
      }
      else
      {
        fmd->setMTimeNow();
      }

      if (ext_ctime_sec)
      {
        eos::IFileMD::ctime_t ctime;
        ctime.tv_sec = ext_ctime_sec;
        ctime.tv_nsec = ext_ctime_nsec;
        fmd->setCTime(ctime);
      }
      try
      {
        gOFS->eosView->updateFileStore(fmd);
<<<<<<< HEAD
	eos::IContainerMD* cmd = gOFS->eosDirectoryService->getContainerMD(cid);
	eos::IFileMD::ctime_t mtime;
	fmd->getMTime(mtime);
	cmd->setMTime(mtime);
	cmd->notifyMTimeChange( gOFS->eosDirectoryService );
	gOFS->eosView->updateContainerStore(cmd);

	if (isCreation || (!fmd->getNumLocation())) 
	{
	  std::string uri = gOFS->eosView->getUri(fmd);
	  eos::common::Path eos_path {uri.c_str()};
	  std::string dir_path = eos_path.GetParentPath();
	  eos::IContainerMD* dir = gOFS->eosView->getContainer(dir_path);
	  // Get symlink free dir
	  dir_path = gOFS->eosView->getUri(dir);
	  dir = gOFS->eosView->getContainer(dir_path);

	  eos::IQuotaNode* ns_quota = gOFS->eosView->getQuotaNode(dir);

	  if (ns_quota)
	    ns_quota->addFile(fmd);
=======
        if (isCreation || (!fmd->getNumLocation()))
        {
          std::string uri = gOFS->eosView->getUri(fmd);
          SpaceQuota* space = Quota::GetResponsibleSpaceQuota(uri.c_str());
          if (space)
          {
            eos::QuotaNode* quotanode = 0;
            quotanode = space->GetQuotaNode();
            if (quotanode)
            {
              quotanode->addFile(fmd);
            }
          }
>>>>>>> fcacef68
        }
      }
      catch (eos::MDException &e)
      {
        errno = e.getErrno();
        std::string errmsg = e.getMessage().str();
        eos_debug("msg=\"exception\" ec=%d emsg=\"%s\"\n",
                  e.getErrno(), e.getMessage().str().c_str());
        gOFS->MgmStats.Add("OpenFailedQuota", vid.uid, vid.gid, 1);
        return Emsg(epname, error, errno, "open file", errmsg.c_str());
      }
      // -----------------------------------------------------------------------
    }
  }

  capability += "&mgm.ruid=";
  capability += (int) vid.uid;
  capability += "&mgm.rgid=";
  capability += (int) vid.gid;
  capability += "&mgm.uid=";
  capability += (int) vid.uid_list[0];
  capability += "&mgm.gid=";
  capability += (int) vid.gid_list[0];
  capability += "&mgm.path=";
  {
    // an '&' will create a failure on the FST
    XrdOucString safepath = path;
    while (safepath.replace("&", "#AND#"))
    {
    }
    capability += safepath;
  }
  capability += "&mgm.manager=";
  capability += gOFS->ManagerId.c_str();
  capability += "&mgm.fid=";
  XrdOucString hexfid;
  eos::common::FileId::Fid2Hex(fileId, hexfid);
  capability += hexfid;

  XrdOucString sizestring;
  capability += "&mgm.cid=";
  capability += eos::common::StringConversion::GetSizeString(sizestring, cid);

  // add the mgm.sec information to the capability
  capability += "&mgm.sec=";
  capability += eos::common::SecEntity::ToKey(client,
                                              openOpaque->Get("eos.app")).c_str();

  if (attrmap.count("user.tag"))
  {
    capability += "&mgm.container=";
    capability += attrmap["user.tag"].c_str();
  }

  // the size which will be reserved with a placement of one replica
  // for that file
  unsigned long long bookingsize;
  bool hasClientBookingSize = false;
  unsigned long long targetsize = 0;
  unsigned long long minimumsize = 0;
  unsigned long long maximumsize = 0;

  if (attrmap.count("sys.forced.bookingsize"))
  {
    // we allow only a system attribute not to get fooled by a user
    bookingsize = strtoull(attrmap["sys.forced.bookingsize"].c_str(), 0, 10);
  }
  else
  {
    if (attrmap.count("user.forced.bookingsize"))
    {
      bookingsize = strtoull(attrmap["user.forced.bookingsize"].c_str(), 0, 10);
    }
    else
    {
      bookingsize = 1024ll; // 1k as default
      if (openOpaque->Get("eos.bookingsize"))
      {
        bookingsize = strtoull(openOpaque->Get("eos.bookingsize"), 0, 10);
        hasClientBookingSize = true;
      }
      else
      {
        if (openOpaque->Get("oss.asize"))
        {
          bookingsize = strtoull(openOpaque->Get("oss.asize"), 0, 10);
          hasClientBookingSize = true;
        }
      }
    }
  }

  if (attrmap.count("sys.forced.minsize"))
  {
    minimumsize = strtoull(attrmap["sys.forced.minsize"].c_str(), 0, 10);
  }

  if (attrmap.count("sys.forced.maxsize"))
  {
    maximumsize = strtoull(attrmap["sys.forced.maxsize"].c_str(), 0, 10);
  }

  if (openOpaque->Get("oss.asize"))
  {
    targetsize = strtoull(openOpaque->Get("oss.asize"), 0, 10);
  }

  if (openOpaque->Get("eos.targetsize"))
  {
    targetsize = strtoull(openOpaque->Get("eos.targetsize"), 0, 10);
  }

  eos::mgm::FileSystem* filesystem = 0;

  std::vector<unsigned int> selectedfs;
  // file systems which are unavailable during a read operation
  std::vector<unsigned int> unavailfs;
  // file systems which have been replaced with a new reconstructed stripe
  std::vector<unsigned int> replacedfs;
  std::vector<unsigned int>::const_iterator sfs;

  int retc = 0;

  // Place a new file
  if (isCreation || ((open_mode == SFS_O_TRUNC) && (!fmd->getNumLocation())) || isInjection)
  {
    const char* containertag = 0;

    if (attrmap.count("user.tag"))
      containertag = attrmap["user.tag"].c_str();

    retc = Quota::FilePlacement(space.c_str(), path, vid, containertag, layoutId,
				selectedfs, selectedfs, plctplcy, targetgeotag,
				open_mode & SFS_O_TRUNC, forcedGroup, bookingsize);
  }
  else
  {
    // Access existing file - fill the vector with the existing locations
    for (unsigned int i = 0; i < fmd->getNumLocation(); i++)
    {
      int loc = fmd->getLocation(i);
      if (loc)
        selectedfs.push_back(loc);
    }

    if (!selectedfs.size())
    {
      // this file has not a single existing replica
      gOFS->MgmStats.Add("OpenFileOffline", vid.uid, vid.gid, 1);
      return Emsg(epname, error, ENODEV, "open - no replica exists", path);
    }

    // Reconstruction opens files in RW mode but we actually need RO mode in this case
    retc = Quota::FileAccess(vid, forcedFsId, space.c_str(), tried_cgi, layoutId,
			     selectedfs, fsIndex, isPioReconstruct ? false : isRW,
			     fmd->getSize(), unavailfs);

    if (retc == EXDEV)
    {
      // Indicating that the layout requires the replacement of stripes
      retc = 0; // TODO: we currently don't support repair on the fly mode
    }
  }

  if (retc)
  {
    // if we don't have quota we don't bounce the client back
    if ((retc != ENOSPC) && (retc != EDQUOT))
    {

      // check if we have a global redirect or stall for offline files
      MAYREDIRECT_ENONET;
      MAYSTALL_ENONET;

      // ----------------------------------------------------------------------
      // INLINE REPAIR
      // - if files are less than 1GB we try to repair them inline - max. 3 time
      // ----------------------------------------------------------------------
<<<<<<< HEAD
      if ((!isCreation) && isRW && attrmap.count("sys.heal.unavailable") && (fmd->getSize() < (1*1024*1024*1024)))
=======
      if ((!isCreation) && (fmd->getSize() < (1 * 1024 * 1024 * 1024)))
>>>>>>> fcacef68
      {
        int nmaxheal = 3;
        if (attrmap.count("sys.heal.unavailable"))
          nmaxheal = atoi(attrmap["sys.heal.unavailable"].c_str());

        int nheal = 0;
        gOFS->MgmHealMapMutex.Lock();
        if (gOFS->MgmHealMap.count(fileId))
          nheal = gOFS->MgmHealMap[fileId];

        // if there was already a healing
        if (nheal >= nmaxheal)
        {
          // we tried nmaxheal times to heal, so we abort now and
          // return an error to the client
          gOFS->MgmHealMap.erase(fileId);
          gOFS->MgmHealMap.resize(0);
          gOFS->MgmHealMapMutex.UnLock();
          gOFS->MgmStats.Add("OpenFailedHeal", vid.uid, vid.gid, 1);
          XrdOucString msg = "heal file with inaccessible replica's after ";
          msg += (int) nmaxheal;
          msg += " tries - giving up";
          eos_err("%s", msg.c_str());
          return Emsg(epname, error, ENOSR, msg.c_str(), path);
        }

        eos_info("msg=\"in-line healing\" path=%s", path);
        // increase the heal counter for that file id
        gOFS->MgmHealMap[fileId] = nheal + 1;
        gOFS->MgmHealMapMutex.UnLock();

        ProcCommand* procCmd = new ProcCommand();
        if (procCmd)
        {
          // issue the version command
          XrdOucString cmd = "mgm.cmd=file&mgm.subcmd=version&mgm.purge.version=-1&mgm.path=";
          cmd += path;
          procCmd->open("/proc/user/", cmd.c_str(), vid, &error);
          procCmd->close();
          delete procCmd;

          int stalltime = 1; // let the client come back quickly
          if (attrmap.count("sys.stall.unavailable"))
          {
            stalltime = atoi(attrmap["sys.stall.unavailable"].c_str());
          }
          gOFS->MgmStats.Add("OpenStalledHeal", vid.uid, vid.gid, 1);
          eos_info("attr=sys info=\"stalling file\" path=%s rw=%d stalltime=%d nstall=%d",
                   path, isRW, stalltime, nheal);
          return gOFS->Stall(error, stalltime, ""
                             "Required filesystems are currently unavailable!");
        }
        else
        {
          gOFS->MgmHealMapMutex.UnLock();
          return Emsg(epname, error, ENOMEM,
                      "allocate memory for proc command", path);
        }
      }

      // ----------------------------------------------------------------------
      // ASYNC REPAIR
      // - for big files if defined
      // check if we should try to heal offline replicas (rw mode only)
      // ----------------------------------------------------------------------
      if ((!isCreation) && isRW && attrmap.count("sys.heal.unavailable"))
      {
        int nmaxheal = atoi(attrmap["sys.heal.unavailable"].c_str());
        int nheal = 0;
        gOFS->MgmHealMapMutex.Lock();
        if (gOFS->MgmHealMap.count(fileId))
          nheal = gOFS->MgmHealMap[fileId];

        // if there was already a healing
        if (nheal >= nmaxheal)
        {
          // we tried nmaxheal times to heal, so we abort now and
          // return an error to the client
          gOFS->MgmHealMap.erase(fileId);
          gOFS->MgmHealMap.resize(0);
          gOFS->MgmHealMapMutex.UnLock();
          gOFS->MgmStats.Add("OpenFailedHeal", vid.uid, vid.gid, 1);
          XrdOucString msg = "heal file with inaccesible replica's after ";
          msg += (int) nmaxheal;
          msg += " tries - giving up";
          eos_err("%s", msg.c_str());
          return Emsg(epname, error, ENOSR, msg.c_str(), path);
        }
        else
        {
          // increase the heal counter for that file id
          gOFS->MgmHealMap[fileId] = nheal + 1;
          ProcCommand* procCmd = new ProcCommand();
          if (procCmd)
          {
            // issue the adjustreplica command as root
            eos::common::Mapping::VirtualIdentity vidroot;
            eos::common::Mapping::Copy(vid, vidroot);
            eos::common::Mapping::Root(vidroot);
            XrdOucString cmd = "mgm.cmd=file&mgm.subcmd=adjustreplica&mgm.file.express=1&mgm.path=";
            cmd += path;
            procCmd->open("/proc/user/", cmd.c_str(), vidroot, &error);
            procCmd->close();
            delete procCmd;

            int stalltime = 60; // 1 min by default
            if (attrmap.count("sys.stall.unavailable"))
            {
              stalltime = atoi(attrmap["sys.stall.unavailable"].c_str());
            }
            gOFS->MgmStats.Add("OpenStalledHeal", vid.uid, vid.gid, 1);
            eos_info("attr=sys info=\"stalling file\" path=%s rw=%d stalltime=%d nstall=%d",
                     path, isRW, stalltime, nheal);
            gOFS->MgmHealMapMutex.UnLock();
            return gOFS->Stall(error, stalltime, ""
                               "Required filesystems are currently unavailable!");
          }
          else
          {
            gOFS->MgmHealMapMutex.UnLock();
            return Emsg(epname, error, ENOMEM,
                        "allocate memory for proc command", path);
          }
        }
      }

      // check if the dir attributes tell us to let clients rebounce
      if (attrmap.count("sys.stall.unavailable"))
      {
        int stalltime = atoi(attrmap["sys.stall.unavailable"].c_str());

        if (stalltime)
        {
          // stall the client
          gOFS->MgmStats.Add("OpenStalled", vid.uid, vid.gid, 1);
          eos_info("attr=sys info=\"stalling file since replica's are down\" path=%s rw=%d",
                   path, isRW);
          return gOFS->Stall(error, stalltime,
                             "Required filesystems are currently unavailable!");
        }
      }

      if (attrmap.count("user.stall.unavailable"))
      {
        int stalltime = atoi(attrmap["user.stall.unavailable"].c_str());
        if (stalltime)
        {
          // stall the client
          gOFS->MgmStats.Add("OpenStalled", vid.uid, vid.gid, 1);
          eos_info("attr=user info=\"stalling file since replica's are down\" path=%s rw=%d",
                   path, isRW);
          return gOFS->Stall(error, stalltime,
                             "Required filesystems are currently unavailable!");
        }
      }

      if ((attrmap.count("sys.redirect.enonet")))
      {
        // there is a redirection setting here if files are unaccessible
        redirectionhost = "";
        redirectionhost = attrmap["sys.redirect.enonet"].c_str();
        int portpos = 0;
        if ((portpos = redirectionhost.find(":")) != STR_NPOS)
        {
          XrdOucString port = redirectionhost;
          port.erase(0, portpos + 1);
          ecode = atoi(port.c_str());
          redirectionhost.erase(portpos);
        }
        else
        {
          ecode = 1094;
        }
        rcode = SFS_REDIRECT;
        error.setErrInfo(ecode, redirectionhost.c_str());
        gOFS->MgmStats.Add("RedirectENONET", vid.uid, vid.gid, 1);
        return rcode;
      }

      gOFS->MgmStats.Add("OpenFileOffline", vid.uid, vid.gid, 1);
    }
    else
    {
      if (isCreation)
      {
        // ---------------------------------------------------------------------
        // we will remove the created file in the namespace as root
        // since somebody could have a no-delete ACL
        // ---------------------------------------------------------------------
        eos::common::Mapping::VirtualIdentity vidroot;
        eos::common::Mapping::Root(vidroot);
        gOFS->_rem(cPath.GetPath(), error, vidroot, 0, false, false);
      }

      gOFS->MgmStats.Add("OpenFailedQuota", vid.uid, vid.gid, 1);
    }

    if (isRW)
    {
      if (retc == ENOSPC)
      {
        return Emsg(epname, error, retc, "get free physical space", path);
      }
      if (retc == EDQUOT)
      {
        return Emsg(epname, error, retc,
                    "get quota space - quota not defined or exhausted", path);
      }
      return Emsg(epname, error, retc, "access quota space", path);
    }
    else
    {
      return Emsg(epname, error, retc, "open file ", path);
    }
  }
  else
  {
    if (isRW)
    {
      if (isCreation && hasClientBookingSize && ((bookingsize == 0) || ocUploadUuid.length()))
      {
        // ---------------------------------------------------------------------
        // if this is a creation we commit the scheduled replicas NOW
        // we do the same for chunked/parallel uploads
        // ---------------------------------------------------------------------
        {
          eos::common::RWMutexWriteLock lock(gOFS->eosViewRWMutex);
          // -------------------------------------------------------------------

          try
          {
            fmd = gOFS->eosView->getFile(creation_path);

            for (int i = 0; i < (int) selectedfs.size(); i++)
            {
              fmd->addLocation(selectedfs[i]);
            }
            gOFS->eosView->updateFileStore(fmd);
          }
          catch (eos::MDException &e)
          {
            errno = e.getErrno();
            std::string errmsg = e.getMessage().str();
            eos_debug("msg=\"exception\" ec=%d emsg=\"%s\"\n",
                      e.getErrno(), e.getMessage().str().c_str());
            gOFS->MgmStats.Add("OpenFailedQuota", vid.uid, vid.gid, 1);
            return Emsg(epname, error, errno, "open file", errmsg.c_str());
          }
          // -------------------------------------------------------------------
        }
        isZeroSizeFile = true;
      }
    }
    else
    {
      if (!isFuse && !fmd->getSize())
      {
        // 0-size files can be read from the MGM if this is not FUSE access!
        isZeroSizeFile = true;
        return SFS_OK;
      }
    }
  }
  // ---------------------------------------------------------------------------
  // get the redirection host from the selected entry in the vector
  // ---------------------------------------------------------------------------
  if (!selectedfs[fsIndex])
  {
    eos_err("0 filesystem in selection");
    return Emsg(epname, error, ENONET, "received filesystem id 0", path);
  }

  if (FsView::gFsView.mIdView.count(selectedfs[fsIndex]))
    filesystem = FsView::gFsView.mIdView[selectedfs[fsIndex]];
  else
    return Emsg(epname, error, ENONET,
                "received non-existent filesystem", path);

  // Set the FST gateway if this is available otherwise the actual FST but do
  // this only for clients who are geotagged with default
  if ((vid.geolocation == eos::common::Mapping::PROXY_GEOTAG) &&
      !gOFS->mFstGwHost.empty() && gOFS->mFstGwPort)
  {
    // Build the URL for the forwarding proxy and must have the following
    // signature: xroot://proxy:port//xroot://endpoint:port/abspath
    targetport = gOFS->mFstGwPort;
    targethost = gOFS->mFstGwHost.c_str();
    std::ostringstream oss;
    oss << targethost << "?" << "eos.fstfrw=" << filesystem->GetString("host").c_str()
            << ":" << filesystem->GetString("port").c_str();
    redirectionhost = oss.str().c_str();
  }
  else
  {
    targethost = filesystem->GetString("host").c_str();
    targetport = atoi(filesystem->GetString("port").c_str());
    redirectionhost = targethost;
    redirectionhost += "?";
  }


  // ---------------------------------------------------------------------------
  // Rebuild the layout ID (for read it should indicate only the number of
  // available stripes for reading);
  // For 'pio' mode we hand out plain layouts to the client and add the IO
  // layout as an extra field
  // ---------------------------------------------------------------------------

  std::set<unsigned long> ufs;
  {
    // get the unique number of filesystems
    for (size_t i = 0; i < selectedfs.size(); i++)
      ufs.insert(selectedfs[i]);
    for (size_t i = 0; i < PioReconstructFsList.size(); i++)
      ufs.insert(PioReconstructFsList[i]);
  }


  newlayoutId = eos::common::LayoutId::GetId(
                                             isPio ? eos::common::LayoutId::kPlain :
                                             eos::common::LayoutId::GetLayoutType(layoutId),
                                             isPio ? eos::common::LayoutId::kNone : eos::common::LayoutId::GetChecksum(layoutId),
                                             isPioReconstruct ? static_cast<int> (ufs.size()) : static_cast<int> (selectedfs.size()),
                                             eos::common::LayoutId::GetBlocksizeType(layoutId),
                                             eos::common::LayoutId::GetBlockChecksum(layoutId));

  capability += "&mgm.lid=";
  capability += static_cast<int> (newlayoutId);
  // space to be prebooked/allocated
  capability += "&mgm.bookingsize=";
  capability += eos::common::StringConversion::GetSizeString(sizestring,
                                                             bookingsize);

  if (minimumsize)
  {
    capability += "&mgm.minsize=";
    capability += eos::common::StringConversion::GetSizeString(sizestring,
                                                               minimumsize);
  }

  if (maximumsize)
  {
    capability += "&mgm.maxsize=";
    capability += eos::common::StringConversion::GetSizeString(sizestring,
                                                               maximumsize);
  }

  // expected size of the target file on close
  if (targetsize)
  {
    capability += "&mgm.targetsize=";
    capability += eos::common::StringConversion::GetSizeString(sizestring,
                                                               targetsize);
  }

  if (eos::common::LayoutId::GetLayoutType(layoutId) ==
      eos::common::LayoutId::kPlain)
  {
    capability += "&mgm.fsid=";
    capability += (int) filesystem->GetId();
  }

  XrdOucString infolog = "";
  XrdOucString piolist = "";

  if ((eos::common::LayoutId::GetLayoutType(layoutId) == eos::common::LayoutId::kReplica) ||
      (eos::common::LayoutId::GetLayoutType(layoutId) == eos::common::LayoutId::kRaidDP) ||
      (eos::common::LayoutId::GetLayoutType(layoutId) == eos::common::LayoutId::kArchive) ||
      (eos::common::LayoutId::GetLayoutType(layoutId) == eos::common::LayoutId::kRaid6))
  {
    capability += "&mgm.fsid=";
    capability += (int) filesystem->GetId();

    eos::mgm::FileSystem* repfilesystem = 0;
    replacedfs.resize(selectedfs.size());

    // -------------------------------------------------------------------------
    // if replacement has been specified try to get new locations for reco.
    // -------------------------------------------------------------------------

    if (isPioReconstruct && PioReconstructFsList.size())
    {
      const char* containertag = 0;
      if (attrmap.count("user.tag"))
      {
        containertag = attrmap["user.tag"].c_str();
      }

      // -----------------------------------------------------------------------
      // create a plain layout with the number of replacement stripes to be
      // scheduled in the file placement routine
      // -----------------------------------------------------------------------
      unsigned long plainLayoutId = newlayoutId;
      eos::common::LayoutId::SetStripeNumber(plainLayoutId,
                                             PioReconstructFsList.size() - 1);

      // -----------------------------------------------------------------------
      // get the original placement group of the first fs to reconstruct
      {
        eos::common::FileSystem::fs_snapshot orig_snapshot;
        // get an original filesystem which is not in the reconstruction list
        unsigned int orig_fs = 0;
        for (unsigned int i = 0; i < fmd->getNumLocation(); i++)
        {
          orig_fs = fmd->getLocation(i);
          bool isInReco = false;
          for (unsigned int j = 0; j < PioReconstructFsList.size(); j++)
          {
            if (orig_fs == PioReconstructFsList[j])
            {
              isInReco = true;
              break;
            }
          }
          if (!isInReco)
            break;
          orig_fs = 0;
        }

        if (!orig_fs)
        {
          // there is no original filesystem which is not in reconstruction
          return Emsg(epname, error, EINVAL, "get original filesystem for reconstruction", path);
        }

        if (!FsView::gFsView.mIdView.count(orig_fs))
        {
          // not existing original filesystem
          return Emsg(epname, error, EINVAL, "reconstruct filesystem", path);
        }

        // get an original filesystem which is not in the reconstruction list

        eos::mgm::FileSystem* origfs = FsView::gFsView.mIdView[orig_fs];
        origfs->SnapShotFileSystem(orig_snapshot);
        forcedGroup = orig_snapshot.mGroupIndex;
      }

      // -----------------------------------------------------------------------

      eos_info("nstripes=%d => nstripes=%d [ sub-group=%d ]",
               eos::common::LayoutId::GetStripeNumber(newlayoutId),
               eos::common::LayoutId::GetStripeNumber(plainLayoutId),
               forcedGroup);
      // -----------------------------------------------------------------------
      // compute the size of the stripes to be placed
      // -----------------------------------------------------------------------
      unsigned long long plainBookingSize =
              fmd->getSize() /
              (eos::common::LayoutId::GetStripeNumber(layoutId) + 1);
      plainBookingSize += 4096;
      plainBookingSize *= PioReconstructFsList.size();

      eos::common::Mapping::VirtualIdentity rootvid;
      eos::common::Mapping::Root(rootvid);

      retc = Quota::FilePlacement(space.c_str(), path, rootvid, containertag,
				  plainLayoutId, selectedfs, PioReplacementFsList,
				  plctplcy, targetgeotag, false, forcedGroup,
				  plainBookingSize);

      if (retc)
      {
        // the placement didn't work, we cannot schedule reconstruction
        gOFS->MgmStats.Add("OpenFailedReconstruct", rootvid.uid, rootvid.gid, 1);
        return Emsg(epname, error, retc, "schedule stripes for reconstruction", path);
      }

      for (int i = 0; i < (int) PioReplacementFsList.size(); i++)
      {
        eos_debug("msg=\"scheduled fs for reconstruction\" rec-fsid=%lu nrecofs=%lu", PioReplacementFsList[i], PioReplacementFsList.size());
      }

      // add fsid=0 filesystems to the selection vector if it has less than the nominal replica
      int selection_diff = (eos::common::LayoutId::GetStripeNumber(fmd->getLayoutId()) + 1) - selectedfs.size();
      eos_info("selection-diff=%d %d/%d", selection_diff, (eos::common::LayoutId::GetStripeNumber(fmd->getLayoutId()) + 1), selectedfs.size());
      if (selection_diff > 0)
      {
        unavailfs.push_back(0);
        for (int i = 0; i < selection_diff; i++)
        {
          selectedfs.push_back(0);
          eos_info("msg=\"adding fsid=0 as missing filesystem\"");
        }
      }
    }

    // put all the replica urls into the capability
    for (int i = 0; i < (int) selectedfs.size(); i++)
    {
      if (!selectedfs[i])
        eos_err("0 filesystem in replica vector");


      // -----------------------------------------------------------------------
      // Logic to discover filesystems to be reconstructed
      // -----------------------------------------------------------------------
      bool replace = false;
      if (isPioReconstruct)
      {
        for (size_t k = 0; k < PioReconstructFsList.size(); k++)
        {
          if (selectedfs[i] == PioReconstructFsList[k])
          {
            replace = true;
            break;
          }
        }
      }

      if (replace)
      {
        if (!PioReplacementFsList.size())
        {
          // if we don't have found any filesystem to be used as a replacement
          return Emsg(epname,
                      error,
                      EIO,
                      "get replacement file system",
                      path);
        }
        // ---------------------------------------------------------------------
        // take one replacement filesystem from the replacement list
        // ---------------------------------------------------------------------
        replacedfs[i] = selectedfs[i];
        selectedfs[i] = PioReplacementFsList.back();
        eos_info("msg=\"replace fs\" old-fsid=%u new-fsid=%u", replacedfs[i], selectedfs[i]);
        PioReplacementFsList.pop_back();
      }
      else
      {
        // there is no replacement happening
        replacedfs[i] = 0;
      }

      if (FsView::gFsView.mIdView.count(selectedfs[i]))
        repfilesystem = FsView::gFsView.mIdView[selectedfs[i]];
      else
        repfilesystem = 0;

      if (!repfilesystem)
      {
        // don't fail IO on a shadow file system but throw a ciritical error message
        eos_crit("msg=\"Unable to get replica filesystem information\" "
                 "path=\"%s\" fsid=%d", path, selectedfs[i]);
        continue;
      }
      else
      {
        if (replace)
        {
          // Set the FST gateway if this is available otherwise the actual FST
          if ((vid.geolocation == eos::common::Mapping::PROXY_GEOTAG) &&
              !gOFS->mFstGwHost.empty() && gOFS->mFstGwPort)
          {
            // Build the URL for the forwarding proxy and must have the following
            // signature: xroot://proxy:port//xroot://endpoint:port/abspath
            targetport = gOFS->mFstGwPort;
            std::ostringstream oss;
            oss << gOFS->mFstGwHost.c_str() << "?eos.fstfrw="
                    << filesystem->GetString("host").c_str() << ":"
                    << filesystem->GetString("port").c_str();
            targethost = oss.str().c_str();
            redirectionhost = targethost;
          }
          else
          {
            // We now have a new target host which will do the reconstruction
            targethost = repfilesystem->GetString("host").c_str();
            targetport = atoi(repfilesystem->GetString("port").c_str());
            redirectionhost = targethost;
            redirectionhost += "?";
          }

          // point at the right vector entry
          fsIndex = i;
        }
      }

      capability += "&mgm.url";
      capability += i;
      capability += "=root://";
      XrdOucString replicahost = "";
      int replicaport = 0;

      // -----------------------------------------------------------------------
      // Logic to mask 'offline' filesystems
      // -----------------------------------------------------------------------
      bool exclude = false;
      for (size_t k = 0; k < unavailfs.size(); k++)
      {
        if (selectedfs[i] == unavailfs[k])
        {
          exclude = true;
          break;
        }
      }

      if (exclude)
      {
        replicahost = "__offline_";
        replicahost += repfilesystem->GetString("host").c_str();
      }
      else
      {
        replicahost = repfilesystem->GetString("host").c_str();
      }

      replicaport = atoi(repfilesystem->GetString("port").c_str());

      capability += replicahost;
      capability += ":";
      capability += replicaport;
      capability += "//";
      // add replica fsid
      capability += "&mgm.fsid";
      capability += i;
      capability += "=";
      capability += (int) repfilesystem->GetId();

      if (isPio)
      {
        if (replacedfs[i])
        {
          // -------------------------------------------------------------------
          // add the drop message to the replacement capability
          // -------------------------------------------------------------------
          capability += "&mgm.drainfsid";
          capability += i;
          capability += "=";
          capability += (int) replacedfs[i];
        }

        piolist += "pio.";
        piolist += (int) i;
        piolist += "=";
        piolist += replicahost;
        piolist += ":";
        piolist += replicaport;
        piolist += "&";
      }
      eos_debug("Redirection Url %d => %s", i, replicahost.c_str());
      infolog += "target[";
      infolog += (int) i;
      infolog += "]=(";
      infolog += replicahost.c_str();
      infolog += ",";
      infolog += (int) repfilesystem->GetId();
      infolog += ") ";
    }
  }

  // ---------------------------------------------------------------------------
  // Encrypt capability
  // ---------------------------------------------------------------------------
  XrdOucEnv incapability(capability.c_str());
  XrdOucEnv* capabilityenv = 0;
  eos::common::SymKey* symkey = eos::common::gSymKeyStore.GetCurrentKey();

  eos_debug("capability=%s\n", capability.c_str());
  int caprc = 0;
  if ((caprc = gCapabilityEngine.Create(&incapability, capabilityenv, symkey)))
  {
    return Emsg(epname, error, caprc, "sign capability", path);
  }

  int caplen = 0;
  if (isPio)
  {
    redirectionhost = piolist;
    redirectionhost += "mgm.lid=";
    redirectionhost += static_cast<int> (layoutId);
    redirectionhost += "&mgm.logid=";
    redirectionhost += this->logId;
    redirectionhost += capabilityenv->Env(caplen);
  }
  else
  {
    redirectionhost += capabilityenv->Env(caplen);
    redirectionhost += "&mgm.logid=";
    redirectionhost += this->logId;
    if (openOpaque->Get("eos.blockchecksum"))
    {
      redirectionhost += "&mgm.blockchecksum=";
      redirectionhost += openOpaque->Get("eos.blockchecksum");
    }
    else
    {
      if ((!isRW) && (eos::common::LayoutId::GetLayoutType(layoutId) ==
          eos::common::LayoutId::kReplica))
      {
        redirectionhost += "&mgm.blockchecksum=ignore";
      }
    }

    if (openOpaque->Get("eos.checksum"))
    {
      redirectionhost += "&mgm.checksum=";
      redirectionhost += openOpaque->Get("eos.checksum");
    }

    if (openOpaque->Get("eos.mtime"))
    {
      redirectionhost += "&mgm.time=";
      redirectionhost += openOpaque->Get("eos.mtime");
    }

    // For the moment we redirect only on storage nodes
    redirectionhost += "&mgm.replicaindex=";
    redirectionhost += (int) fsIndex;
    redirectionhost += "&mgm.replicahead=";
    redirectionhost += (int) fsIndex;
  }

  if (vid.prot == "https")
  {
    struct stat buf;
    std::string etag;
    eos::common::Mapping::VirtualIdentity rootvid;
    eos::common::Mapping::Root(rootvid);

    // get the current ETAG
    gOFS->_stat(path, &buf, error, rootvid, "", &etag);
    redirectionhost += "&mgm.etag=";
    redirectionhost += etag.c_str();
  }

  // add the MGM hex id for this file
  redirectionhost += "&mgm.id=";
  redirectionhost += hexfid;

  // Always redirect
  ecode = targetport;
  rcode = SFS_REDIRECT;
  error.setErrInfo(ecode, redirectionhost.c_str());

  if (redirectionhost.length() > (int) XrdOucEI::Max_Error_Len)
  {
    return Emsg(epname, error, ENOMEM,
                "open file - capability exceeds 2kb limit", path);
  }

  XrdOucString predirectionhost = redirectionhost.c_str();
  eos::common::StringConversion::MaskTag(predirectionhost, "cap.msg");
  eos::common::StringConversion::MaskTag(predirectionhost, "cap.sym");

  if (isRW)
  {
    eos_info("op=write path=%s info=%s %s redirection=%s:%d",
             path, pinfo.c_str(), infolog.c_str(), predirectionhost.c_str(),
             ecode);
  }
  else
  {
    eos_info("op=read  path=%s info=%s %s redirection=%s:%d",
             path, pinfo.c_str(), infolog.c_str(), predirectionhost.c_str(),
             ecode);
  }

  eos_info("info=\"redirection\" hostport=%s:%d", predirectionhost.c_str(),
           ecode);

  if (capabilityenv)
    delete capabilityenv;

  if (attrmap.count("sys.force.atime"))
  {
    // -------------------------------------------------------------------------
    // we are supposed to track the access time of a file.
    // since we don't have an atime field we use the change time of the file
    // we only update the atime if the current atime is older than the age
    // value given by the attribute
    // -------------------------------------------------------------------------

    const char* app = 0;
    if (!(app = openOpaque->Get("eos.app")) ||
        (
        (strcmp(app, "balancer")) &&
        (strcmp(app, "drainer")) &&
        (strcmp(app, "converter"))
        )
        )
    {
      // we are supposed to update the change time with the access since this
      // is any kind of external access
      time_t now = time(NULL);
      XrdOucString sage = attrmap["sys.force.atime"].c_str();
      time_t age = eos::common::StringConversion::GetSizeFromString(sage);
      eos::common::RWMutexWriteLock lock(gOFS->eosViewRWMutex);
      try
      {
        fmd = gOFS->eosView->getFile(path);
        eos::IFileMD::ctime_t ctime;
        fmd->getCTime(ctime);
        if ((ctime.tv_sec + age) < now)
        {
          // only update within the resolution of the access tracking
          fmd->setCTimeNow();
          gOFS->eosView->updateFileStore(fmd);
        }
        errno = 0;
      }
      catch (eos::MDException &e)
      {
        errno = e.getErrno();
        eos_warning("msg=\"failed to update access time\" path=\"%s\" ec=%d emsg=\"%s\"\n",
                    path, e.getErrno(), e.getMessage().str().c_str());
      }
    }
  }
  EXEC_TIMING_END("Open");

  return rcode;
}

/*----------------------------------------------------------------------------*/
int
XrdMgmOfsFile::close ()
/*----------------------------------------------------------------------------*/
/*
 * @brief close a file object
 *
 * @return SFS_OK
 *
 * The close on the MGM is called only for files opened using the 'proc' e.g.
 * EOS shell comamnds. By construction failures can happen only during the open
 * of a 'proc' file e.g. the close always succeeds!
 */
/*----------------------------------------------------------------------------*/
{
  oh = -1;
  if (fname)
  {
    free(fname);
    fname = 0;
  }

  if (procCmd)
  {

    procCmd->close();
    return SFS_OK;
  }
  return SFS_OK;
}

XrdSfsXferSize
XrdMgmOfsFile::read (XrdSfsFileOffset offset,
                     char *buff,
                     XrdSfsXferSize blen)
/*----------------------------------------------------------------------------*/
/*
 * read a partial result of a 'proc' interface command
 *
 * @param offset where to read from the result
 * @param buff buffer where to place the result
 * @param blen maximum size to read
 *
 * @return number of bytes read upon success or SFS_ERROR
 *
 * This read is only used to stream back 'proc' command results to the EOS
 * shell since all normal files get a redirection or error during the file open.
 */
/*----------------------------------------------------------------------------*/
{
  static const char *epname = "read";

  if (isZeroSizeFile)
  {
    return 0;
  }
  // Make sure the offset is not too large
  //
#if _FILE_OFFSET_BITS!=64
  if (offset > 0x000000007fffffff)
    return Emsg(epname, error, EFBIG, "read", fname);
#endif

  if (procCmd)
  {

    return procCmd->read(offset, buff, blen);
  }

  return Emsg(epname, error, EOPNOTSUPP, "read", fname);
}

/*----------------------------------------------------------------------------*/
int
XrdMgmOfsFile::read (XrdSfsAio * aiop)
/*----------------------------------------------------------------------------*/
/*
 * aio flavour of a read - not supported
 * @return SFS_ERROR and EOPNOTSUPP
 */
/*----------------------------------------------------------------------------*/
{
  static const char *epname = "read";
  if (isZeroSizeFile)
    return 0;

  // Execute this request in a synchronous fashion
  //
  return Emsg(epname, error, EOPNOTSUPP, "read", fname);
}

/*----------------------------------------------------------------------------*/
XrdSfsXferSize
XrdMgmOfsFile::write (XrdSfsFileOffset offset,
                      const char *buff,
                      XrdSfsXferSize blen)
/*----------------------------------------------------------------------------*/
/*
 * @brief write a block to an open file - not implemented (no use case)
 *
 * @return SFS_ERROR and EOPNOTSUPP
 */
/*----------------------------------------------------------------------------*/
{
  static const char *epname = "write";


  // Make sure the offset is not too large
  //
#if _FILE_OFFSET_BITS!=64

  if (offset > 0x000000007fffffff)
    return Emsg(epname, error, EFBIG, "write", fname);
#endif

  return Emsg(epname, error, EOPNOTSUPP, "write", fname);
}

/*----------------------------------------------------------------------------*/
int
XrdMgmOfsFile::write (XrdSfsAio * aiop)
/*----------------------------------------------------------------------------*/
/*
 * @brief write a block to an open file - not implemented (no use case)
 *
 * @return SFS_ERROR and EOPNOTSUPP
 */
/*----------------------------------------------------------------------------*/
{

  static const char *epname = "write";
  // Execute this request in a synchronous fashion
  return Emsg(epname, error, EOPNOTSUPP, "write", fname);
}

/*----------------------------------------------------------------------------*/
int
XrdMgmOfsFile::stat (struct stat * buf)
/*----------------------------------------------------------------------------*/
/*
 * @brief stat the size of an open 'proc' command/file
 *
 * @param buf stat struct where to store information
 * @return SFS_OK if open proc file otherwise SFS_ERROR
 *
 * For 'proc' files the result is created during the file open call.
 * The stat function will fill the size of the created result into the stat
 * buffer.
 */
/*----------------------------------------------------------------------------*/
{
  static const char *epname = "stat";

  if (isZeroSizeFile)
  {
    memset(buf, 0, sizeof (struct stat));
    return 0;
  }

  if (procCmd)
    return procCmd->stat(buf);

  return Emsg(epname, error, EOPNOTSUPP, "stat", fname);
}

/*----------------------------------------------------------------------------*/
int
XrdMgmOfsFile::sync ()
/*----------------------------------------------------------------------------*/
/*
 * sync an open file - no implemented (no use case)
 *
 * @return SFS_ERROR and EOPNOTSUPP
 */
/*----------------------------------------------------------------------------*/
{

  static const char *epname = "sync";
  return Emsg(epname, error, EOPNOTSUPP, "sync", fname);
}

/*----------------------------------------------------------------------------*/
int
XrdMgmOfsFile::sync (XrdSfsAio * aiop)
/*----------------------------------------------------------------------------*/
/*
 * aio sync an open file - no implemented (no use case)
 *
 * @return SFS_ERROR and EOPNOTSUPP
 */
/*----------------------------------------------------------------------------*/
{

  static const char *epname = "sync";
  // Execute this request in a synchronous fashion
  //
  return Emsg(epname, error, EOPNOTSUPP, "sync", fname);
}

/*----------------------------------------------------------------------------*/
int
XrdMgmOfsFile::truncate (XrdSfsFileOffset flen)
/*----------------------------------------------------------------------------*/
/*
 * truncate an open file - no implemented (no use case)
 *
 * @return SFS_ERROR and EOPNOTSUPP
 */
/*----------------------------------------------------------------------------*/
{
  static const char *epname = "trunc";
  // Make sure the offset is not too larg
#if _FILE_OFFSET_BITS!=64

  if (flen > 0x000000007fffffff)
    return Emsg(epname, error, EFBIG, "truncate", fname);
#endif

  return Emsg(epname, error, EOPNOTSUPP, "truncate", fname);
}

/*----------------------------------------------------------------------------*/
XrdMgmOfsFile::~XrdMgmOfsFile ()
/*----------------------------------------------------------------------------*/
/*
 * @brief destructor
 *
 * Cleans-up the file object on destruction
 */
/*----------------------------------------------------------------------------*/
{
  if (oh > 0) close();
  if (openOpaque)
  {
    delete openOpaque;
    openOpaque = 0;
  }
  if (procCmd)
  {

    delete procCmd;
    procCmd = 0;
  }
}


/*----------------------------------------------------------------------------*/
int
XrdMgmOfsFile::Emsg (const char *pfx,
                     XrdOucErrInfo &einfo,
                     int ecode,
                     const char *op,
                     const char *target)
/*----------------------------------------------------------------------------*/
/*
 * @brief create an error message for a file object
 *
 * @param pfx message prefix value
 * @param einfo error text/code object
 * @param ecode error code
 * @param op name of the operation performed
 * @param target target of the operation e.g. file name etc.
 *
 * @return SFS_ERROR in all cases
 *
 * This routines prints also an error message into the EOS log.
 */
/*----------------------------------------------------------------------------*/
{
  char *etext, buffer[4096], unkbuff[64];

  // ---------------------------------------------------------------------------
  // Get the reason for the error
  // ---------------------------------------------------------------------------
  if (ecode < 0) ecode = -ecode;
  if (!(etext = strerror(ecode)))
  {

    sprintf(unkbuff, "reason unknown (%d)", ecode);
    etext = unkbuff;
  }

  // ---------------------------------------------------------------------------
  // Format the error message
  // ---------------------------------------------------------------------------
  snprintf(buffer, sizeof (buffer), "Unable to %s %s; %s", op, target, etext);

  eos_err("Unable to %s %s; %s", op, target, etext);

  // ---------------------------------------------------------------------------
  // Print it out if debugging is enabled
  // ---------------------------------------------------------------------------
#ifndef NODEBUG
  //   XrdMgmOfs::eDest->Emsg(pfx, buffer);
#endif

  // ---------------------------------------------------------------------------
  // Place the error message in the error object and return
  // ---------------------------------------------------------------------------
  einfo.setErrInfo(ecode, buffer);

  return SFS_ERROR;
}
<|MERGE_RESOLUTION|>--- conflicted
+++ resolved
@@ -158,7 +158,6 @@
       return Emsg(epname, error, ENOENT, "open - you specified a not existing inode number", path);
     }
   }
-
   int open_flag = 0;
   int isRW = 0;
   int isRewrite = 0;
@@ -176,10 +175,8 @@
   // flag indiciating an atomic upload where a file get's a hidden unique name and is renamed when it is closed
   bool isAtomicUpload = false;
 
-  // flag indicating a new injection - upload of a file into a stub without physical location
+  // chunk upload ID
   bool isInjection = false;
-
-  // chunk upload ID
   XrdOucString ocUploadUuid = "";
 
   // list of filesystem IDs to reconstruct
@@ -285,7 +282,7 @@
     if ((val = openOpaque->Get("tried")))
     {
       tried_cgi = val;
-      tried_cgi += ",";
+      tried_cgi +=",";
     }
 
   }
@@ -486,22 +483,22 @@
 
       if (dmd)
       {
-        try
-        {
-          if (ocUploadUuid.length())
-          {
-            eos::common::Path aPath(cPath.GetAtomicPath(attrmap.count("sys.versioning"), ocUploadUuid));
-            fmd = gOFS->eosView->getFile(aPath.GetPath());
-          }
-          else
-          {
-            fmd = gOFS->eosView->getFile(cPath.GetPath());
-          }
-        }
-        catch (eos::MDException &e)
-        {
-          fmd = 0;
-        }
+	try
+	{
+	  if (ocUploadUuid.length())
+	  {
+	    eos::common::Path aPath(cPath.GetAtomicPath(attrmap.count("sys.versioning"), ocUploadUuid));
+	    fmd = gOFS->eosView->getFile(aPath.GetPath());
+	  }
+	  else
+	  {
+	    fmd = gOFS->eosView->getFile(cPath.GetPath());
+	  }
+	}
+	catch (eos::MDException &e)
+	{
+	  fmd = 0;
+	}
 
         if (!fmd)
         {
@@ -743,15 +740,12 @@
   {
     isInjection = true;
   }
-
   // disable atomic uploads for FUSE clients
   if (isFuse)
     isAtomicUpload = false;
 
-  // disable injection in fuse clients
   if (isFuse)
     isInjection = false;
-
   if (isRW)
   {
     if (isRewrite &&
@@ -911,7 +905,6 @@
             // oc chunks start with flags=0
 
             cid = fmd->getContainerId();
-
 	    eos::IContainerMD* cmd = gOFS->eosDirectoryService->getContainerMD(cid);
 	    eos::IFileMD::ctime_t mtime;
 	    fmd->getMTime(mtime);
@@ -937,6 +930,10 @@
         }
         isCreation = true;
         // -------------------------------------------------------------------------
+        // store the in-memory modification time
+        // we get the current time, but we don't update the creation time
+        // -------------------------------------------------------------------------
+        // -------------------------------------------------------------------------
       }
     }
     else
@@ -1057,7 +1054,7 @@
   // get placement policy
   Policy::GetPlctPolicy(path, attrmap, vid, *openOpaque, plctplcy, targetgeotag);
 
-  eos::common::RWMutexReadLock vlock(FsView::gFsView.ViewMutex);
+  eos::common::RWMutexReadLock vlock(FsView::gFsView.ViewMutex); // lock order 1
 
   unsigned long long ext_mtime_sec = 0;
   unsigned long long ext_mtime_nsec = 0;
@@ -1134,7 +1131,7 @@
       }
       else
       {
-        fmd->setMTimeNow();
+	fmd->setMTimeNow();
       }
 
       if (ext_ctime_sec)
@@ -1147,14 +1144,12 @@
       try
       {
         gOFS->eosView->updateFileStore(fmd);
-<<<<<<< HEAD
 	eos::IContainerMD* cmd = gOFS->eosDirectoryService->getContainerMD(cid);
 	eos::IFileMD::ctime_t mtime;
 	fmd->getMTime(mtime);
 	cmd->setMTime(mtime);
 	cmd->notifyMTimeChange( gOFS->eosDirectoryService );
 	gOFS->eosView->updateContainerStore(cmd);
-
 	if (isCreation || (!fmd->getNumLocation())) 
 	{
 	  std::string uri = gOFS->eosView->getUri(fmd);
@@ -1169,21 +1164,6 @@
 
 	  if (ns_quota)
 	    ns_quota->addFile(fmd);
-=======
-        if (isCreation || (!fmd->getNumLocation()))
-        {
-          std::string uri = gOFS->eosView->getUri(fmd);
-          SpaceQuota* space = Quota::GetResponsibleSpaceQuota(uri.c_str());
-          if (space)
-          {
-            eos::QuotaNode* quotanode = 0;
-            quotanode = space->GetQuotaNode();
-            if (quotanode)
-            {
-              quotanode->addFile(fmd);
-            }
-          }
->>>>>>> fcacef68
         }
       }
       catch (eos::MDException &e)
@@ -1303,25 +1283,31 @@
   std::vector<unsigned int> unavailfs;
   // file systems which have been replaced with a new reconstructed stripe
   std::vector<unsigned int> replacedfs;
+
   std::vector<unsigned int>::const_iterator sfs;
 
   int retc = 0;
 
-  // Place a new file
+  // ---------------------------------------------------------------------------
   if (isCreation || ((open_mode == SFS_O_TRUNC) && (!fmd->getNumLocation())) || isInjection)
   {
     const char* containertag = 0;
-
+    // -------------------------------------------------------------------------
+    // place a new file
+    // -------------------------------------------------------------------------
     if (attrmap.count("user.tag"))
       containertag = attrmap["user.tag"].c_str();
-
     retc = Quota::FilePlacement(space.c_str(), path, vid, containertag, layoutId,
 				selectedfs, selectedfs, plctplcy, targetgeotag,
 				open_mode & SFS_O_TRUNC, forcedGroup, bookingsize);
   }
   else
   {
-    // Access existing file - fill the vector with the existing locations
+    // -------------------------------------------------------------------------
+    // access existing file
+    // -------------------------------------------------------------------------
+
+    // fill the vector with the existing locations
     for (unsigned int i = 0; i < fmd->getNumLocation(); i++)
     {
       int loc = fmd->getLocation(i);
@@ -1336,14 +1322,16 @@
       return Emsg(epname, error, ENODEV, "open - no replica exists", path);
     }
 
-    // Reconstruction opens files in RW mode but we actually need RO mode in this case
+    // reconstruction opens files in RW mode but we actually need RO mode in this case
     retc = Quota::FileAccess(vid, forcedFsId, space.c_str(), tried_cgi, layoutId,
 			     selectedfs, fsIndex, isPioReconstruct ? false : isRW,
 			     fmd->getSize(), unavailfs);
 
     if (retc == EXDEV)
     {
-      // Indicating that the layout requires the replacement of stripes
+      // -----------------------------------------------------------------------
+      // indicating that the layout requires the replacement of stripes
+      // -----------------------------------------------------------------------
       retc = 0; // TODO: we currently don't support repair on the fly mode
     }
   }
@@ -1357,20 +1345,16 @@
       // check if we have a global redirect or stall for offline files
       MAYREDIRECT_ENONET;
       MAYSTALL_ENONET;
-
+      
       // ----------------------------------------------------------------------
       // INLINE REPAIR
       // - if files are less than 1GB we try to repair them inline - max. 3 time
       // ----------------------------------------------------------------------
-<<<<<<< HEAD
       if ((!isCreation) && isRW && attrmap.count("sys.heal.unavailable") && (fmd->getSize() < (1*1024*1024*1024)))
-=======
-      if ((!isCreation) && (fmd->getSize() < (1 * 1024 * 1024 * 1024)))
->>>>>>> fcacef68
       {
         int nmaxheal = 3;
-        if (attrmap.count("sys.heal.unavailable"))
-          nmaxheal = atoi(attrmap["sys.heal.unavailable"].c_str());
+	if (attrmap.count("sys.heal.unavailable"))
+	  nmaxheal = atoi(attrmap["sys.heal.unavailable"].c_str());
 
         int nheal = 0;
         gOFS->MgmHealMapMutex.Lock();
@@ -1386,45 +1370,45 @@
           gOFS->MgmHealMap.resize(0);
           gOFS->MgmHealMapMutex.UnLock();
           gOFS->MgmStats.Add("OpenFailedHeal", vid.uid, vid.gid, 1);
-          XrdOucString msg = "heal file with inaccessible replica's after ";
+          XrdOucString msg = "heal file with inaccesible replica's after ";
           msg += (int) nmaxheal;
           msg += " tries - giving up";
           eos_err("%s", msg.c_str());
           return Emsg(epname, error, ENOSR, msg.c_str(), path);
         }
 
-        eos_info("msg=\"in-line healing\" path=%s", path);
-        // increase the heal counter for that file id
-        gOFS->MgmHealMap[fileId] = nheal + 1;
-        gOFS->MgmHealMapMutex.UnLock();
-
-        ProcCommand* procCmd = new ProcCommand();
-        if (procCmd)
-        {
-          // issue the version command
-          XrdOucString cmd = "mgm.cmd=file&mgm.subcmd=version&mgm.purge.version=-1&mgm.path=";
-          cmd += path;
-          procCmd->open("/proc/user/", cmd.c_str(), vid, &error);
-          procCmd->close();
-          delete procCmd;
-
-          int stalltime = 1; // let the client come back quickly
-          if (attrmap.count("sys.stall.unavailable"))
+	eos_info("msg=\"in-line healing\" path=%s", path);
+	// increase the heal counter for that file id
+	gOFS->MgmHealMap[fileId] = nheal + 1;
+	gOFS->MgmHealMapMutex.UnLock();
+
+	ProcCommand* procCmd = new ProcCommand();
+	if (procCmd)
+        {
+	  // issue the version command 
+	  XrdOucString cmd = "mgm.cmd=file&mgm.subcmd=version&mgm.purge.version=-1&mgm.path=";
+	  cmd += path;
+	  procCmd->open("/proc/user/", cmd.c_str(), vid, &error);
+	  procCmd->close();
+	  delete procCmd;
+	  
+	  int stalltime = 1; // let the client come back quickly
+	  if (attrmap.count("sys.stall.unavailable"))
           {
-            stalltime = atoi(attrmap["sys.stall.unavailable"].c_str());
-          }
-          gOFS->MgmStats.Add("OpenStalledHeal", vid.uid, vid.gid, 1);
-          eos_info("attr=sys info=\"stalling file\" path=%s rw=%d stalltime=%d nstall=%d",
-                   path, isRW, stalltime, nheal);
-          return gOFS->Stall(error, stalltime, ""
-                             "Required filesystems are currently unavailable!");
-        }
-        else
-        {
-          gOFS->MgmHealMapMutex.UnLock();
-          return Emsg(epname, error, ENOMEM,
-                      "allocate memory for proc command", path);
-        }
+	    stalltime = atoi(attrmap["sys.stall.unavailable"].c_str());
+	  }
+	  gOFS->MgmStats.Add("OpenStalledHeal", vid.uid, vid.gid, 1);
+	  eos_info("attr=sys info=\"stalling file\" path=%s rw=%d stalltime=%d nstall=%d",
+		   path, isRW, stalltime, nheal);
+	  return gOFS->Stall(error, stalltime, ""
+			     "Required filesystems are currently unavailable!");
+	}
+	else
+        {
+	  gOFS->MgmHealMapMutex.UnLock();
+	  return Emsg(epname, error, ENOMEM,
+		      "allocate memory for proc command", path);
+	}
       }
 
       // ----------------------------------------------------------------------
@@ -1826,7 +1810,7 @@
       retc = Quota::FilePlacement(space.c_str(), path, rootvid, containertag,
 				  plainLayoutId, selectedfs, PioReplacementFsList,
 				  plctplcy, targetgeotag, false, forcedGroup,
-				  plainBookingSize);
+                                       plainBookingSize);
 
       if (retc)
       {
@@ -2484,4 +2468,4 @@
   einfo.setErrInfo(ecode, buffer);
 
   return SFS_ERROR;
-}
+}