--- conflicted
+++ resolved
@@ -79,9 +79,6 @@
         return heartbeat_;
       }
 
-<<<<<<< HEAD
-      enum status_t {
-=======
       eos::fusex::statistics& statistics()
       {
         return statistics_;
@@ -89,7 +86,6 @@
 
       enum status_t
       {
->>>>>>> 7e7a1b5d
         PENDING, EVICTED, OFFLINE, VOLATILE, ONLINE
       };
 
