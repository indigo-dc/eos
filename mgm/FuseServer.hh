--- conflicted
+++ resolved
@@ -55,14 +55,9 @@
   class Clients : public XrdSysMutex
   {
   public:
-
-<<<<<<< HEAD
-    Clients() : mHeartBeatWindow(15), mHeartBeatEvictWindow(60) {}
-=======
-    Clients() : mHeartBeatWindow(15), mHeartBeatEvictWindow(60) , mHeartBeatInterval(1)
-    {
-    }
->>>>>>> a94e0220
+    Clients():
+      mHeartBeatWindow(15), mHeartBeatEvictWindow(60), mHeartBeatInterval(1)
+    {}
 
     virtual ~Clients() = default;
 
@@ -90,8 +85,7 @@
         return statistics_;
       }
 
-      enum status_t
-      {
+      enum status_t {
         PENDING, EVICTED, OFFLINE, VOLATILE, ONLINE
       };
 
@@ -171,7 +165,8 @@
     int Dropcaps(const std::string& uuid, std::string& out);
 
     // broad cast triggered by heartbeat function
-    int BroadcastDropAllCaps(const std::string& identity, eos::fusex::heartbeat& hb); 
+    int BroadcastDropAllCaps(const std::string& identity,
+                             eos::fusex::heartbeat& hb);
 
     // broad cast new heartbeat interval
     int BroadcastConfig(const std::string& identity, eos::fusex::config& cfg);
@@ -188,13 +183,9 @@
     float mHeartBeatWindow;
     // heartbeat window when to remove entries
     float mHeartBeatEvictWindow;
-<<<<<<< HEAD
-=======
 
     // client heartbeat interval
     int mHeartBeatInterval;
-
->>>>>>> a94e0220
     std::atomic<bool> terminate_;
   };
 
@@ -404,7 +395,7 @@
       {
         eos::common::Timing::GetTimeSpec(ftime);
         ftime.tv_sec += cFlushWindow;
-	ftime.tv_nsec = 0;
+        ftime.tv_nsec = 0;
         nref = 0;
       }
 
@@ -463,7 +454,8 @@
                         bool issue_only_one = false);
 
   Caps::shared_cap ValidateCAP(const eos::fusex::md& md, mode_t mode);
-  bool ValidatePERM(const eos::fusex::md& md, const std::string& mode, eos::common::Mapping::VirtualIdentity* vid);
+  bool ValidatePERM(const eos::fusex::md& md, const std::string& mode,
+                    eos::common::Mapping::VirtualIdentity* vid);
 
   uint64_t InodeFromCAP(const eos::fusex::md&);
 
