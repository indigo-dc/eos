--- conflicted
+++ resolved
@@ -1221,7 +1221,6 @@
   return (pMapQuota.count(path) != 0);
 }
 
-
 //------------------------------------------------------------------------------
 // Check if there is a SpaceQuota responsible for the given path
 //------------------------------------------------------------------------------
@@ -1774,24 +1773,25 @@
   eos_static_debug("uid=%u gid=%u grouptag=%s place filesystems=%u", vid.uid,
 		   vid.gid, grouptag, nfilesystems);
 
+  // Check if quota enabled for current space
   if (FsView::gFsView.IsQuotaEnabled(space))
   {
-  eos::common::RWMutexReadLock rd_quota_lock(pMapMutex);
-  SpaceQuota* squota = GetResponsibleSpaceQuota(path);
+    eos::common::RWMutexReadLock rd_quota_lock(pMapMutex);
+    SpaceQuota* squota = GetResponsibleSpaceQuota(path);
 
     if (squota)
-  {
-    bool has_quota = false;
-    long long desired_vol = 1ll * nfilesystems * bookingsize;
-    has_quota = squota->CheckWriteQuota(vid.uid, vid.gid, desired_vol,
-                                        nfilesystems);
-
-    if (!has_quota)
-    {
-      eos_static_debug("uid=%u gid=%u grouptag=%s place filesystems=%u "
-                       "has no quota left!", vid.uid, vid.gid, grouptag,
-                       nfilesystems);
-      return EDQUOT;
+    {
+      bool has_quota = false;
+      long long desired_vol = 1ll * nfilesystems * bookingsize;
+      has_quota = squota->CheckWriteQuota(vid.uid, vid.gid, desired_vol,
+					  nfilesystems);
+
+      if (!has_quota)
+      {
+	eos_static_debug("uid=%u gid=%u grouptag=%s place filesystems=%u "
+			 "has no quota left!", vid.uid, vid.gid, grouptag,
+			 nfilesystems);
+	return EDQUOT;
       }
     }
   }
@@ -1809,16 +1809,10 @@
 
   // Call the scheduler implementation
   return Scheduler::FilePlacement(space, path, vid, grouptag, lid,
-<<<<<<< HEAD
                  alreadyused_filesystems, selected_filesystems, 
                  dataproxys, firewallentpts,
                  plctpolicy, plctTrgGeotag, truncate, 
-                 forced_scheduling_group_index, bookingsize);
-=======
-				  alreadyused_filesystems,
-				  selected_filesystems, plctpolicy, plctTrgGeotag,
-				  truncate, forced_scheduling_group_index, bookingsize,schedtype);
->>>>>>> 34e83bde
+                 forced_scheduling_group_index, bookingsize,schedtype);
 }
 
 //------------------------------------------------------------------------------
@@ -1844,14 +1838,9 @@
 		  eos::mgm::Scheduler::tSchedType schedtype)
 {
   return Scheduler::FileAccess(vid, forcedfsid, forcedspace, tried_cgi, lid,
-<<<<<<< HEAD
                                locationsfs, dataproxys, firewallentpts,
                                fsindex, isRW, bookingsize, unavailfs,
-                               min_fsstatus, overridegeoloc, noIO);
-=======
-			       locationsfs, fsindex, isRW, bookingsize, unavailfs,
-			       min_fsstatus, overridegeoloc, noIO,schedtype);
->>>>>>> 34e83bde
+                               min_fsstatus, overridegeoloc, noIO,schedtype);
 }
 
 //------------------------------------------------------------------------------
