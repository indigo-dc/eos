// ----------------------------------------------------------------------
// File: XrdMgmOfsConfigure.cc
// Author: Andreas-Joachim Peters - CERN
// ----------------------------------------------------------------------

/************************************************************************
 * EOS - the CERN Disk Storage System                                   *
 * Copyright (C) 2011 CERN/Switzerland                                  *
 *                                                                      *
 * This program is free software: you can redistribute it and/or modify *
 * it under the terms of the GNU General Public License as published by *
 * the Free Software Foundation, either version 3 of the License, or    *
 * (at your option) any later version.                                  *
 *                                                                      *
 * This program is distributed in the hope that it will be useful,      *
 * but WITHOUT ANY WARRANTY; without even the implied warranty of       *
 * MERCHANTABILITY or FITNESS FOR A PARTICULAR PURPOSE.  See the        *
 * GNU General Public License for more details.                         *
 *                                                                      *
 * You should have received a copy of the GNU General Public License    *
 * along with this program.  If not, see <http://www.gnu.org/licenses/>.*
 ************************************************************************/

/*----------------------------------------------------------------------------*/
#include <sys/types.h>
#include <sys/stat.h>
#include <fcntl.h>
#include <time.h>
#include <dirent.h>
#include <string.h>
#include <sys/fsuid.h>
/*----------------------------------------------------------------------------*/
#include "mgm/FsView.hh"
#include "mgm/XrdMgmOfs.hh"
#include "mgm/XrdMgmOfsTrace.hh"
#include "mgm/txengine/TransferEngine.hh"
#include "mgm/Quota.hh"
#include "mgm/Access.hh"
#include "mgm/Recycle.hh"
#include "common/plugin_manager/PluginManager.hh"
#include "namespace/interface/IChLogFileMDSvc.hh"
#include "namespace/interface/IChLogContainerMDSvc.hh"
/*----------------------------------------------------------------------------*/
#include "XrdCl/XrdClDefaultEnv.hh"
#include "XrdSys/XrdSysDNS.hh"
#include "XrdOuc/XrdOucStream.hh"
#include "XrdOuc/XrdOucTrace.hh"
#include "XrdSys/XrdSysError.hh"
#include "XrdSys/XrdSysPlugin.hh"
/*----------------------------------------------------------------------------*/
extern XrdOucTrace gMgmOfsTrace;
extern void xrdmgmofs_shutdown(int sig);
extern void xrdmgmofs_stacktrace(int sig);

/*----------------------------------------------------------------------------*/

USE_EOSMGMNAMESPACE

//------------------------------------------------------------------------------
// Static method used to start the FileView initialization thread
//------------------------------------------------------------------------------
void*
XrdMgmOfs::StaticInitializeFileView(void* arg)
{
  return reinterpret_cast<XrdMgmOfs*>(arg)->InitializeFileView();
}

//------------------------------------------------------------------------------
// Method ran by the FileView initialization thread
//------------------------------------------------------------------------------
void*
XrdMgmOfs::InitializeFileView()
{
  {
    XrdSysMutexHelper lock(InitializationMutex);
    Initialized = kBooting;
    InitializationTime = time(0);
    RemoveStallRuleAfterBoot = false;
    BootFileId = 0;
  }
  time_t tstart = time(0);
  std::string oldstallrule = "";
  std::string oldstallcomment = "";
  bool oldstallglobal = false;
  // set the client stall
  {
    eos::common::RWMutexWriteLock lock(Access::gAccessMutex);

    if (Access::gStallRules.count(std::string("*"))) {
      if (!RemoveStallRuleAfterBoot) {
        oldstallrule = Access::gStallRules[std::string("*")];
        oldstallcomment = Access::gStallComment[std::string("*")];
        oldstallglobal = Access::gStallGlobal;
      } else {
        RemoveStallRuleAfterBoot = false;
      }
    }

    Access::gStallRules[std::string("*")] = "100";
    Access::gStallGlobal = true;
    Access::gStallComment[std::string("*")] = "namespace is booting";
  }

  try {
    time_t t1 = time(0);
    eosView->initialize2();
    time_t t2 = time(0);
    {
      eos::common::RWMutexWriteLock view_lock(eosViewRWMutex);
      eosView->initialize3();
      time_t t3 = time(0);
      eos_notice("eos file view initialize2: %d seconds", t2 - t1);
      eos_notice("eos file view initialize3: %d seconds", t3 - t2);

<<<<<<< HEAD
      if (MgmMaster.IsMaster()) {
=======
      BootFileId = gOFS->eosFileService->getFirstFreeId();

      if (MgmMaster.IsMaster())
      {
>>>>>>> 98308ef8
        // create ../proc/<x> files
        XrdOucString procpathwhoami = MgmProcPath;
        procpathwhoami += "/whoami";
        XrdOucString procpathwho = MgmProcPath;
        procpathwho += "/who";
        XrdOucString procpathquota = MgmProcPath;
        procpathquota += "/quota";
        XrdOucString procpathreconnect = MgmProcPath;
        procpathreconnect += "/reconnect";
        XrdOucString procpathmaster = MgmProcPath;
        procpathmaster += "/master";
        XrdOucErrInfo error;
        eos::common::Mapping::VirtualIdentity vid;
        eos::common::Mapping::Root(vid);
        std::shared_ptr<eos::IFileMD> fmd;

        try {
          fmd = eosView->getFile(procpathwhoami.c_str());
          fmd.reset();
        } catch (eos::MDException& e) {
          fmd = eosView->createFile(procpathwhoami.c_str(), 0, 0);
        }

        if (fmd) {
          fmd->setSize(4096);
          eosView->updateFileStore(fmd.get());
        }

        try {
          fmd = eosView->getFile(procpathwho.c_str());
          fmd.reset();
        } catch (eos::MDException& e) {
          fmd = eosView->createFile(procpathwho.c_str(), 0, 0);
        }

        if (fmd) {
          fmd->setSize(4096);
          eosView->updateFileStore(fmd.get());
        }

        try {
          fmd = eosView->getFile(procpathquota.c_str());
          fmd.reset();
        } catch (eos::MDException& e) {
          fmd = eosView->createFile(procpathquota.c_str(), 0, 0);
        }

        if (fmd) {
          fmd->setSize(4096);
          eosView->updateFileStore(fmd.get());
        }

        try {
          fmd = eosView->getFile(procpathreconnect.c_str());
          fmd.reset();
        } catch (eos::MDException& e) {
          fmd = eosView->createFile(procpathreconnect.c_str(), 0, 0);
        }

        if (fmd) {
          fmd->setSize(4096);
          eosView->updateFileStore(fmd.get());
        }

        try {
          fmd = eosView->getFile(procpathmaster.c_str());
          fmd.reset();
        } catch (eos::MDException& e) {
          fmd = eosView->createFile(procpathmaster.c_str(), 0, 0);
        }

        if (fmd) {
          fmd->setSize(4096);
          eosView->updateFileStore(fmd.get());
        }

        {
          XrdSysMutexHelper lock(InitializationMutex);
          Initialized = kBooted;
          eos_static_alert("msg=\"namespace booted (as master)\"");
        }
      }
    }

    if (!MgmMaster.IsMaster()) {
      eos_static_info("msg=\"starting slave listener\"");
      struct stat buf;
      buf.st_size = 0;
      ::stat(gOFS->MgmNsFileChangeLogFile.c_str(), &buf);
      eos::IChLogContainerMDSvc* eos_chlog_dirsvc =
        dynamic_cast<eos::IChLogContainerMDSvc*>(gOFS->eosDirectoryService);
      eos::IChLogFileMDSvc* eos_chlog_filesvc =
        dynamic_cast<eos::IChLogFileMDSvc*>(gOFS->eosFileService);

      if (eos_chlog_dirsvc && eos_chlog_filesvc) {
        eos_chlog_filesvc->startSlave();
        eos_chlog_dirsvc->startSlave();

        // wait that the follower reaches the offset seen now
        while (eos_chlog_filesvc->getFollowOffset() < (uint64_t) buf.st_size) {
          XrdSysTimer sleeper;
          sleeper.Wait(5000);
          eos_static_info("msg=\"waiting for the namespace to reach the follow "
                          "point\" is-offset=%llu follow-offset=%llu",  \
                          eos_chlog_filesvc->getFollowOffset(), (uint64_t) buf.st_size);
        }
      }

      {
        XrdSysMutexHelper lock(InitializationMutex);
        Initialized = kBooted;
        eos_static_alert("msg=\"namespace booted (as slave)\"");
      }
    }

    time_t tstop = time(0);
    MgmMaster.MasterLog(eos_notice("eos namespace file loading stopped after %d "
                                   "seconds", (tstop - tstart)));
    {
      eos::common::RWMutexWriteLock lock(Access::gAccessMutex);

      if (oldstallrule.length()) {
        Access::gStallRules[std::string("*")] = oldstallrule;
      } else {
        Access::gStallRules.erase(std::string("*"));
      }

      if (oldstallcomment.length()) {
        Access::gStallComment[std::string("*")] = oldstallcomment;
      } else {
        Access::gStallComment.erase(std::string("*"));
      }

      Access::gStallGlobal = oldstallglobal;
    }
  } catch (eos::MDException& e) {
    {
      XrdSysMutexHelper lock(InitializationMutex);
      Initialized = kFailed;
    }
    time_t tstop = time(0);
    errno = e.getErrno();
    eos_crit("namespace file loading initialization failed after %d seconds",
             (tstop - tstart));
    eos_crit("initialization returnd ec=%d %s\n", e.getErrno(),
             e.getMessage().str().c_str());
  }

  {
    XrdSysMutexHelper lock(InitializationMutex);
    InitializationTime = (time(0) - InitializationTime);

    // grab process status after boot
    if (!eos::common::LinuxStat::GetStat(LinuxStatsStartup)) {
      eos_crit("failed to grab /proc/self/stat information");
    }
  }

  // fill the current accounting
  // load all the quota nodes from the namespace
  Quota::LoadNodes();
  return 0;
}

/*----------------------------------------------------------------------------*/
int
XrdMgmOfs::Configure(XrdSysError& Eroute)
{
  // the process run's as root, but acts on the filesystem as daemon
  char* var;
  const char* val;
  int cfgFD, retc, NoGo = 0;
  XrdOucStream Config(&Eroute, getenv("XRDINSTANCE"));
  XrdOucString role = "server";
  bool authorize = false;
  AuthLib = "";
  Authorization = 0;
  pthread_t tid = 0;
  IssueCapability = false;
  MgmRedirector = false;
  StartTime = time(NULL);
  // set short timeouts in the new XrdCl class
  XrdCl::DefaultEnv::GetEnv()->PutInt("TimeoutResolution", 1);
  // set connection window short
  XrdCl::DefaultEnv::GetEnv()->PutInt("ConnectionWindow", 5);
  // set connection retry to one
  XrdCl::DefaultEnv::GetEnv()->PutInt("ConnectionRetry", 1);
  // set stream error window
  XrdCl::DefaultEnv::GetEnv()->PutInt("StreamErrorWindow", 0);
  UTF8 = getenv("EOS_UTF8") ? true : false;
  Shutdown = false;
  setenv("XrdSecPROTOCOL", "sss", 1);
  Eroute.Say("=====> mgmofs enforces SSS authentication for XROOT clients");
  MgmOfsTargetPort = "1094";
  MgmOfsName = "";
  MgmOfsAlias = "";
  MgmOfsBrokerUrl = "root://localhost:1097//eos/";
  MgmOfsInstanceName = "testinstance";
  MgmConfigDir = "";
  MgmMetaLogDir = "";
  MgmTxDir = "";
  MgmAuthDir = "";
  MgmArchiveDir = "";
  MgmHealMap.set_deleted_key(0);
  IoReportStorePath = "/var/tmp/eos/report";
  MgmOfsVstBrokerUrl = "";
  MgmArchiveDstUrl = "";
  MgmArchiveSvcClass = "default";
  eos::common::StringConversion::InitLookupTables();

  if (getenv("EOS_VST_BROKER_URL")) {
    MgmOfsVstBrokerUrl = getenv("EOS_VST_BROKER_URL");
  }

  if (getenv("EOS_ARCHIVE_URL")) {
    MgmArchiveDstUrl = getenv("EOS_ARCHIVE_URL");

    // Make sure it ends with a '/'
    if (MgmArchiveDstUrl[MgmArchiveDstUrl.length() - 1] != '/') {
      MgmArchiveDstUrl += '/';
    }
  }

  if (getenv("EOS_ARCHIVE_SVCCLASS")) {
    MgmArchiveSvcClass = getenv("EOS_ARCHIVE_SVCCLASS");
  }

  // Create and own the output cache directory or clean it up if it exists -
  // this is used to store temporary results for commands like find, backup
  // or achive
  struct stat dir_stat;

  if (!::stat("/tmp/eos.mgm/", &dir_stat) && S_ISDIR(dir_stat.st_mode)) {
    XrdOucString systemline = "rm -rf /tmp/eos.mgm/* >& /dev/null &";
    int rrc = system(systemline.c_str());

    if (WEXITSTATUS(rrc)) {
      eos_err("%s returned %d", systemline.c_str(), rrc);
    }
  } else {
    eos::common::Path out_dir("/tmp/eos.mgm/empty");

    if (!out_dir.MakeParentPath(S_IRWXU)) {
      eos_err("Unable to create temporary output file directory /tmp/eos.mgm/");
      Eroute.Emsg("Config", errno, "create temporary outputfile"
                  " directory /tmp/eos.mgm/");
      NoGo = 1;
      return NoGo;
      ;
    }

    // Own the directory by daemon
    if (::chown(out_dir.GetParentPath(), 2, 2)) {
      eos_err("Unable to own temporary outputfile directory %s",
              out_dir.GetParentPath());
      Eroute.Emsg("Config", errno, "own outputfile directory /tmp/eos.mgm/");
      NoGo = 1;
      return NoGo;
      ;
    }
  }

  ErrorLog = true;
  bool ConfigAutoSave = false;
  MgmConfigAutoLoad = "";
  long myPort = 0;
  std::string ns_lib_path {""};

  if (getenv("XRDDEBUG")) {
    gMgmOfsTrace.What = TRACE_MOST | TRACE_debug;
  }

  {
    // borrowed from XrdOfs
    unsigned int myIPaddr = 0;
    char buff[256], *bp;
    int i;
    // Obtain port number we will be using
    //
    myPort = (bp = getenv("XRDPORT")) ? strtol(bp, (char**) 0, 10) : 0;
    // Establish our hostname and IPV4 address
    //
    char* errtext = 0;
    HostName = XrdSysDNS::getHostName(0, &errtext);

    if (!HostName || std::string(HostName) == "0.0.0.0") {
      return Eroute.Emsg("Config", errno, "cannot get hostname : %s", errtext);
    }

    if (!XrdSysDNS::Host2IP(HostName, &myIPaddr)) {
      myIPaddr = 0x7f000001;
    }

    strcpy(buff, "[::");
    bp = buff + 3;
    bp += XrdSysDNS::IP2String(myIPaddr, 0, bp, 128);
    *bp++ = ']';
    *bp++ = ':';
    sprintf(bp, "%ld", myPort);

    for (i = 0; HostName[i] && HostName[i] != '.'; i++);

    HostName[i] = '\0';
    HostPref = strdup(HostName);
    HostName[i] = '.';
    Eroute.Say("=====> mgmofs.hostname: ", HostName, "");
    Eroute.Say("=====> mgmofs.hostpref: ", HostPref, "");
    ManagerId = HostName;
    ManagerId += ":";
    ManagerId += (int) myPort;
    unsigned int ip = 0;

    if (XrdSysDNS::Host2IP(HostName, &ip)) {
      char buff[1024];
      XrdSysDNS::IP2String(ip, 0, buff, 1024);
      ManagerIp = buff;
      ManagerPort = myPort;
    } else {
      return Eroute.Emsg("Config", errno, "convert hostname to IP address", HostName);
    }

    Eroute.Say("=====> mgmofs.managerid: ", ManagerId.c_str(), "");
  }

  if (!ConfigFN || !*ConfigFN) {
    Eroute.Emsg("Config", "Configuration file not specified.");
  } else {
    // Try to open the configuration file.
    //
    if ((cfgFD = open(ConfigFN, O_RDONLY, 0)) < 0) {
      return Eroute.Emsg("Config", errno, "open config file", ConfigFN);
    }

    Config.Attach(cfgFD);
    // Now start reading records until eof.
    //
    XrdOucString nsin;
    XrdOucString nsout;

    while ((var = Config.GetMyFirstWord())) {
      if (!strncmp(var, "all.", 4)) {
        var += 4;

        if (!strcmp("role", var)) {
          if (!(val = Config.GetWord())) {
            Eroute.Emsg("Config", "argument for all.role missing.");
            NoGo = 1;
          } else {
            XrdOucString lrole = val;

            if ((val = Config.GetWord())) {
              if (!strcmp(val, "if")) {
                if ((val = Config.GetWord())) {
                  if (!strcmp(val, HostName)) {
                    role = lrole;
                  }

                  if (!strcmp(val, HostPref)) {
                    role = lrole;
                  }
                }
              } else {
                role = lrole;
              }
            } else {
              role = lrole;
            }
          }
        }
      }

      if (!strncmp(var, "mgmofs.", 7)) {
        var += 7;

        if (!strcmp("fs", var)) {
          if (!(val = Config.GetWord())) {
            Eroute.Emsg("Config", "argument for fs invalid.");
            NoGo = 1;
          } else {
            Eroute.Say("=====> mgmofs.fs: ", val, "");
            MgmOfsName = val;
          }
        }

        if (!strcmp("targetport", var)) {
          if (!(val = Config.GetWord())) {
            Eroute.Emsg("Config", "argument for fs invalid.");
            NoGo = 1;
          } else {
            Eroute.Say("=====> mgmofs.targetport: ", val, "");
            MgmOfsTargetPort = val;
          }
        }

        if (!strcmp("capability", var)) {
          if (!(val = Config.GetWord())) {
            Eroute.Emsg("Config",
                        "argument 2 for capbility missing. Can be true/lazy/1 or false/0");
            NoGo = 1;
          } else {
            if ((!(strcmp(val, "true"))) || (!(strcmp(val, "1")))
                || (!(strcmp(val, "lazy")))) {
              IssueCapability = true;
            } else {
              if ((!(strcmp(val, "false"))) || (!(strcmp(val, "0")))) {
                IssueCapability = false;
              } else {
                Eroute.Emsg("Config",
                            "argument 2 for capbility invalid. Can be <true>/1 or <false>/0");
                NoGo = 1;
              }
            }
          }
        }

        if (!strcmp("broker", var)) {
          if (!(val = Config.GetWord())) {
            Eroute.Emsg("Config",
                        "argument 2 for broker missing. Should be URL like root://<host>/<queue>/");
            NoGo = 1;
          } else {
            if (getenv("EOS_BROKER_URL")) {
              MgmOfsBrokerUrl = getenv("EOS_BROKER_URL");
            } else {
              MgmOfsBrokerUrl = val;
            }
          }
        }

        if (!strcmp("instance", var)) {
          if (!(val = Config.GetWord())) {
            Eroute.Emsg("Config",
                        "argument 2 for instance missing. Should be the name of the EOS cluster");
            NoGo = 1;
          } else {
            if (getenv("EOS_INSTANCE_NAME")) {
              MgmOfsInstanceName = getenv("EOS_INSTANCE_NAME");
            } else {
              MgmOfsInstanceName = val;
            }
          }

          Eroute.Say("=====> mgmofs.instance : ", MgmOfsInstanceName.c_str(), "");
        }

        if (!strcmp("nslib", var)) {
          if (!(val = Config.GetWord())) {
            Eroute.Emsg("Config", "no namespace library path provided");
            NoGo = 1;
          } else {
            ns_lib_path = val;
          }

          Eroute.Say("=====> mgmofs.nslib : ", ns_lib_path.c_str());
        }

        if (!strcmp("authlib", var)) {
          if ((!(val = Config.GetWord())) || (::access(val, R_OK))) {
            Eroute.Emsg("Config", "I cannot acccess you authorization library!");
            NoGo = 1;
          } else {
            AuthLib = val;
          }

          Eroute.Say("=====> mgmofs.authlib : ", AuthLib.c_str());
        }

        if (!strcmp("authorize", var)) {
          if ((!(val = Config.GetWord())) ||
              (strcmp("true", val) && strcmp("false", val) &&
               strcmp("1", val) && strcmp("0", val))) {
            Eroute.Emsg("Config", "argument 2 for authorize illegal or missing. "
                        "Must be <true>, <false>, <1> or <0>!");
            NoGo = 1;
          } else {
            if ((!strcmp("true", val) || (!strcmp("1", val)))) {
              authorize = true;
            }
          }

          if (authorize) {
            Eroute.Say("=====> mgmofs.authorize : true");
          } else {
            Eroute.Say("=====> mgmofs.authorize : false");
          }
        }

        if (!strcmp("errorlog", var)) {
          if ((!(val = Config.GetWord())) ||
              (strcmp("true", val) && strcmp("false", val) &&
               strcmp("1", val) && strcmp("0", val))) {
            Eroute.Emsg("Config", "argument 2 for errorlog illegal or missing. "
                        "Must be <true>, <false>, <1> or <0>!");
            NoGo = 1;
          } else {
            if ((!strcmp("true", val) || (!strcmp("1", val)))) {
              ErrorLog = true;
            } else {
              ErrorLog = false;
            }
          }

          if (ErrorLog) {
            Eroute.Say("=====> mgmofs.errorlog : true");
          } else {
            Eroute.Say("=====> mgmofs.errorlog : false");
          }
        }

        if (!strcmp("redirector", var)) {
          if ((!(val = Config.GetWord())) ||
              (strcmp("true", val) && strcmp("false", val) &&
               strcmp("1", val) && strcmp("0", val))) {
            Eroute.Emsg("Config", "argument 2 for redirector illegal or missing. "
                        "Must be <true>,<false>,<1> or <0>!");
            NoGo = 1;
          } else {
            if ((!strcmp("true", val) || (!strcmp("1", val)))) {
              MgmRedirector = true;
            } else {
              MgmRedirector = false;
            }
          }

          if (ErrorLog) {
            Eroute.Say("=====> mgmofs.errorlog   : true");
          } else {
            Eroute.Say("=====> mgmofs.errorlog   : false");
          }
        }

        if (!strcmp("configdir", var)) {
          if (!(val = Config.GetWord())) {
            Eroute.Emsg("Config", "argument for configdir invalid.");
            NoGo = 1;
          } else {
            MgmConfigDir = val;

            if (!MgmConfigDir.endswith("/")) {
              MgmConfigDir += "/";
            }
          }
        }

        if (!strcmp("archivedir", var)) {
          if (!(val = Config.GetWord())) {
            Eroute.Emsg("Config", "argument for archivedir invalid.");
            NoGo = 1;
          } else {
            MgmArchiveDir = val;

            if (!MgmArchiveDir.endswith("/")) {
              MgmArchiveDir += "/";
            }
          }
        }

        if (!strcmp("autosaveconfig", var)) {
          if (!(val = Config.GetWord())) {
            Eroute.Emsg("Config",
                        "argument 2 for autosaveconfig missing. Can be true/1 or false/0");
            NoGo = 1;
          } else {
            if ((!(strcmp(val, "true"))) || (!(strcmp(val, "1")))) {
              ConfigAutoSave = true;
            } else {
              if ((!(strcmp(val, "false"))) || (!(strcmp(val, "0")))) {
                ConfigAutoSave = false;
              } else {
                Eroute.Emsg("Config",
                            "argument 2 for autosaveconfig invalid. Can be <true>/1 or <false>/0");
                NoGo = 1;
              }
            }
          }
        }

        if (!strcmp("autoloadconfig", var)) {
          if (!(val = Config.GetWord())) {
            Eroute.Emsg("Config", "argument for autoloadconfig invalid.");
            NoGo = 1;
          } else {
            MgmConfigAutoLoad = val;
          }
        }

        if (!strcmp("alias", var)) {
          if (!(val = Config.GetWord())) {
            Eroute.Emsg("Config", "argument for alias missing.");
            NoGo = 1;
          } else {
            MgmOfsAlias = val;
          }
        }

        if (!strcmp("metalog", var)) {
          if (!(val = Config.GetWord())) {
            Eroute.Emsg("Config", "argument 2 for metalog missing");
            NoGo = 1;
          } else {
            MgmMetaLogDir = val;
            // just try to create it in advance
            XrdOucString makeit = "mkdir -p ";
            makeit += MgmMetaLogDir;
            int src = system(makeit.c_str());

            if (src) {
              eos_err("%s returned %d", makeit.c_str(), src);
            }

            XrdOucString chownit = "chown -R daemon ";
            chownit += MgmMetaLogDir;
            src = system(chownit.c_str());

            if (src) {
              eos_err("%s returned %d", chownit.c_str(), src);
            }

            if (::access(MgmMetaLogDir.c_str(), W_OK | R_OK | X_OK)) {
              Eroute.Emsg("Config", "cannot acccess the meta data changelog "
                          "directory for r/w!", MgmMetaLogDir.c_str());
              NoGo = 1;
            } else {
              Eroute.Say("=====> mgmofs.metalog: ", MgmMetaLogDir.c_str(), "");
            }
          }
        }

        if (!strcmp("txdir", var)) {
          if (!(val = Config.GetWord())) {
            Eroute.Emsg("Config", "argument 2 for txdir missing");
            NoGo = 1;
          } else {
            MgmTxDir = val;
            // just try to create it in advance
            XrdOucString makeit = "mkdir -p ";
            makeit += MgmTxDir;
            int src = system(makeit.c_str());

            if (src) {
              eos_err("%s returned %d", makeit.c_str(), src);
            }

            XrdOucString chownit = "chown -R daemon ";
            chownit += MgmTxDir;
            src = system(chownit.c_str());

            if (src) {
              eos_err("%s returned %d", chownit.c_str(), src);
            }

            if (::access(MgmTxDir.c_str(), W_OK | R_OK | X_OK)) {
              Eroute.Emsg("Config", "cannot acccess the transfer directory for r/w:",
                          MgmTxDir.c_str());
              NoGo = 1;
            } else {
              Eroute.Say("=====> mgmofs.txdir:   ", MgmTxDir.c_str(), "");
            }
          }
        }

        if (!strcmp("authdir", var)) {
          if (!(val = Config.GetWord())) {
            Eroute.Emsg("Config", "argument 2 for authdir missing");
            NoGo = 1;
          } else {
            MgmAuthDir = val;
            // just try to create it in advance
            XrdOucString makeit = "mkdir -p ";
            makeit += MgmAuthDir;
            int src = system(makeit.c_str());

            if (src) {
              eos_err("%s returned %d", makeit.c_str(), src);
            }

            XrdOucString chownit = "chown -R daemon ";
            chownit += MgmAuthDir;
            src = system(chownit.c_str());

            if (src) {
              eos_err("%s returned %d", chownit.c_str(), src);
            }

            if ((src = ::chmod(MgmAuthDir.c_str(), S_IRUSR | S_IWUSR | S_IXUSR))) {
              eos_err("chmod 700 %s returned %d", MgmAuthDir.c_str(), src);
              NoGo = 1;
            }

            if (::access(MgmAuthDir.c_str(), W_OK | R_OK | X_OK)) {
              Eroute.Emsg("Config", "cannot acccess the authentication directory "
                          "for r/w:", MgmAuthDir.c_str());
              NoGo = 1;
            } else {
              Eroute.Say("=====> mgmofs.authdir:   ", MgmAuthDir.c_str(), "");
            }
          }
        }

        if (!strcmp("reportstorepath", var)) {
          if (!(val = Config.GetWord())) {
            Eroute.Emsg("Config", "argument 2 for reportstorepath missing");
            NoGo = 1;
          } else {
            IoReportStorePath = val;
            // just try to create it in advance
            XrdOucString makeit = "mkdir -p ";
            makeit += IoReportStorePath;
            int src = system(makeit.c_str());

            if (src) {
              eos_err("%s returned %d", makeit.c_str(), src);
            }

            XrdOucString chownit = "chown -R daemon ";
            chownit += IoReportStorePath;
            src = system(chownit.c_str());

            if (src) {
              eos_err("%s returned %d", chownit.c_str(), src);
            }

            if (::access(IoReportStorePath.c_str(), W_OK | R_OK | X_OK)) {
              Eroute.Emsg("Config", "cannot acccess the reportstore directory "
                          "for r/w:", IoReportStorePath.c_str());
              NoGo = 1;
            } else {
              Eroute.Say("=====> mgmofs.reportstorepath: ", IoReportStorePath.c_str(), "");
            }
          }
        }

        // Get the fst gateway hostname and port
        if (!strcmp("fstgw", var)) {
          if (!(val = Config.GetWord())) {
            Eroute.Emsg("Config", "fst gateway value not specified");
            NoGo = 1;
          } else {
            mFstGwHost = val;
            size_t pos = mFstGwHost.find(':');

            if (pos == std::string::npos) {
              // Use a default value if no port is specified
              mFstGwPort = 1094;
            } else {
              mFstGwPort = atoi(mFstGwHost.substr(pos + 1).c_str());
              mFstGwHost = mFstGwHost.erase(pos);
            }

            Eroute.Say("=====> mgmofs.fstgw: ", mFstGwHost.c_str(), ":",
                       std::to_string((long long int)mFstGwPort).c_str());
          }
        }

        if (!strcmp("trace", var)) {
          static struct traceopts {
            const char* opname;
            int opval;
          } tropts[] = {
            {"aio", TRACE_aio},
            {"all", TRACE_ALL},
            {"chmod", TRACE_chmod},
            {"close", TRACE_close},
            {"closedir", TRACE_closedir},
            {"debug", TRACE_debug},
            {"delay", TRACE_delay},
            {"dir", TRACE_dir},
            {"exists", TRACE_exists},
            {"getstats", TRACE_getstats},
            {"fsctl", TRACE_fsctl},
            {"io", TRACE_IO},
            {"mkdir", TRACE_mkdir},
            {"most", TRACE_MOST},
            {"open", TRACE_open},
            {"opendir", TRACE_opendir},
            {"qscan", TRACE_qscan},
            {"read", TRACE_read},
            {"readdir", TRACE_readdir},
            {"redirect", TRACE_redirect},
            {"remove", TRACE_remove},
            {"rename", TRACE_rename},
            {"sync", TRACE_sync},
            {"truncate", TRACE_truncate},
            {"write", TRACE_write},
            {"authorize", TRACE_authorize},
            {"map", TRACE_map},
            {"role", TRACE_role},
            {"access", TRACE_access},
            {"attributes", TRACE_attributes},
            {"allows", TRACE_allows}
          };
          int i, neg, trval = 0, numopts = sizeof(tropts) / sizeof(struct traceopts);

          if (!(val = Config.GetWord())) {
            Eroute.Emsg("Config", "trace option not specified");
            return 1;
          }

          while (val) {
            Eroute.Say("=====> mgmofs.trace: ", val, "");

            if (!strcmp(val, "off")) {
              trval = 0;
            } else {
              if ((neg = (val[0] == '-' && val[1]))) {
                val++;
              }

              for (i = 0; i < numopts; i++) {
                if (!strcmp(val, tropts[i].opname)) {
                  if (neg) {
                    trval &= ~tropts[i].opval;
                  } else {
                    trval |= tropts[i].opval;
                  }

                  break;
                }
              }

              if (i >= numopts) {
                Eroute.Say("Config warning: ignoring invalid trace option '", val, "'.");
              }
            }

            val = Config.GetWord();
          }

          gMgmOfsTrace.What = trval;
        }

        if (!strcmp("auththreads", var)) {
          if (!(val = Config.GetWord())) {
            Eroute.Emsg("Config", "argument for number of auth threads is invalid.");
            NoGo = 1;
          } else {
            Eroute.Say("=====> mgmofs.auththreads: ", val, "");
            mNumAuthThreads = atoi(val);
          }
        }

        // Configure frontend port number on which clients submit requests
        if (!strcmp("authport", var)) {
          if (!(val = Config.GetWord())) {
            Eroute.Emsg("Config", "argument for frontend port invalid.");
            NoGo = 1;
          } else {
            Eroute.Say("=====> mgmofs.authport: ", val, "");
            mFrontendPort = atoi(val);
          }
        }
      }
    }
  }

  if (MgmRedirector) {
    Eroute.Say("=====> mgmofs.redirector : true");
  } else {
    Eroute.Say("=====> mgmofs.redirector : false");
  }

  if (!MgmOfsBrokerUrl.endswith("/")) {
    MgmOfsBrokerUrl += "/";
  }

  if (!MgmOfsBrokerUrl.endswith("//eos/")) {
    Eroute.Say("Config error: the broker url has to be of the form <root://<hostname>[:<port>]//");
    return 1;
  }

  if (MgmOfsVstBrokerUrl.length() && (!MgmOfsVstBrokerUrl.endswith("//eos/"))) {
    Eroute.Say("Config error: the vst broker url has to be of the form <root://<hostname>[:<port>]//");
    return 1;
  }

  if (!MgmConfigDir.length()) {
    Eroute.Say("Config error: configuration directory is not defined : mgm.configdir=</var/eos/config/>");
    return 1;
  }

  if (!MgmMetaLogDir.length()) {
    Eroute.Say("Config error: meta data log directory is not defined : mgm.metalog=</var/eos/md/>");
    return 1;
  }

  if (!MgmTxDir.length()) {
    Eroute.Say("Config error: transfer directory is not defined : mgm.txdir=</var/eos/tx/>");
    return 1;
  }

  if (!MgmAuthDir.length()) {
    Eroute.Say("Config error: auth directory is not defined: mgm.authdir=</var/eos/auth/>");
    return 1;
  }

  if (!MgmArchiveDir.length()) {
    Eroute.Say("Config notice: archive directory is not defined - archiving is disabled");
  }

  if (!ns_lib_path.empty()) {
    eos::common::PluginManager& pm = eos::common::PluginManager::GetInstance();
    pm.LoadByPath(ns_lib_path);
  }

  MgmOfsBroker = MgmOfsBrokerUrl;
  MgmDefaultReceiverQueue = MgmOfsBrokerUrl;
  MgmDefaultReceiverQueue += "*/fst";
  MgmOfsBrokerUrl += HostName;
  MgmOfsBrokerUrl += "/mgm";

  if (MgmOfsVstBrokerUrl.length()) {
    MgmOfsVstBrokerUrl += MgmOfsInstanceName;
    MgmOfsVstBrokerUrl += "/";
    MgmOfsVstBrokerUrl += HostName;
    MgmOfsVstBrokerUrl += "/vst";
  }

  MgmOfsQueue = "/eos/";
  MgmOfsQueue += ManagerId;
  MgmOfsQueue += "/mgm";
  // setup the circular in-memory logging buffer
  eos::common::Logging::Init();
  // configure log-file fan out
  std::vector<std::string> lFanOutTags;
  lFanOutTags.push_back("Balancer");
  lFanOutTags.push_back("Converter");
  lFanOutTags.push_back("DrainJob");
  lFanOutTags.push_back("Http");
  lFanOutTags.push_back("Master");
  lFanOutTags.push_back("Recycle");
  lFanOutTags.push_back("LRU");
  lFanOutTags.push_back("WFE");
  lFanOutTags.push_back("WFE::Job");
  lFanOutTags.push_back("GroupBalancer");
  lFanOutTags.push_back("GeoBalancer");
  lFanOutTags.push_back("GeoTreeEngine");
  lFanOutTags.push_back("#");
  // get the XRootD log directory
  char* logdir = 0;
  XrdOucEnv::Import("XRDLOGDIR", logdir);

  if (logdir) {
    for (size_t i = 0; i < lFanOutTags.size(); i++) {
      std::string lLogFile = logdir;
      lLogFile += "/";

      if (lFanOutTags[i] == "#") {
        lLogFile += "Clients";
      } else {
        lLogFile += lFanOutTags[i];
      }

      lLogFile += ".log";
      FILE* fp = fopen(lLogFile.c_str(), "a+");

      if (fp) {
        eos::common::Logging::AddFanOut(lFanOutTags[i].c_str(), fp);
      } else {
        fprintf(stderr, "error: failed to open sub-logfile=%s", lLogFile.c_str());
      }
    }
  }

  // ---------------------------------------------------------------------------
  // add some alias for the logging
  // ---------------------------------------------------------------------------
  // ---------------------------------------------------------------------------
  // HTTP module
  // ---------------------------------------------------------------------------
  eos::common::Logging::AddFanOutAlias("HttpHandler", "Http");
  eos::common::Logging::AddFanOutAlias("HttpServer", "Http");
  eos::common::Logging::AddFanOutAlias("ProtocolHandler", "Http");
  eos::common::Logging::AddFanOutAlias("S3", "Http");
  eos::common::Logging::AddFanOutAlias("S3Store", "Http");
  eos::common::Logging::AddFanOutAlias("WebDAV", "Http");
  eos::common::Logging::AddFanOutAlias("PropFindResponse", "Http");
  eos::common::Logging::AddFanOutAlias("WebDAVHandler", "Http");
  eos::common::Logging::AddFanOutAlias("WebDAVReponse", "Http");
  eos::common::Logging::AddFanOutAlias("S3Handler", "Http");
  eos::common::Logging::AddFanOutAlias("S3Store", "Http");
  eos::common::Logging::SetUnit(MgmOfsBrokerUrl.c_str());
  Eroute.Say("=====> mgmofs.broker : ", MgmOfsBrokerUrl.c_str(), "");
  XrdOucString ttybroadcastkillline = "pkill -9 -f \"eos-tty-broadcast\"";
  int rrc = system(ttybroadcastkillline.c_str());

  if (WEXITSTATUS(rrc)) {
    eos_info("%s returned %d", ttybroadcastkillline.c_str(), rrc);
  }

  if (getenv("EOS_TTY_BROADCAST_LISTEN_LOGFILE") &&
      getenv("EOS_TTY_BROADCAST_EGREP")) {
    XrdOucString ttybroadcastline = "eos-tty-broadcast ";
    ttybroadcastline += getenv("EOS_TTY_BROADCAST_LISTEN_LOGFILE");
    ttybroadcastline += " ";
    ttybroadcastline += getenv("EOS_TTY_BROADCAST_EGREP");
    ttybroadcastline += " >& /dev/null &";
    eos_info("%s\n", ttybroadcastline.c_str());
    rrc = system(ttybroadcastline.c_str());

    if (WEXITSTATUS(rrc)) {
      eos_info("%s returned %d", ttybroadcastline.c_str(), rrc);
    }
  }

  int pos1 = MgmDefaultReceiverQueue.find("//");
  int pos2 = MgmDefaultReceiverQueue.find("//", pos1 + 2);

  if (pos2 != STR_NPOS) {
    MgmDefaultReceiverQueue.erase(0, pos2 + 1);
  }

  Eroute.Say("=====> mgmofs.defaultreceiverqueue : ",
             MgmDefaultReceiverQueue.c_str(), "");
  // set our Eroute for XrdMqMessage
  XrdMqMessage::Eroute = *eDest;

  // check if mgmofsfs has been set

  if (!MgmOfsName.length())
    Eroute.Say("Config error: no mgmofs fs has been defined (mgmofs.fs /...)", "",
               "");
  else {
    Eroute.Say("=====> mgmofs.fs: ", MgmOfsName.c_str(), "");
  }

  if (ErrorLog) {
    Eroute.Say("=====> mgmofs.errorlog : enabled");
  } else {
    Eroute.Say("=====> mgmofs.errorlog : disabled");
  }

  // we need to specify this if the server was not started with the explicit manager option ... e.g. see XrdOfs
  Eroute.Say("=====> all.role: ", role.c_str(), "");

  if (role == "manager") {
    putenv((char*) "XRDREDIRECT=R");
  }

  if ((AuthLib != "") && (authorize)) {
    // load the authorization plugin
    XrdSysPlugin* myLib;
    XrdAccAuthorize * (*ep)(XrdSysLogger*, const char*, const char*);
    // Authorization comes from the library or we use the default
    //
    Authorization = XrdAccAuthorizeObject(Eroute.logger(), ConfigFN, 0);

    if (!(myLib = new XrdSysPlugin(&Eroute, AuthLib.c_str()))) {
      Eroute.Emsg("Config", "Failed to load authorization library!");
      NoGo = 1;
    } else {
      ep = (XrdAccAuthorize * (*)(XrdSysLogger*, const char*, const char*))
           (myLib->getPlugin("XrdAccAuthorizeObject"));

      if (!ep) {
        Eroute.Emsg("Config", "Failed to get authorization library plugin!");
        NoGo = 1;
      } else {
        Authorization = ep(Eroute.logger(), ConfigFN, 0);
      }
    }
  }

  if ((retc = Config.LastError())) {
    NoGo = Eroute.Emsg("Config", -retc, "read config file", ConfigFN);
  }

  Config.Close();
  XrdOucString unit = "mgm@";
  unit += ManagerId;
  eos::common::Logging::SetLogPriority(LOG_INFO);
  eos::common::Logging::SetUnit(unit.c_str());
  std::string filter =
    "Process,AddQuota,UpdateHint,Update,UpdateQuotaStatus,SetConfigValue,"
    "Deletion,GetQuota,PrintOut,RegisterNode,SharedHash,"
    "placeNewReplicas,accessReplicas,placeNewReplicasOneGroup,accessReplicasOneGroup,accessHeadReplicaMultipleGroup,listenFsChange,updateTreeInfo,updateAtomicPenalties,updateFastStructures";
  eos::common::Logging::SetFilter(filter.c_str());
  Eroute.Say("=====> setting message filter: Process,AddQuota,UpdateHint,Update"
             "UpdateQuotaStatus,SetConfigValue,Deletion,GetQuota,PrintOut,"
             "RegisterNode,SharedHash,"
             "placeNewReplicas,accessReplicas,placeNewReplicasOneGroup,accessReplicasOneGroup,accessHeadReplicaMultipleGroup,listenFsChange,updateTreeInfo,updateAtomicPenalties,updateFastStructures");
  // we automatically append the host name to the config dir
  MgmConfigDir += HostName;
  MgmConfigDir += "/";
  XrdOucString makeit = "mkdir -p ";
  makeit += MgmConfigDir;
  int src = system(makeit.c_str());

  if (src) {
    eos_err("%s returned %d", makeit.c_str(), src);
  }

  XrdOucString chownit = "chown -R daemon ";
  chownit += MgmConfigDir;
  src = system(chownit.c_str());

  if (src) {
    eos_err("%s returned %d", chownit.c_str(), src);
  }

  // check config directory access
  if (::access(MgmConfigDir.c_str(), W_OK | R_OK | X_OK)) {
    Eroute.Emsg("Config", "Cannot acccess the configuration directory for r/w!",
                MgmConfigDir.c_str());
    NoGo = 1;
  } else {
    Eroute.Say("=====> mgmofs.configdir: ", MgmConfigDir.c_str(), "");
  }

  // Start the config enging
  ConfEngine = new ConfigEngine(MgmConfigDir.c_str());
  commentLog = new eos::common::CommentLog("/var/log/eos/mgm/logbook.log");

  // Create comment log
  if (commentLog && commentLog->IsValid()) {
    Eroute.Say("=====> comment log in /var/log/eos/mgm/logbook.log");
  } else {
    Eroute.Emsg("Config", "Cannot create/open the comment log file "
                "/var/log/eos/mgm/logbook.log");
    NoGo = 1;
  }

  if (ConfigAutoSave && (!getenv("EOS_AUTOSAVE_CONFIG"))) {
    Eroute.Say("=====> mgmofs.autosaveconfig: true", "");
    ConfEngine->SetAutoSave(true);
  } else {
    if (getenv("EOS_AUTOSAVE_CONFIG")) {
      eos_info("autosave config=%s", getenv("EOS_AUTOSAVE_CONFIG"));
      XrdOucString autosave = getenv("EOS_AUTOSAVE_CONFIG");

      if ((autosave == "1") || (autosave == "true")) {
        Eroute.Say("=====> mgmofs.autosaveconfig: true", "");
        ConfEngine->SetAutoSave(true);
      } else {
        Eroute.Say("=====> mgmofs.autosaveconfig: false", "");
        ConfEngine->SetAutoSave(false);
      }
    } else {
      Eroute.Say("=====> mgmofs.autosaveconfig: false", "");
    }
  }

  if (getenv("EOS_MGM_ALIAS")) {
    MgmOfsAlias = getenv("EOS_MGM_ALIAS");
  }

  // we don't put the alias we need call-back's to appear on our node
  if (MgmOfsAlias.length()) {
    Eroute.Say("=====> mgmofs.alias: ", MgmOfsAlias.c_str());
  }

  XrdOucString keytabcks = "unaccessible";
  // ----------------------------------------------------------
  // build the adler & sha1 checksum of the default keytab file
  // ----------------------------------------------------------
  int fd = ::open("/etc/eos.keytab", O_RDONLY);
  XrdOucString symkey = "";

  if (fd > 0) {
    char buffer[65535];
    char keydigest[SHA_DIGEST_LENGTH + 1];
    SHA_CTX sha1;
    SHA1_Init(&sha1);
    size_t nread = ::read(fd, buffer, sizeof(buffer));

    if (nread > 0) {
      unsigned int adler;
      SHA1_Update(&sha1, (const char*) buffer, nread);
      adler = adler32(0L, Z_NULL, 0);
      adler = adler32(adler, (const Bytef*) buffer, nread);
      char sadler[1024];
      snprintf(sadler, sizeof(sadler) - 1, "%08x", adler);
      keytabcks = sadler;
    }

    SHA1_Final((unsigned char*) keydigest, &sha1);
    eos::common::SymKey::Base64Encode(keydigest, SHA_DIGEST_LENGTH, symkey);
    close(fd);
  }

  eos_notice("MGM_HOST=%s MGM_PORT=%ld VERSION=%s RELEASE=%s KEYTABADLER=%s "
             "SYMKEY=%s", HostName, myPort, VERSION, RELEASE, keytabcks.c_str(),
             symkey.c_str());

  if (!eos::common::gSymKeyStore.SetKey64(symkey.c_str(), 0)) {
    eos_crit("unable to store the created symmetric key %s", symkey.c_str());
    return 1;
  }

  // ----------------------------------------------------------
  // create global visible configuration parameters
  // we create 3 queues
  // "/eos/<instance>/"
  // ----------------------------------------------------------
  XrdOucString configbasequeue = "/config/";
  configbasequeue += MgmOfsInstanceName.c_str();
  MgmConfigQueue = configbasequeue;
  MgmConfigQueue += "/mgm/";
  AllConfigQueue = configbasequeue;
  AllConfigQueue += "/all/";
  FstConfigQueue = configbasequeue;
  FstConfigQueue += "/fst/";
  SpaceConfigQueuePrefix = configbasequeue;
  SpaceConfigQueuePrefix += "/space/";
  NodeConfigQueuePrefix = "/config/";
  NodeConfigQueuePrefix += MgmOfsInstanceName.c_str();
  NodeConfigQueuePrefix += "/node/";
  GroupConfigQueuePrefix = configbasequeue;
  GroupConfigQueuePrefix += "/group/";
  FsNode::gManagerId = ManagerId.c_str();
  FsView::gFsView.SetConfigQueues(MgmConfigQueue.c_str(),
                                  NodeConfigQueuePrefix.c_str(),
                                  GroupConfigQueuePrefix.c_str(),
                                  SpaceConfigQueuePrefix.c_str());
  FsView::gFsView.SetConfigEngine(ConfEngine);
  ObjectNotifier.SetShareObjectManager(&ObjectManager);
  // we need to set the shared object manager to be used
  eos::common::GlobalConfig::gConfig.SetSOM(&ObjectManager);
  // set the object manager to listener only
  ObjectManager.EnableBroadCast(false);
  // setup the modifications which the fs listener thread is waiting for
  ObjectManager.SetDebug(false);

  if (!eos::common::GlobalConfig::gConfig.AddConfigQueue(MgmConfigQueue.c_str(),
      "/eos/*/mgm")) {
    eos_crit("Cannot add global config queue %s\n", MgmConfigQueue.c_str());
  }

  if (!eos::common::GlobalConfig::gConfig.AddConfigQueue(AllConfigQueue.c_str(),
      "/eos/*")) {
    eos_crit("Cannot add global config queue %s\n", AllConfigQueue.c_str());
  }

  if (!eos::common::GlobalConfig::gConfig.AddConfigQueue(FstConfigQueue.c_str(),
      "/eos/*/fst")) {
    eos_crit("Cannot add global config queue %s\n", FstConfigQueue.c_str());
  }

  std::string out = "";
  eos::common::GlobalConfig::gConfig.PrintBroadCastMap(out);
  fprintf(stderr, "%s", out.c_str());

  // eventuall autoload a configuration
  if (getenv("EOS_AUTOLOAD_CONFIG")) {
    MgmConfigAutoLoad = getenv("EOS_AUTOLOAD_CONFIG");
  }

  XrdOucString instancepath = "/eos/";
  MgmProcPath = "/eos/";
  XrdOucString subpath = MgmOfsInstanceName;

  // Remove leading "eos" from the instance name when building the proc path for
  // "aesthetic" reasons.
  if (subpath.beginswith("eos")) {
    subpath.erase(0, 3);
  }

  MgmProcPath += subpath;
  MgmProcPath += "/proc";
  // This path is used for temporary output files for layout conversions
  MgmProcConversionPath = MgmProcPath;
  MgmProcConversionPath += "/conversion";
  MgmProcMasterPath = MgmProcPath;
  MgmProcMasterPath += "/master";
  MgmProcArchivePath = MgmProcPath;
  MgmProcArchivePath += "/archive";
  MgmProcWorkflowPath = MgmProcPath;
  MgmProcWorkflowPath += "/workflow";
  MgmProcLockPath = MgmProcPath;
  MgmProcLockPath += "/lock";
  MgmProcDelegationPath = MgmProcPath;
  MgmProcDelegationPath += "/delegation";
  Recycle::gRecyclingPrefix.insert(0, MgmProcPath.c_str());
  instancepath += subpath;
  //  eos_emerg("%s",(char*)"test emerg");
  //  eos_alert("%s",(char*)"test alert");
  //  eos_crit("%s", (char*)"test crit");
  //  eos_err("%s",  (char*)"test err");
  //  eos_warning("%s",(char*)"test warning");
  //  eos_notice("%s",(char*)"test notice");
  //  eos_info("%s",(char*)"test info");
  //  eos_debug("%s",(char*)"test debug");
  // Initialize user mapping
  eos::common::Mapping::Init();

  // Initialize the master/slave class
  if (!MgmMaster.Init()) {
    return 1;
  }

  // Configure the meta data catalog
  eosViewRWMutex.SetBlocking(true);

  if (!MgmMaster.BootNamespace()) {
    return 1;
  }

  // Check the '/' directory
  std::shared_ptr<eos::IContainerMD> rootmd;

  try {
    rootmd = eosView->getContainer("/");
  } catch (eos::MDException& e) {
    Eroute.Emsg("Config", "cannot get the / directory meta data");
    eos_crit("eos view cannot retrieve the / directory");
    return 1;
  }

  // Check the '/' directory permissions
  if (!rootmd->getMode()) {
    if (MgmMaster.IsMaster()) {
      // no permissions set yet
      try {
        rootmd->setMode(S_IFDIR | S_IRWXU | S_IROTH | S_IXOTH | S_IRGRP |
                        S_IWGRP | S_IXGRP | S_ISGID);
      } catch (eos::MDException& e) {
        Eroute.Emsg("Config", "cannot set the / directory mode to inital mode");
        eos_crit("cannot set the / directory mode to 755");
        return 1;
      }
    } else {
      Eroute.Emsg("Config", "/ directory has no 755 permissions set");
      eos_crit("cannot see / directory with mode to 755");
      return 1;
    }
  }

  eos_info("/ permissions are %o", rootmd->getMode());

  if (MgmMaster.IsMaster()) {
    // create /eos
    std::shared_ptr<eos::IContainerMD> eosmd;

    try {
      eosmd = eosView->getContainer("/eos/");
    } catch (eos::MDException& e) {}

    if (!eosmd) {
      try {
        eosmd = eosView->createContainer("/eos/", true);
        // set attribute inheritance
        eosmd->setMode(S_IFDIR | S_IRWXU | S_IROTH | S_IXOTH | S_IRGRP |
                       S_IWGRP | S_IXGRP | S_ISGID);
        // set default checksum 'adler'
        eosmd->setAttribute("sys.forced.checksum", "adler");
        eosView->updateContainerStore(eosmd.get());
        eos_info("/eos permissions are %o checksum is set <adler>", eosmd->getMode());
      } catch (eos::MDException& e) {
        Eroute.Emsg("Config", "cannot set the /eos/ directory mode to inital mode");
        eos_crit("cannot set the /eos/ directory mode to 755");
        return 1;
      }
    }

    // check recycle directory
    try {
      eosmd = eosView->getContainer(Recycle::gRecyclingPrefix.c_str());
    } catch (eos::MDException& e) {
      // nothing in this case
      eosmd = std::shared_ptr<eos::IContainerMD>((eos::IContainerMD*)0);
    }

    if (!eosmd) {
      try {
        eosmd = eosView->createContainer(Recycle::gRecyclingPrefix.c_str(), true);
        // set attribute inheritance
        eosmd->setMode(S_IFDIR | S_IRWXU);
        eosView->updateContainerStore(eosmd.get());
        eos_info("%s permissions are %o", Recycle::gRecyclingPrefix.c_str(),
                 eosmd->getMode());
      } catch (eos::MDException& e) {
        Eroute.Emsg("Config", "cannot set the recycle directory mode to inital mode");
        eos_crit("cannot set the %s directory mode to 700",
                 Recycle::gRecyclingPrefix.c_str());
        eos_crit("%s", e.what());
        return 1;
      }
    }

    try {
      eosmd = eosView->getContainer(MgmProcPath.c_str());
    } catch (eos::MDException& e) {
      eosmd = std::shared_ptr<eos::IContainerMD>((eos::IContainerMD*)0);
    }

    if (!eosmd) {
      try {
        eosmd = eosView->createContainer(MgmProcPath.c_str(), true);
        // set attribute inheritance
        eosmd->setMode(S_IFDIR | S_IRWXU | S_IROTH | S_IXOTH | S_IRGRP | S_IXGRP);
        eosView->updateContainerStore(eosmd.get());
      } catch (eos::MDException& e) {
        Eroute.Emsg("Config", "cannot set the /eos/proc directory mode to inital mode");
        eos_crit("cannot set the /eos/proc directory mode to 755");
        return 1;
      }
    }

    // Create output directory layout conversions
<<<<<<< HEAD
    try {
      eosmd = eosView->getContainer(MgmProcConversionPath.c_str());
      eosmd->setMode(S_IFDIR | S_IRWXU);
      eosmd->setCUid(2); // conversion directory is owned by daemon
      eosView->updateContainerStore(eosmd.get());
    } catch (eos::MDException& e) {
      eosmd = std::shared_ptr<eos::IContainerMD>((eos::IContainerMD*)0);
    }

    if (!eosmd) {
      try {
        eosmd = eosView->createContainer(MgmProcConversionPath.c_str(), true);
        // set attribute inheritance
        eosmd->setMode(S_IFDIR | S_IRWXU | S_IRWXG);
        eosView->updateContainerStore(eosmd.get());
      } catch (eos::MDException& e) {
        Eroute.Emsg("Config",
                    "cannot set the /eos/../proc/conversion directory mode to inital mode");
        eos_crit("cannot set the /eos/../proc/conversion directory mode to 700");
=======
    try
    {
      eosmd = gOFS->eosView->getContainer(MgmProcConversionPath.c_str());
      eosmd->setMode(S_IFDIR | S_IRWXU | S_IRWXG);
      eosmd->setCUid(2); // conversion directory is owned by daemon
      eosmd->setCGid(2);
      gOFS->eosView->updateContainerStore(eosmd);
    }
    catch (eos::MDException &e)
    {
      eosmd = 0;
    }

    if (!eosmd)
    {
      try
      {
        eosmd = gOFS->eosView->createContainer(MgmProcConversionPath.c_str(), true);
        eosmd->setMode(S_IFDIR | S_IRWXU | S_IRWXG);
        eosmd->setCUid(2); // conversion directory is owned by daemon
        eosmd->setCGid(2);
        gOFS->eosView->updateContainerStore(eosmd);
      }
      catch (eos::MDException &e)
      {
        Eroute.Emsg("Config", "cannot set the /eos/../proc/conversion directory"
                    " mode to inital mode");
        eos_crit("cannot set the /eos/../proc/conversion directory mode to 770");
>>>>>>> 98308ef8
        return 1;
      }
    }

    // Create directory for fast find functionality of archived dirs
<<<<<<< HEAD
    try {
      eosmd = eosView->getContainer(MgmProcArchivePath.c_str());
      eosmd->setMode(S_IFDIR | S_IRWXU);
      eosmd->setCUid(2); // archive directory is owned by daemon
      eosView->updateContainerStore(eosmd.get());
    } catch (eos::MDException& e) {
      eosmd = std::shared_ptr<eos::IContainerMD>((eos::IContainerMD*)0);
    }

    if (!eosmd) {
      try {
        eosmd = eosView->createContainer(MgmProcArchivePath.c_str(), true);
        // Set attribute inheritance
        eosmd->setMode(S_IFDIR | S_IRWXU | S_IRWXG);
        eosView->updateContainerStore(eosmd.get());
      } catch (eos::MDException& e) {
        Eroute.Emsg("Config",
                    "cannot set the /eos/../proc/archive directory mode to inital mode");
        eos_crit("cannot set the /eos/../proc/archive directory mode to 700");
=======
    try
    {
      eosmd = gOFS->eosView->getContainer(MgmProcArchivePath.c_str());
      eosmd->setMode(S_IFDIR | S_IRWXU | S_IRWXG);
      eosmd->setCUid(2); // archive directory is owned by daemon
      eosmd->setCGid(2);
      gOFS->eosView->updateContainerStore(eosmd);
    }
    catch (eos::MDException &e)
    {
      eosmd = 0;
    }

    if (!eosmd)
    {
      try
      {
        eosmd = gOFS->eosView->createContainer(MgmProcArchivePath.c_str(), true);
        eosmd->setMode(S_IFDIR | S_IRWXU | S_IRWXG);
        eosmd->setCUid(2); // archive directory is owned by daemon
        eosmd->setCGid(2);
        gOFS->eosView->updateContainerStore(eosmd);
      }
      catch (eos::MDException &e)
      {
        Eroute.Emsg("Config", "cannot set the /eos/../proc/archive directory "
                    "mode to inital mode");
        eos_crit("cannot set the /eos/../proc/archive directory mode to 770");
>>>>>>> 98308ef8
        return 1;
      }
    }

    // Create workflow directory
    try {
      eosmd = gOFS->eosView->getContainer(MgmProcWorkflowPath.c_str());
      eosmd->setMode(S_IFDIR | S_IRWXU);
      eosmd->setCUid(2); // workflow directory is owned by daemon
      gOFS->eosView->updateContainerStore(eosmd.get());
    } catch (eos::MDException& e) {
      eosmd = std::shared_ptr<eos::IContainerMD>((eos::IContainerMD*)0);
    }

    if (!eosmd) {
      try {
        eosmd = gOFS->eosView->createContainer(MgmProcWorkflowPath.c_str(), true);
        // set attribute inheritance
        eosmd->setMode(S_IFDIR | S_IRWXU | S_IRWXG);
        gOFS->eosView->updateContainerStore(eosmd.get());
      } catch (eos::MDException& e) {
        Eroute.Emsg("Config",
                    "cannot set the /eos/../proc/workflow directory mode to inital mode");
        eos_crit("cannot set the /eos/../proc/workflow directory mode to 700");
        return 1;
      }
    }

    // Create lock directory
    try {
      eosmd = gOFS->eosView->getContainer(MgmProcLockPath.c_str());
      eosmd->setMode(S_IFDIR | S_IRWXU);
      eosmd->setCUid(2); // lock directory is owned by daemon
      gOFS->eosView->updateContainerStore(eosmd.get());
    } catch (eos::MDException& e) {
      eosmd = std::shared_ptr<eos::IContainerMD>((eos::IContainerMD*)0);
    }

    if (!eosmd) {
      try {
        eosmd = gOFS->eosView->createContainer(MgmProcLockPath.c_str(), true);
        // set attribute inheritance
        eosmd->setMode(S_IFDIR | S_IRWXU | S_IRWXG);
        gOFS->eosView->updateContainerStore(eosmd.get());
      } catch (eos::MDException& e) {
        Eroute.Emsg("Config",
                    "cannot set the /eos/../proc/lock directory mode to inital mode");
        eos_crit("cannot set the /eos/../proc/lock directory mode to 700");
        return 1;
      }
    }

    // Create delegation directory
    try {
      eosmd = gOFS->eosView->getContainer(MgmProcDelegationPath.c_str());
      eosmd->setMode(S_IFDIR | S_IRWXU);
      eosmd->setCUid(2); // delegation directory is owned by daemon
      gOFS->eosView->updateContainerStore(eosmd.get());
    } catch (eos::MDException& e) {
      eosmd = std::shared_ptr<eos::IContainerMD>((eos::IContainerMD*)0);
    }

    if (!eosmd) {
      try {
        eosmd = gOFS->eosView->createContainer(MgmProcDelegationPath.c_str(), true);
        // set attribute inheritance
        eosmd->setMode(S_IFDIR | S_IRWXU | S_IRWXG);
        gOFS->eosView->updateContainerStore(eosmd.get());
      } catch (eos::MDException& e) {
        Eroute.Emsg("Config",
                    "cannot set the /eos/../proc/delegation directory mode to inital mode");
        eos_crit("cannot set the /eos/../proc/delegation directory mode to 700");
        return 1;
      }
    }

    // Set also the archiverd ZMQ endpoint were client requests are sent
    std::ostringstream oss;
    oss << "ipc://" << MgmArchiveDir.c_str() << "archive_frontend.ipc";
    mArchiveEndpoint = oss.str();
  }

  //-------------------------------------------
  XrdMqSharedHash* hash = 0;

<<<<<<< HEAD
  // - we disable a lot of features if we are only a redirector
  if (!MgmRedirector) {
    // create the specific listener class
    MgmOfsMessaging = new Messaging(MgmOfsBrokerUrl.c_str(),
                                    MgmDefaultReceiverQueue.c_str(),
                                    true, true, &ObjectManager);
=======
  // Disable some features if we are only a redirector
  if (!MgmRedirector)
  {
    // create the specific listener class
    MgmOfsMessaging = new Messaging(MgmOfsBrokerUrl.c_str(),
                                    MgmDefaultReceiverQueue.c_str(), true,
                                    true, &ObjectManager);
>>>>>>> 98308ef8

    if (!MgmOfsMessaging->StartListenerThread()) {
      NoGo = 1;
    }

    MgmOfsMessaging->SetLogId("MgmOfsMessaging");

    if ((!MgmOfsMessaging) || (MgmOfsMessaging->IsZombie())) {
      Eroute.Emsg("Config", "cannot create messaging object(thread)");
      return NoGo;
    }

    if (MgmOfsVstBrokerUrl.length() &&
        (!getenv("EOS_VST_BROKER_DISABLE") ||
<<<<<<< HEAD
         (strcmp(getenv("EOS_VST_BROKER_DISABLE"), "1")))) {
      MgmOfsVstMessaging = new VstMessaging(MgmOfsVstBrokerUrl.c_str(), "/eos/*/vst",
                                            true, true, 0);
=======
         (strcmp(getenv("EOS_VST_BROKER_DISABLE"), "1"))))
    {
      MgmOfsVstMessaging = new VstMessaging(MgmOfsVstBrokerUrl.c_str(),
                                            "/eos/*/vst", true, true, 0);
>>>>>>> 98308ef8

      if (!MgmOfsVstMessaging->StartListenerThread()) {
        NoGo = 1;
      }

      MgmOfsMessaging->SetLogId("MgmOfsVstMessaging");

      if ((!MgmOfsVstMessaging) || (MgmOfsVstMessaging->IsZombie())) {
        Eroute.Emsg("Config", "cannot create vst messaging object(thread)");
        return NoGo;
      }
    }

    ObjectManager.CreateSharedHash("/eos/*", "/eos/*/fst");
    ObjectManager.HashMutex.LockRead();
    hash = ObjectManager.GetHash("/eos/*");
    ObjectManager.HashMutex.UnLockRead();
    XrdOucString dumperfile = MgmMetaLogDir;
    dumperfile += "/so.mgm.dump";
    ObjectManager.StartDumper(dumperfile.c_str());
    ObjectManager.SetAutoReplyQueueDerive(true);
  }

  // hook to the appropiate config file
  XrdOucString stdOut;
  XrdOucString stdErr;

  if (!MgmMaster.ApplyMasterConfig(stdOut, stdErr,
                                   Master::Transition::Type::kMasterToMaster)) {
    Eroute.Emsg("Config", "failed to apply master configuration");
    return 1;
  }

  if (!MgmRedirector) {
    if (ErrorLog) {
      // run the error log console
      XrdOucString errorlogkillline = "pkill -9 -f \"eos -b console log _MGMID_\"";
      int rrc = system(errorlogkillline.c_str());

      if (WEXITSTATUS(rrc)) {
        eos_info("%s returned %d", errorlogkillline.c_str(), rrc);
      }

      XrdOucString errorlogline = "eos -b console log _MGMID_ >& /dev/null &";
      rrc = system(errorlogline.c_str());

      if (WEXITSTATUS(rrc)) {
        eos_info("%s returned %d", errorlogline.c_str(), rrc);
      }
    }

    if (MgmMaster.IsMaster()) {
      eos_info("starting file view loader thread");

      if ((XrdSysThread::Run(&tid, XrdMgmOfs::StaticInitializeFileView,
                             static_cast<void*>(this), 0, "File View Loader"))) {
        eos_crit("cannot start file view loader");
        NoGo = 1;
      }
    }
  }

#ifdef EOS_INSTRUMENTED_RWMUTEX
  eos::common::RWMutex::EstimateLatenciesAndCompensation();
  FsView::gFsView.ViewMutex.SetDebugName("FsView");
  FsView::gFsView.ViewMutex.SetTiming(false);
  FsView::gFsView.ViewMutex.SetSampling(true, 0.01);
  Quota::pMapMutex.SetDebugName("QuotaView");
  Quota::pMapMutex.SetTiming(false);
  Quota::pMapMutex.SetSampling(true, 0.01);
  eosViewRWMutex.SetDebugName("eosView");
  eosViewRWMutex.SetTiming(false);
  eosViewRWMutex.SetSampling(true, 0.01);
  std::vector<eos::common::RWMutex*> order;
  order.push_back(&FsView::gFsView.ViewMutex);
  order.push_back(&eosViewRWMutex);
  order.push_back(&Quota::pMapMutex);
  eos::common::RWMutex::AddOrderRule("Eos Mgm Mutexes", order);
#endif
  eos_info("starting statistics thread");

  if ((XrdSysThread::Run(&stats_tid, XrdMgmOfs::StartMgmStats,
                         static_cast<void*>(this), 0, "Statistics Thread"))) {
    eos_crit("cannot start statistics thread");
    NoGo = 1;
  }

  eos_info("starting archive submitter thread");

  if (XrdSysThread::Run(&mSubmitterTid, XrdMgmOfs::StartArchiveSubmitter,
                        static_cast<void*>(this), XRDSYSTHREAD_HOLD,
                        "Archive/backup submitter thread")) {
    eos_crit("cannot start archive/backup submitter thread");
    NoGo = 1;
  }

  if (!MgmRedirector) {
    eos_info("starting fs listener thread");

    if ((XrdSysThread::Run(&fsconfiglistener_tid,
                           XrdMgmOfs::StartMgmFsConfigListener,
                           static_cast<void*>(this), 0, "FsListener Thread"))) {
      eos_crit("cannot start fs listener thread");
      NoGo = 1;
    }
  }

  gGeoTreeEngine.StartUpdater();
  XrdSysTimer sleeper;
  sleeper.Snooze(1);

  if (!ObjectNotifier.Start()) {
    eos_crit("error starting the shared object change notifier");
  }

  // initialize the transfer database
  if (!gTransferEngine.Init("/var/eos/tx")) {
    eos_crit("cannot intialize transfer database");
    NoGo = 1;
  }

  // create the 'default' quota space which is needed if quota is disabled!
  if (!Httpd.Start()) {
    eos_warning("msg=\"cannot start httpd daemon\"");
  }

  // start the Egroup fetching
  if (!gOFS->EgroupRefresh.Start()) {
    eos_warning("msg=\"cannot start egroup thread\"");
  }

  // start the LRU daemon
  if (!LRUd.Start()) {
    eos_warning("msg=\"cannot start LRU thread\"");
  }

  // start the WFE daemon
  if (!gOFS->WFEd.Start()) {
    eos_warning("msg=\"cannot start WFE thread\"");
  }

  // start the recycler garbage collection thread on a master machine
  if ((MgmMaster.IsMaster()) && (!Recycler.Start())) {
    eos_warning("msg=\"cannot start recycle thread\"");
  }

  // add all stat entries with 0
  InitStats();
  // set IO accounting file
  XrdOucString ioaccounting = MgmMetaLogDir;
  ioaccounting += "/iostat.";
  ioaccounting += HostName;
  ioaccounting += ".dump";
  eos_notice("Setting IO dump store file to %s", ioaccounting.c_str());

  if (!IoStats.SetStoreFileName(ioaccounting.c_str()))
    eos_warning("couldn't load anything from the io stat dump file %s",
                ioaccounting.c_str());
  else {
    eos_notice("loaded io stat dump file %s", ioaccounting.c_str());
  }

  // start IO ciruclate thread
  IoStats.StartCirculate();

  if (!MgmRedirector) {
    if (hash) {
      // ask for a broadcast from fst's
      hash->BroadCastRequest("/eos/*/fst");
    }
  }

  if (!getenv("EOS_NO_SHUTDOWN")) {
    // add shutdown handler
    (void) signal(SIGINT, xrdmgmofs_shutdown);
    (void) signal(SIGTERM, xrdmgmofs_shutdown);
    (void) signal(SIGQUIT, xrdmgmofs_shutdown);

    // add SEGV handler
    if (!getenv("EOS_NO_STACKTRACE")) {
      (void) signal(SIGSEGV, xrdmgmofs_stacktrace);
      (void) signal(SIGABRT, xrdmgmofs_stacktrace);
      (void) signal(SIGBUS, xrdmgmofs_stacktrace);
    }
  }

  if (mNumAuthThreads && mFrontendPort) {
    eos_info("starting the authentication master thread");

    if ((XrdSysThread::Run(&auth_tid, XrdMgmOfs::StartAuthMasterThread,
                           static_cast<void*>(this), 0, "Auth Master Thread"))) {
      eos_crit("cannot start the authentication master thread");
      NoGo = 1;
    }

    eos_info("starting the authentication worker threads");

    for (unsigned int i = 0; i < mNumAuthThreads; i++) {
      pthread_t worker_tid;

      if ((XrdSysThread::Run(&worker_tid, XrdMgmOfs::StartAuthWorkerThread,
                             static_cast<void*>(this), 0, "Auth Worker Thread"))) {
        eos_crit("cannot start the authentication thread %i", i);
        NoGo = 1;
      }

      mVectTid.push_back(worker_tid);
    }
  }

  // to be sure not to miss any notification while everything is starting up
  // we don't check if it succeeds because we might fail because we timeout
  // if there is no FST sending update
  gGeoTreeEngine.forceRefresh();
  return NoGo;
}
/*----------------------------------------------------------------------------*/
void
XrdMgmOfs::InitStats()
{
  MgmStats.Add("HashSet", 0, 0, 0);
  MgmStats.Add("HashSetNoLock", 0, 0, 0);
  MgmStats.Add("HashGet", 0, 0, 0);
  MgmStats.Add("ViewLockR", 0, 0, 0);
  MgmStats.Add("ViewLockW", 0, 0, 0);
  MgmStats.Add("NsLockR", 0, 0, 0);
  MgmStats.Add("NsLockW", 0, 0, 0);
  MgmStats.Add("QuotaLockR", 0, 0, 0);
  MgmStats.Add("QuotaLockW", 0, 0, 0);
  MgmStats.Add("Access", 0, 0, 0);
  MgmStats.Add("AdjustReplica", 0, 0, 0);
  MgmStats.Add("AttrGet", 0, 0, 0);
  MgmStats.Add("AttrLs", 0, 0, 0);
  MgmStats.Add("AttrRm", 0, 0, 0);
  MgmStats.Add("AttrSet", 0, 0, 0);
  MgmStats.Add("Cd", 0, 0, 0);
  MgmStats.Add("Checksum", 0, 0, 0);
  MgmStats.Add("Chmod", 0, 0, 0);
  MgmStats.Add("Chown", 0, 0, 0);
  MgmStats.Add("Commit", 0, 0, 0);
  MgmStats.Add("CommitFailedFid", 0, 0, 0);
  MgmStats.Add("CommitFailedNamespace", 0, 0, 0);
  MgmStats.Add("CommitFailedParameters", 0, 0, 0);
  MgmStats.Add("CommitFailedUnlinked", 0, 0, 0);
  MgmStats.Add("ConversionDone", 0, 0, 0);
  MgmStats.Add("ConversionFailed", 0, 0, 0);
  MgmStats.Add("CopyStripe", 0, 0, 0);
  MgmStats.Add("DumpMd", 0, 0, 0);
  MgmStats.Add("Drop", 0, 0, 0);
  MgmStats.Add("DropStripe", 0, 0, 0);
  MgmStats.Add("Exists", 0, 0, 0);
  MgmStats.Add("Exists", 0, 0, 0);
  MgmStats.Add("FileInfo", 0, 0, 0);
  MgmStats.Add("FindEntries", 0, 0, 0);
  MgmStats.Add("Find", 0, 0, 0);
  MgmStats.Add("Fuse", 0, 0, 0);
  MgmStats.Add("Fuse-Statvfs", 0, 0, 0);
  MgmStats.Add("Fuse-Mkdir", 0, 0, 0);
  MgmStats.Add("Fuse-Stat", 0, 0, 0);
  MgmStats.Add("Fuse-Chmod", 0, 0, 0);
  MgmStats.Add("Fuse-Chown", 0, 0, 0);
  MgmStats.Add("Fuse-Access", 0, 0, 0);
  MgmStats.Add("Fuse-Access", 0, 0, 0);
  MgmStats.Add("Fuse-Checksum", 0, 0, 0);
  MgmStats.Add("Fuse-XAttr", 0, 0, 0);
  MgmStats.Add("Fuse-Utimes", 0, 0, 0);
  MgmStats.Add("GetMdLocation", 0, 0, 0);
  MgmStats.Add("GetMd", 0, 0, 0);
  MgmStats.Add("Http-COPY", 0, 0, 0);
  MgmStats.Add("Http-DELETE", 0, 0, 0);
  MgmStats.Add("Http-GET", 0, 0, 0);
  MgmStats.Add("Http-HEAD", 0, 0, 0);
  MgmStats.Add("Http-LOCK", 0, 0, 0);
  MgmStats.Add("Http-MKCOL", 0, 0, 0);
  MgmStats.Add("Http-MOVE", 0, 0, 0);
  MgmStats.Add("Http-OPTIONS", 0, 0, 0);
  MgmStats.Add("Http-POST", 0, 0, 0);
  MgmStats.Add("Http-PROPFIND", 0, 0, 0);
  MgmStats.Add("Http-PROPPATCH", 0, 0, 0);
  MgmStats.Add("Http-PUT", 0, 0, 0);
  MgmStats.Add("Http-TRACE", 0, 0, 0);
  MgmStats.Add("Http-UNLOCK", 0, 0, 0);
  MgmStats.Add("IdMap", 0, 0, 0);
  MgmStats.Add("Ls", 0, 0, 0);
  MgmStats.Add("LRUFind", 0, 0, 0);
  MgmStats.Add("MarkDirty", 0, 0, 0);
  MgmStats.Add("MarkClean", 0, 0, 0);
  MgmStats.Add("Mkdir", 0, 0, 0);
  MgmStats.Add("Motd", 0, 0, 0);
  MgmStats.Add("MoveStripe", 0, 0, 0);
  MgmStats.Add("OpenDir", 0, 0, 0);
  MgmStats.Add("OpenDir-Entry", 0, 0, 0);
  MgmStats.Add("OpenFailedCreate", 0, 0, 0);
  MgmStats.Add("OpenFailedENOENT", 0, 0, 0);
  MgmStats.Add("OpenFailedExists", 0, 0, 0);
  MgmStats.Add("OpenFailedHeal", 0, 0, 0);
  MgmStats.Add("OpenFailedPermission", 0, 0, 0);
  MgmStats.Add("OpenFailedQuota", 0, 0, 0);
  MgmStats.Add("OpenFailedNoUpdate", 0, 0, 0);
  MgmStats.Add("OpenFailedReconstruct", 0, 0, 0);
  MgmStats.Add("OpenFileOffline", 0, 0, 0);
  MgmStats.Add("OpenProc", 0, 0, 0);
  MgmStats.Add("OpenRead", 0, 0, 0);
  MgmStats.Add("OpenShared", 0, 0, 0);
  MgmStats.Add("OpenStalledHeal", 0, 0, 0);
  MgmStats.Add("OpenStalled", 0, 0, 0);
  MgmStats.Add("OpenStalled", 0, 0, 0);
  MgmStats.Add("Open", 0, 0, 0);
  MgmStats.Add("OpenWriteCreate", 0, 0, 0);
  MgmStats.Add("OpenWriteTruncate", 0, 0, 0);
  MgmStats.Add("OpenWrite", 0, 0, 0);
  MgmStats.Add("ReadLink", 0, 0, 0);
  MgmStats.Add("Recycle", 0, 0, 0);
  MgmStats.Add("ReplicaFailedSize", 0, 0, 0);
  MgmStats.Add("ReplicaFailedChecksum", 0, 0, 0);
  MgmStats.Add("Redirect", 0, 0, 0);
  MgmStats.Add("RedirectR", 0, 0, 0);
  MgmStats.Add("RedirectW", 0, 0, 0);
  MgmStats.Add("RedirectR-Master", 0, 0, 0);
  MgmStats.Add("RedirectENOENT", 0, 0, 0);
  MgmStats.Add("RedirectENONET", 0, 0, 0);
  MgmStats.Add("Rename", 0, 0, 0);
  MgmStats.Add("RmDir", 0, 0, 0);
  MgmStats.Add("Rm", 0, 0, 0);
  MgmStats.Add("Schedule2Drain", 0, 0, 0);
  MgmStats.Add("Schedule2Balance", 0, 0, 0);
  MgmStats.Add("SchedulingFailedBalance", 0, 0, 0);
  MgmStats.Add("SchedulingFailedDrain", 0, 0, 0);
  MgmStats.Add("Scheduled2Balance", 0, 0, 0);
  MgmStats.Add("Scheduled2Drain", 0, 0, 0);
  MgmStats.Add("Schedule2Delete", 0, 0, 0);
  MgmStats.Add("Scheduled2Delete", 0, 0, 0);
  MgmStats.Add("SendResync", 0, 0, 0);
  MgmStats.Add("Stall", 0, 0, 0);
  MgmStats.Add("Stat", 0, 0, 0);
  MgmStats.Add("Symlink", 0, 0, 0);
  MgmStats.Add("Touch", 0, 0, 0);
  MgmStats.Add("TxState", 0, 0, 0);
  MgmStats.Add("Truncate", 0, 0, 0);
  MgmStats.Add("VerifyStripe", 0, 0, 0);
  MgmStats.Add("Version", 0, 0, 0);
  MgmStats.Add("Versioning", 0, 0, 0);
  MgmStats.Add("WhoAmI", 0, 0, 0);
}<|MERGE_RESOLUTION|>--- conflicted
+++ resolved
@@ -100,26 +100,23 @@
     Access::gStallGlobal = true;
     Access::gStallComment[std::string("*")] = "namespace is booting";
   }
+  eos_notice("starting eos file view initialize2");
 
   try {
     time_t t1 = time(0);
     eosView->initialize2();
     time_t t2 = time(0);
     {
+      eos_notice("eos file view after initialize2");
       eos::common::RWMutexWriteLock view_lock(eosViewRWMutex);
+      eos_notice("starting eos file view initialize3");
       eosView->initialize3();
       time_t t3 = time(0);
       eos_notice("eos file view initialize2: %d seconds", t2 - t1);
       eos_notice("eos file view initialize3: %d seconds", t3 - t2);
-
-<<<<<<< HEAD
+      BootFileId = gOFS->eosFileService->getFirstFreeId();
+
       if (MgmMaster.IsMaster()) {
-=======
-      BootFileId = gOFS->eosFileService->getFirstFreeId();
-
-      if (MgmMaster.IsMaster())
-      {
->>>>>>> 98308ef8
         // create ../proc/<x> files
         XrdOucString procpathwhoami = MgmProcPath;
         procpathwhoami += "/whoami";
@@ -1518,111 +1515,53 @@
     }
 
     // Create output directory layout conversions
-<<<<<<< HEAD
     try {
-      eosmd = eosView->getContainer(MgmProcConversionPath.c_str());
-      eosmd->setMode(S_IFDIR | S_IRWXU);
-      eosmd->setCUid(2); // conversion directory is owned by daemon
-      eosView->updateContainerStore(eosmd.get());
-    } catch (eos::MDException& e) {
-      eosmd = std::shared_ptr<eos::IContainerMD>((eos::IContainerMD*)0);
-    }
-
-    if (!eosmd) {
-      try {
-        eosmd = eosView->createContainer(MgmProcConversionPath.c_str(), true);
-        // set attribute inheritance
-        eosmd->setMode(S_IFDIR | S_IRWXU | S_IRWXG);
-        eosView->updateContainerStore(eosmd.get());
-      } catch (eos::MDException& e) {
-        Eroute.Emsg("Config",
-                    "cannot set the /eos/../proc/conversion directory mode to inital mode");
-        eos_crit("cannot set the /eos/../proc/conversion directory mode to 700");
-=======
-    try
-    {
       eosmd = gOFS->eosView->getContainer(MgmProcConversionPath.c_str());
       eosmd->setMode(S_IFDIR | S_IRWXU | S_IRWXG);
       eosmd->setCUid(2); // conversion directory is owned by daemon
       eosmd->setCGid(2);
-      gOFS->eosView->updateContainerStore(eosmd);
-    }
-    catch (eos::MDException &e)
-    {
+      gOFS->eosView->updateContainerStore(eosmd.get());
+    } catch (eos::MDException& e) {
       eosmd = 0;
     }
 
-    if (!eosmd)
-    {
-      try
-      {
+    if (!eosmd) {
+      try {
         eosmd = gOFS->eosView->createContainer(MgmProcConversionPath.c_str(), true);
         eosmd->setMode(S_IFDIR | S_IRWXU | S_IRWXG);
         eosmd->setCUid(2); // conversion directory is owned by daemon
         eosmd->setCGid(2);
-        gOFS->eosView->updateContainerStore(eosmd);
-      }
-      catch (eos::MDException &e)
-      {
+        gOFS->eosView->updateContainerStore(eosmd.get());
+      } catch (eos::MDException& e) {
         Eroute.Emsg("Config", "cannot set the /eos/../proc/conversion directory"
                     " mode to inital mode");
         eos_crit("cannot set the /eos/../proc/conversion directory mode to 770");
->>>>>>> 98308ef8
         return 1;
       }
     }
 
     // Create directory for fast find functionality of archived dirs
-<<<<<<< HEAD
     try {
-      eosmd = eosView->getContainer(MgmProcArchivePath.c_str());
-      eosmd->setMode(S_IFDIR | S_IRWXU);
-      eosmd->setCUid(2); // archive directory is owned by daemon
-      eosView->updateContainerStore(eosmd.get());
-    } catch (eos::MDException& e) {
-      eosmd = std::shared_ptr<eos::IContainerMD>((eos::IContainerMD*)0);
-    }
-
-    if (!eosmd) {
-      try {
-        eosmd = eosView->createContainer(MgmProcArchivePath.c_str(), true);
-        // Set attribute inheritance
-        eosmd->setMode(S_IFDIR | S_IRWXU | S_IRWXG);
-        eosView->updateContainerStore(eosmd.get());
-      } catch (eos::MDException& e) {
-        Eroute.Emsg("Config",
-                    "cannot set the /eos/../proc/archive directory mode to inital mode");
-        eos_crit("cannot set the /eos/../proc/archive directory mode to 700");
-=======
-    try
-    {
       eosmd = gOFS->eosView->getContainer(MgmProcArchivePath.c_str());
       eosmd->setMode(S_IFDIR | S_IRWXU | S_IRWXG);
       eosmd->setCUid(2); // archive directory is owned by daemon
       eosmd->setCGid(2);
-      gOFS->eosView->updateContainerStore(eosmd);
-    }
-    catch (eos::MDException &e)
-    {
+      gOFS->eosView->updateContainerStore(eosmd.get());
+    } catch (eos::MDException& e) {
       eosmd = 0;
     }
 
-    if (!eosmd)
-    {
-      try
-      {
+    if (!eosmd) {
+      try {
         eosmd = gOFS->eosView->createContainer(MgmProcArchivePath.c_str(), true);
         eosmd->setMode(S_IFDIR | S_IRWXU | S_IRWXG);
         eosmd->setCUid(2); // archive directory is owned by daemon
         eosmd->setCGid(2);
-        gOFS->eosView->updateContainerStore(eosmd);
-      }
-      catch (eos::MDException &e)
-      {
+        gOFS->eosView->updateContainerStore(eosmd.get());
+      } catch (eos::MDException& e) {
         Eroute.Emsg("Config", "cannot set the /eos/../proc/archive directory "
                     "mode to inital mode");
         eos_crit("cannot set the /eos/../proc/archive directory mode to 770");
->>>>>>> 98308ef8
         return 1;
       }
     }
@@ -1708,22 +1647,12 @@
   //-------------------------------------------
   XrdMqSharedHash* hash = 0;
 
-<<<<<<< HEAD
-  // - we disable a lot of features if we are only a redirector
+  // Disable some features if we are only a redirector
   if (!MgmRedirector) {
     // create the specific listener class
     MgmOfsMessaging = new Messaging(MgmOfsBrokerUrl.c_str(),
                                     MgmDefaultReceiverQueue.c_str(),
                                     true, true, &ObjectManager);
-=======
-  // Disable some features if we are only a redirector
-  if (!MgmRedirector)
-  {
-    // create the specific listener class
-    MgmOfsMessaging = new Messaging(MgmOfsBrokerUrl.c_str(),
-                                    MgmDefaultReceiverQueue.c_str(), true,
-                                    true, &ObjectManager);
->>>>>>> 98308ef8
 
     if (!MgmOfsMessaging->StartListenerThread()) {
       NoGo = 1;
@@ -1738,16 +1667,9 @@
 
     if (MgmOfsVstBrokerUrl.length() &&
         (!getenv("EOS_VST_BROKER_DISABLE") ||
-<<<<<<< HEAD
          (strcmp(getenv("EOS_VST_BROKER_DISABLE"), "1")))) {
-      MgmOfsVstMessaging = new VstMessaging(MgmOfsVstBrokerUrl.c_str(), "/eos/*/vst",
-                                            true, true, 0);
-=======
-         (strcmp(getenv("EOS_VST_BROKER_DISABLE"), "1"))))
-    {
       MgmOfsVstMessaging = new VstMessaging(MgmOfsVstBrokerUrl.c_str(),
                                             "/eos/*/vst", true, true, 0);
->>>>>>> 98308ef8
 
       if (!MgmOfsVstMessaging->StartListenerThread()) {
         NoGo = 1;
