--- conflicted
+++ resolved
@@ -352,13 +352,9 @@
   }
 
   {
-<<<<<<< HEAD
     eos::common::RWMutexWriteLock lock(gOFS->eosViewRWMutex);
 
     try
-=======
-    std::unique_ptr<eos::common::RWMutexReadLock> qLock(lock_quota?0:new eos::common::RWMutexReadLock(Quota::gQuotaMutex));
->>>>>>> 406d977e
     {
       dir = eosView->getContainer(oPath.GetParentPath());
       newdir = eosView->getContainer(nPath.GetParentPath());
@@ -449,32 +445,7 @@
 		  // Stat this file and add to the deletion maps
 		  try
 		  {
-<<<<<<< HEAD
 		    fmd = gOFS->eosView->getFile(fspath.c_str());
-=======
-		    std::string fspath = rfoundit->first;
-		    fspath += *fileit;
-		    eos::FileMD* fmd = 0;
-		    // stat this file and add to the deletion maps
-		    
-		    try
-		    {
-		      fmd = gOFS->eosView->getFile(fspath.c_str());
-		    }
-		    catch (eos::MDException &e)
-		    {
-		      errno = e.getErrno();
-		      eos_debug("msg=\"exception\" ec=%d emsg=\"%s\"\n",
-				e.getErrno(), e.getMessage().str().c_str());
-		    }
-		    
-		    if (!fmd)
-		    {
-		      return Emsg(epname, error, errno, "rename - cannot stat file in subtree", fspath.c_str());
-		    }
-		    user_deletion_size[fmd->getCUid()] += (fmd->getSize() * fmd->getNumLocation());
-		    group_deletion_size[fmd->getCGid()] += (fmd->getSize() * fmd->getNumLocation());
->>>>>>> 406d977e
 		  }
 		  catch (eos::MDException& e)
 		  {
@@ -513,13 +484,11 @@
 	      {
 		if (!Quota::Check(nP, Quota::gProjectId, it->first, it->second, 1))
 		{
-<<<<<<< HEAD
 		  groupok = false;
 		  break;
-=======
 		  // deletion has to fail there is not enough quota on the target
 		  return Emsg(epname, error, ENOSPC, "rename - cannot get all the needed quota for the target directory");
->>>>>>> 406d977e
+
 		}
 	      }
 
@@ -625,12 +594,7 @@
 	file = 0;
       }
     }
-<<<<<<< HEAD
     catch (eos::MDException& e)
-=======
-
-    if ((!dir) || ((!file) && (!rdir)))
->>>>>>> 406d977e
     {
       dir = 0;
       file = 0;
