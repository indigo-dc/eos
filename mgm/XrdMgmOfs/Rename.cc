--- conflicted
+++ resolved
@@ -114,17 +114,7 @@
   MAYSTALL;
   MAYREDIRECT;
 
-<<<<<<< HEAD
   return rename(oldn.c_str(), newn.c_str(), error, vid, infoO, infoN, true);
-=======
-  // Check if overwrite flag specified - default case for FUSE
-  char* val = renameo_Env.Get("mgm.rename.overwrite");
-
-  if (val && strncmp(val, "1", 1) == 0)
-    overwrite = true;
-
-  return rename(oldn.c_str(), newn.c_str(), error, vid, infoO, infoN, overwrite);
->>>>>>> cc963b1d
 }
 
 /*----------------------------------------------------------------------------*/
