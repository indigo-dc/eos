// ----------------------------------------------------------------------
// File: Attr.cc
// Author: Andreas-Joachim Peters - CERN
// ----------------------------------------------------------------------

/************************************************************************
 * EOS - the CERN Disk Storage System                                   *
 * Copyright (C) 2011 CERN/Switzerland                                  *
 *                                                                      *
 * This program is free software: you can redistribute it and/or modify *
 * it under the terms of the GNU General Public License as published by *
 * the Free Software Foundation, either version 3 of the License, or    *
 * (at your option) any later version.                                  *
 *                                                                      *
 * This program is distributed in the hope that it will be useful,      *
 * but WITHOUT ANY WARRANTY; without even the implied warranty of       *
 * MERCHANTABILITY or FITNESS FOR A PARTICULAR PURPOSE.  See the        *
 * GNU General Public License for more details.                         *
 *                                                                      *
 * You should have received a copy of the GNU General Public License    *
 * along with this program.  If not, see <http://www.gnu.org/licenses/>.*
 ************************************************************************/


// -----------------------------------------------------------------------
// This file is included source code in XrdMgmOfs.cc to make the code more
// transparent without slowing down the compilation time.
// -----------------------------------------------------------------------

/*----------------------------------------------------------------------------*/
int
XrdMgmOfs::attr_ls(const char* inpath,
                   XrdOucErrInfo& error,
                   const XrdSecEntity* client,
                   const char* ininfo,
                   eos::IContainerMD::XAttrMap& map)
/*----------------------------------------------------------------------------*/
/*
 * @brief list extended attributes for a given file/directory
 *
 * @param inpath file/directory name to list attributes
 * @param error error object
 * @param client XRootD authentication object
 * @param ininfo CGI
 * @param map return object with the extended attribute key-value map
 *
 * @return SFS_OK if success otherwise SFS_ERROR
 *
 * See _attr_ls for details on the internals.
 */
/*----------------------------------------------------------------------------*/
{
  static const char* epname = "attr_ls";
  const char* tident = error.getErrUser();
  // use a thread private vid
  eos::common::Mapping::VirtualIdentity vid;
  EXEC_TIMING_BEGIN("IdMap");
  eos::common::Mapping::IdMap(client, ininfo, tident, vid);
  EXEC_TIMING_END("IdMap");
  NAMESPACEMAP;
  BOUNCE_ILLEGAL_NAMES;
  XrdOucEnv access_Env(ininfo);
  AUTHORIZE(client, &access_Env, AOP_Stat, "access", inpath, error);
  gOFS->MgmStats.Add("IdMap", vid.uid, vid.gid, 1);
  BOUNCE_NOT_ALLOWED;
  return _attr_ls(path, error, vid, ininfo, map);
}

/*----------------------------------------------------------------------------*/
int
XrdMgmOfs::attr_set(const char* inpath,
                    XrdOucErrInfo& error,
                    const XrdSecEntity* client,
                    const char* ininfo,
                    const char* key,
                    const char* value)
/*----------------------------------------------------------------------------*/
/*
 * @brief set an extended attribute for a given file/directory to key=value
 *
 * @param inpath file/directory name to set attribute
 * @param error error object
 * @param client XRootD authentication object
 * @param ininfo CGI
 * @param key key to set
 * @param value value to set for key
 *
 * @return SFS_OK if success otherwise SFS_ERROR
 *
 * See _attr_set for details on the internals.
 */
/*----------------------------------------------------------------------------*/
{
  static const char* epname = "attr_set";
  const char* tident = error.getErrUser();
  // use a thread private vid
  eos::common::Mapping::VirtualIdentity vid;
  EXEC_TIMING_BEGIN("IdMap");
  eos::common::Mapping::IdMap(client, ininfo, tident, vid);
  EXEC_TIMING_END("IdMap");
  NAMESPACEMAP;
  BOUNCE_ILLEGAL_NAMES;
  XrdOucEnv access_Env(ininfo);
  AUTHORIZE(client, &access_Env, AOP_Update, "update", inpath, error);
  gOFS->MgmStats.Add("IdMap", vid.uid, vid.gid, 1);
  BOUNCE_NOT_ALLOWED;
  return _attr_set(path, error, vid, ininfo, key, value);
}

/*----------------------------------------------------------------------------*/
int
XrdMgmOfs::attr_get(const char* inpath,
                    XrdOucErrInfo& error,
                    const XrdSecEntity* client,
                    const char* ininfo,
                    const char* key,
                    XrdOucString& value)
/*----------------------------------------------------------------------------*/
/*
 * @brief get an extended attribute for a given file/directory by key
 *
 * @param inpath file/directory name to get attribute
 * @param error error object
 * @param client XRootD authentication object
 * @param ininfo CGI
 * @param key key to retrieve
 * @param value variable to store the value
 *
 * @return SFS_OK if success otherwise SFS_ERROR
 *
 * See _attr_get for details on the internals.
 */
/*----------------------------------------------------------------------------*/
{
  static const char* epname = "attr_get";
  const char* tident = error.getErrUser();
  // use a thread private vid
  eos::common::Mapping::VirtualIdentity vid;
  EXEC_TIMING_BEGIN("IdMap");
  eos::common::Mapping::IdMap(client, ininfo, tident, vid);
  EXEC_TIMING_END("IdMap");
  NAMESPACEMAP;
  BOUNCE_ILLEGAL_NAMES;
  XrdOucEnv access_Env(ininfo);
  AUTHORIZE(client, &access_Env, AOP_Stat, "access", inpath, error);
  gOFS->MgmStats.Add("IdMap", vid.uid, vid.gid, 1);
  BOUNCE_NOT_ALLOWED;
  return _attr_get(path, error, vid, ininfo, key, value);
}

/*----------------------------------------------------------------------------*/
int
XrdMgmOfs::attr_rem(const char* inpath,
                    XrdOucErrInfo& error,
                    const XrdSecEntity* client,
                    const char* ininfo,
                    const char* key)
/*----------------------------------------------------------------------------*/
/*
 * @brief delete an extended attribute for a given file/directory by key
 *
 * @param inpath file/directory name to delete attribute
 * @param error error object
 * @param client XRootD authentication object
 * @param ininfo CGI
 * @param key key to delete
 *
 * @return SFS_OK if success otherwise SFS_ERROR
 *
 * See _attr_rem for details on the internals.
 */
/*----------------------------------------------------------------------------*/
{
  static const char* epname = "attr_rm";
  const char* tident = error.getErrUser();
  // use a thread private vid
  eos::common::Mapping::VirtualIdentity vid;
  EXEC_TIMING_BEGIN("IdMap");
  eos::common::Mapping::IdMap(client, ininfo, tident, vid);
  EXEC_TIMING_END("IdMap");
  NAMESPACEMAP;
  BOUNCE_ILLEGAL_NAMES;
  XrdOucEnv access_Env(ininfo);
  AUTHORIZE(client, &access_Env, AOP_Delete, "delete", inpath, error);
  gOFS->MgmStats.Add("IdMap", vid.uid, vid.gid, 1);
  BOUNCE_NOT_ALLOWED;
  return _attr_rem(path, error, vid, ininfo, key);
}

/*----------------------------------------------------------------------------*/
int
XrdMgmOfs::_attr_ls(const char* path,
                    XrdOucErrInfo& error,
                    eos::common::Mapping::VirtualIdentity& vid,
                    const char* info,
                    eos::IContainerMD::XAttrMap& map,
                    bool lock,
                    bool links)
/*----------------------------------------------------------------------------*/
/*
 * @brief list extended attributes for a given file/directory
 *
 * @param path file/directory name to list attributes
 * @param error error object
 * @param vid virtual identity of the client
 * @param info CGI
 * @param map return object with the extended attribute key-value map
 *
 * @return SFS_OK if success otherwise SFS_ERROR
 *
 * Normal unix permissions R_OK & X_OK are needed to list attributes.
 */
/*----------------------------------------------------------------------------*/
{
  static const char* epname = "attr_ls";
  std::shared_ptr<eos::IContainerMD> dh;
  std::shared_ptr<eos::IFileMD> fmd;
  errno = 0;
  EXEC_TIMING_BEGIN("AttrLs");
  gOFS->MgmStats.Add("AttrLs", vid.uid, vid.gid, 1);

  // ---------------------------------------------------------------------------
  if (lock) {
    gOFS->eosViewRWMutex.LockRead();
  }

  try {
    dh = gOFS->eosView->getContainer(path);
    map = dh->getAttributes();
  } catch (eos::MDException& e) {
    dh.reset();
    errno = e.getErrno();
    eos_debug("msg=\"exception\" ec=%d emsg=\"%s\"\n", e.getErrno(),
              e.getMessage().str().c_str());
  }

  if (!dh) {
    try {
      fmd = gOFS->eosView->getFile(path);
      map = fmd->getAttributes();
      errno = 0;
    } catch (eos::MDException& e) {
      fmd.reset();
      errno = e.getErrno();
      eos_debug("msg=\"exception\" ec=%d emsg=\"%s\"\n", e.getErrno(),
                e.getMessage().str().c_str());
    }
  }

  // check for attribute references
  if (map.count("sys.attr.link")) {
    try {
      dh = gOFS->eosView->getContainer(map["sys.attr.link"]);
      eos::IFileMD::XAttrMap xattrs = dh->getAttributes();

      for (const auto& elem : xattrs) {
        XrdOucString key = elem.first.c_str();

        if (links) {
          key.replace("sys.", "sys.link.");
        }

        if (!map.count(elem.first)) {
          map[key.c_str()] = elem.second;
        }
      }
    } catch (eos::MDException& e) {
      dh.reset();
      std::string msg = map["sys.attr.link"];
      msg += " - not found";
      map["sys.attr.link"] = msg;
      eos_debug("msg=\"exception\" ec=%d emsg=\"%s\"\n", e.getErrno(),
                e.getMessage().str().c_str());
    }
  }

  if (lock) {
    gOFS->eosViewRWMutex.UnLockRead();
  }

  EXEC_TIMING_END("AttrLs");

  if (errno) {
    return Emsg(epname, error, errno, "list attributes", path);
  }

  return SFS_OK;
}

/*----------------------------------------------------------------------------*/
int
XrdMgmOfs::_attr_set(const char* path,
                     XrdOucErrInfo& error,
                     eos::common::Mapping::VirtualIdentity& vid,
                     const char* info,
                     const char* key,
                     const char* value)
/*----------------------------------------------------------------------------*/
/*
 * @brief set an extended attribute for a given directory with key=value
 *
 * @param path directory name to set attribute
 * @param error error object
 * @param vid virtual identity of the client
 * @param info CGI
 * @param key key to set
 * @param value value for key
 *
 * @return SFS_OK if success otherwise SFS_ERROR
 *
 * Only the owner of a directory can set extended attributes with user prefix.
 * sys prefix attributes can be set only by sudo'ers or root.
 */
/*----------------------------------------------------------------------------*/
{
  static const char* epname = "attr_set";
  std::shared_ptr<eos::IContainerMD> dh;
  std::shared_ptr<eos::IFileMD> fmd;
  errno = 0;
  EXEC_TIMING_BEGIN("AttrSet");
  gOFS->MgmStats.Add("AttrSet", vid.uid, vid.gid, 1);

  if (!key || !value) {
    return Emsg(epname, error, EINVAL, "set attribute", path);
  }

  std::string vpath = path;

  // We never put any attribute on version directories
  if (vpath.find(EOS_COMMON_PATH_VERSION_PREFIX) != std::string::npos) {
    errno = 0;
    return SFS_OK;
  }

  eos::common::RWMutexWriteLock lock(gOFS->eosViewRWMutex);

  try {
    dh = gOFS->eosView->getContainer(path);
    XrdOucString Key = key;

    if (Key.beginswith("sys.") && ((!vid.sudoer) && (vid.uid))) {
      errno = EPERM;
    } else {
      // Check permissions in case of user attributes
      if (dh && !Key.beginswith("sys.") && (vid.uid != dh->getCUid())
          && (!vid.sudoer)) {
        errno = EPERM;
      } else {
        XrdOucString val64 = value;
        XrdOucString val;
        eos::common::SymKey::DeBase64(val64, val);

        // Check format of acl
        if (Key.beginswith("user.acl") || Key.beginswith("sys.acl")) {
          if (!Acl::IsValid(val.c_str(), error, Key.beginswith("sys.acl"))) {
            errno = EINVAL;
            return SFS_ERROR;
          }
        }

        dh->setAttribute(key, val.c_str());
        dh->setMTimeNow();
        dh->notifyMTimeChange(gOFS->eosDirectoryService);
<<<<<<< HEAD
        eosView->updateContainerStore(dh.get());
=======
        eosView->updateContainerStore(dh);
	gOFS->FuseXCast(dh->getId());
>>>>>>> b909b4a4
        errno = 0;
      }
    }
  } catch (eos::MDException& e) {
    dh.reset();
    errno = e.getErrno();
    eos_debug("msg=\"exception\" ec=%d emsg=\"%s\"\n",
              e.getErrno(), e.getMessage().str().c_str());
  }

  if (!dh) {
    try {
      fmd = gOFS->eosView->getFile(path);
      XrdOucString Key = key;
<<<<<<< HEAD

      if (Key.beginswith("sys.") && ((!vid.sudoer) && (vid.uid))) {
        errno = EPERM;
      } else {
        // check permissions in case of user attributes
        if (fmd && Key.beginswith("sys.") && (vid.uid != fmd->getCUid())
            && (!vid.sudoer)) {
          errno = EPERM;
        } else {
          XrdOucString val64 = value;
          XrdOucString val;
          eos::common::SymKey::DeBase64(val64, val);
          fmd->setAttribute(key, val.c_str());
          fmd->setMTimeNow();
          eosView->updateFileStore(fmd.get());
          errno = 0;
        }
=======
      if (Key.beginswith("sys.") && ((!vid.sudoer) && (vid.uid)))
	errno = EPERM;
      else
      {
	// check permissions in case of user attributes
	if (fmd && !Key.beginswith("sys.") && (vid.uid != fmd->getCUid())
	    && (!vid.sudoer))
	{
	  errno = EPERM;
	}
	else
	{
	  XrdOucString val64 = value;
	  XrdOucString val;
	  eos::common::SymKey::DeBase64(val64, val);

	  fmd->setAttribute(key, val.c_str());
	  fmd->setMTimeNow();
	  eosView->updateFileStore(fmd);
	  gOFS->FuseXCast(eos::common::FileId::FidToInode(fmd->getId()));
	  errno = 0;
	}
>>>>>>> b909b4a4
      }
    } catch (eos::MDException& e) {
      fmd.reset();
      errno = e.getErrno();
      eos_debug("msg=\"exception\" ec=%d emsg=\"%s\"\n",
                e.getErrno(), e.getMessage().str().c_str());
    }
  }

  EXEC_TIMING_END("AttrSet");

  if (errno) {
    return Emsg(epname, error, errno, "set attributes", path);
  }

  return SFS_OK;
}

/*----------------------------------------------------------------------------*/
int
XrdMgmOfs::_attr_get(const char* path,
                     XrdOucErrInfo& error,
                     eos::common::Mapping::VirtualIdentity& vid,
                     const char* info,
                     const char* key,
                     XrdOucString& value,
                     bool islocked)
/*----------------------------------------------------------------------------*/
/*
 * @brief get an extended attribute for a given directory by key
 *
 * @param path directory name to get attribute
 * @param error error object
 * @param vid virtual identity of the client
 * @param info CGI
 * @param key key to get
 * @param value value returned
 *
 * @return SFS_OK if success otherwise SFS_ERROR
 *
 * Normal POSIX R_OK & X_OK permissions are required to retrieve a key.
 */
/*----------------------------------------------------------------------------*/
{
  static const char* epname = "attr_get";
  std::shared_ptr<eos::IContainerMD> dh;
  std::shared_ptr<eos::IFileMD> fmd;
  errno = 0;
  EXEC_TIMING_BEGIN("AttrGet");
  gOFS->MgmStats.Add("AttrGet", vid.uid, vid.gid, 1);

  if (!key) {
    return Emsg(epname, error, EINVAL, "get attribute", path);
  }

  value = "";
  XrdOucString link;
  bool b64 = false;

  if (info) {
    XrdOucEnv env(info);

    if (env.Get("eos.attr.val.encoding") &&
        (std::string(env.Get("eos.attr.val.encoding")) == "base64")) {
      b64 = true;
    }
  }

  // ---------------------------------------------------------------------------
  if (!islocked) {
    gOFS->eosViewRWMutex.LockRead();
  }

  try {
    dh = gOFS->eosView->getContainer(path);
    value = (dh->getAttribute(key)).c_str();
  } catch (eos::MDException& e) {
    errno = e.getErrno();
    eos_debug("msg=\"exception\" ec=%d emsg=\"%s\"\n",
              e.getErrno(), e.getMessage().str().c_str());
  }

  if (dh && errno) {
    // try linked attributes
    try {
      std::string lkey = "sys.attr.link";
      link = (dh->getAttribute(lkey)).c_str();
      dh = gOFS->eosView->getContainer(link.c_str());
      value = (dh->getAttribute(key)).c_str();
      errno = 0;
    } catch (eos::MDException& e) {
      dh.reset();
      errno = e.getErrno();
      eos_debug("msg=\"exception\" ec=%d emsg=\"%s\"\n",
                e.getErrno(), e.getMessage().str().c_str());
    }
  }

  if (!dh) {
    try {
      fmd = gOFS->eosView->getFile(path);
      value = (fmd->getAttribute(key)).c_str();
      errno = 0;
    } catch (eos::MDException& e) {
      errno = e.getErrno();
      eos_debug("msg=\"exception\" ec=%d emsg=\"%s\"\n",
                e.getErrno(), e.getMessage().str().c_str());
    }
  }

  if (!islocked) {
    gOFS->eosViewRWMutex.UnLockRead();
  }

  // we always decode attributes here, even if they are stored as base64:
  XrdOucString val64 = value;
  eos::common::SymKey::DeBase64(val64, value);

  if (b64) {
    // on request do base64 encoding
    XrdOucString nb64 = value;
    eos::common::SymKey::Base64(nb64, value);
  }

  EXEC_TIMING_END("AttrGet");

  if (errno) {
    return Emsg(epname, error, errno, "get attributes", path);
  }

  ;

  return SFS_OK;
}


/*----------------------------------------------------------------------------*/
bool
XrdMgmOfs::_attr_get(uint64_t cid,
                     std::string key,
                     std::string& rvalue)
/*----------------------------------------------------------------------------*/
/*
 * @brief get an extended attribute for a given inode by key
 *
 * @param info CGI
 * @param key key to get
 * @param rvalue value returned
 *
 * @return true if exists, otherwise false
 *
 */
/*----------------------------------------------------------------------------*/
{
  std::shared_ptr<eos::IContainerMD> dh;
  std::shared_ptr<eos::IFileMD> fmd;
  errno = 0;
  EXEC_TIMING_BEGIN("AttrGet");
  gOFS->MgmStats.Add("AttrGet", vid.uid, vid.gid, 1);

  if (!key.length()) {
    return false;
  }

  XrdOucString value = "";
  XrdOucString link;
  eos::common::RWMutexReadLock nsLock(gOFS->eosViewRWMutex);

  try {
    dh = gOFS->eosDirectoryService->getContainerMD(cid);
    value = (dh->getAttribute(key)).c_str();
  } catch (eos::MDException& e) {
    errno = e.getErrno();
    eos_debug("msg=\"exception\" ec=%d emsg=\"%s\"\n",
              e.getErrno(), e.getMessage().str().c_str());
  }

  if (dh && errno) {
    // try linked attributes
    try {
      std::string lkey = "sys.attr.link";
      link = (dh->getAttribute(lkey)).c_str();
      dh = gOFS->eosView->getContainer(link.c_str());
      value = (dh->getAttribute(key)).c_str();
      errno = 0;
    } catch (eos::MDException& e) {
      dh.reset();
      errno = e.getErrno();
      eos_debug("msg=\"exception\" ec=%d emsg=\"%s\"\n",
                e.getErrno(), e.getMessage().str().c_str());
    }
  }

  if (!dh) {
    try {
      fmd = gOFS->eosFileService->getFileMD(cid);
      value = (fmd->getAttribute(key)).c_str();
      errno = 0;
    } catch (eos::MDException& e) {
      errno = e.getErrno();
      eos_debug("msg=\"exception\" ec=%d emsg=\"%s\"\n",
                e.getErrno(), e.getMessage().str().c_str());
    }
  }

  // we always decode attributes here, even if they are stored as base64:
  XrdOucString val64 = value;
  eos::common::SymKey::DeBase64(val64, value);
  rvalue = value.c_str();
  EXEC_TIMING_END("AttrGet");

  if (errno) {
    return false;
  }

  return true;
}

/*----------------------------------------------------------------------------*/
int
XrdMgmOfs::_attr_rem(const char* path,
                     XrdOucErrInfo& error,
                     eos::common::Mapping::VirtualIdentity& vid,
                     const char* info,
                     const char* key)
/*----------------------------------------------------------------------------*/
/*
 * @brief delete an extended attribute for a given file/directory by key
 *
 * @param path directory name to set attribute
 * @param error error object
 * @param vid virtual identity of the client
 * @param info CGI
 * @param key key to delete
 *
 * @return SFS_OK if success otherwise SFS_ERROR
 *
 * Only the owner of a directory can delete an extended attributes with user prefix.
 * sys prefix attributes can be deleted only by sudo'ers or root.
 */
/*----------------------------------------------------------------------------*/
{
  static const char* epname = "attr_rm";
  std::shared_ptr<eos::IContainerMD> dh;
  std::shared_ptr<eos::IFileMD> fmd;
  errno = 0;
  EXEC_TIMING_BEGIN("AttrRm");
  gOFS->MgmStats.Add("AttrRm", vid.uid, vid.gid, 1);

  if (!key) {
    return Emsg(epname, error, EINVAL, "delete attribute", path);
  }

  // ---------------------------------------------------------------------------
  eos::common::RWMutexWriteLock lock(gOFS->eosViewRWMutex);

  try {
    dh = gOFS->eosView->getContainer(path);
    XrdOucString Key = key;

    if (Key.beginswith("sys.") && ((!vid.sudoer) && (vid.uid))) {
      errno = EPERM;
    } else {
      // TODO: REVIEW: check permissions
      if (dh && (!dh->access(vid.uid, vid.gid, X_OK | W_OK))) {
        errno = EPERM;
      } else {
        if (dh->hasAttribute(key)) {
          dh->removeAttribute(key);
          eosView->updateContainerStore(dh.get());
        } else {
          errno = ENODATA;
        }
      }
    }
  } catch (eos::MDException& e) {
    dh.reset();
    errno = e.getErrno();
    eos_debug("msg=\"exception\" ec=%d emsg=\"%s\"\n", e.getErrno(),
              e.getMessage().str().c_str());
  }

  if (!dh) {
    try {
      fmd = gOFS->eosView->getFile(path);
      XrdOucString Key = key;

      if (Key.beginswith("sys.") && ((!vid.sudoer) && (vid.uid))) {
        errno = EPERM;
      } else {
        // check permissions
        if (vid.uid && (fmd->getCUid() != vid.uid)) {
          // TODO: REVIEW: only owner can set file attributes
          errno = EPERM;
        } else {
          if (fmd->hasAttribute(key)) {
            fmd->removeAttribute(key);
            eosView->updateFileStore(fmd.get());
            errno = 0;
          } else {
            errno = ENODATA;
          }
        }
      }
    } catch (eos::MDException& e) {
      dh.reset();
      errno = e.getErrno();
      eos_debug("msg=\"exception\" ec=%d emsg=\"%s\"\n", e.getErrno(),
                e.getMessage().str().c_str());
    }
  }

  EXEC_TIMING_END("AttrRm");

  if (errno) {
    return Emsg(epname, error, errno, "remove attribute", path);
  }

  return SFS_OK;
}

/*----------------------------------------------------------------------------*/
int
XrdMgmOfs::_attr_clear(const char* path,
                       XrdOucErrInfo& error,
                       eos::common::Mapping::VirtualIdentity& vid,
                       const char* info)
/*----------------------------------------------------------------------------*/
/*
 * @brief clear all  extended attribute for a given file/directory
 *
 * @param path directory name to set attribute
 * @param error error object
 * @param vid virtual identity of the client
 * @param info CGI
 *
 * @return SFS_OK if success otherwise SFS_ERROR
 *
 * Only the owner of a directory can delete extended attributes with user prefix.
 * sys prefix attributes can be deleted only by sudo'ers or root.
 */
/*----------------------------------------------------------------------------*/
{
  eos::IContainerMD::XAttrMap map;

  if (_attr_ls(path, error, vid, info, map)) {
    return SFS_ERROR;
  }

  int success = SFS_OK;

  for (auto it = map.begin(); it != map.end(); ++it) {
    success |= _attr_rem(path, error, vid, info, it->first.c_str());
  }

  return success;
}<|MERGE_RESOLUTION|>--- conflicted
+++ resolved
@@ -361,12 +361,8 @@
         dh->setAttribute(key, val.c_str());
         dh->setMTimeNow();
         dh->notifyMTimeChange(gOFS->eosDirectoryService);
-<<<<<<< HEAD
         eosView->updateContainerStore(dh.get());
-=======
-        eosView->updateContainerStore(dh);
-	gOFS->FuseXCast(dh->getId());
->>>>>>> b909b4a4
+        gOFS->FuseXCast(dh->getId());
         errno = 0;
       }
     }
@@ -381,7 +377,6 @@
     try {
       fmd = gOFS->eosView->getFile(path);
       XrdOucString Key = key;
-<<<<<<< HEAD
 
       if (Key.beginswith("sys.") && ((!vid.sudoer) && (vid.uid))) {
         errno = EPERM;
@@ -397,32 +392,9 @@
           fmd->setAttribute(key, val.c_str());
           fmd->setMTimeNow();
           eosView->updateFileStore(fmd.get());
+          gOFS->FuseXCast(eos::common::FileId::FidToInode(fmd->getId()));
           errno = 0;
         }
-=======
-      if (Key.beginswith("sys.") && ((!vid.sudoer) && (vid.uid)))
-	errno = EPERM;
-      else
-      {
-	// check permissions in case of user attributes
-	if (fmd && !Key.beginswith("sys.") && (vid.uid != fmd->getCUid())
-	    && (!vid.sudoer))
-	{
-	  errno = EPERM;
-	}
-	else
-	{
-	  XrdOucString val64 = value;
-	  XrdOucString val;
-	  eos::common::SymKey::DeBase64(val64, val);
-
-	  fmd->setAttribute(key, val.c_str());
-	  fmd->setMTimeNow();
-	  eosView->updateFileStore(fmd);
-	  gOFS->FuseXCast(eos::common::FileId::FidToInode(fmd->getId()));
-	  errno = 0;
-	}
->>>>>>> b909b4a4
       }
     } catch (eos::MDException& e) {
       fmd.reset();
