// ----------------------------------------------------------------------
// File: Remdir.cc
// Author: Andreas-Joachim Peters - CERN
// ----------------------------------------------------------------------

/************************************************************************
 * EOS - the CERN Disk Storage System                                   *
 * Copyright (C) 2011 CERN/Switzerland                                  *
 *                                                                      *
 * This program is free software: you can redistribute it and/or modify *
 * it under the terms of the GNU General Public License as published by *
 * the Free Software Foundation, either version 3 of the License, or    *
 * (at your option) any later version.                                  *
 *                                                                      *
 * This program is distributed in the hope that it will be useful,      *
 * but WITHOUT ANY WARRANTY; without even the implied warranty of       *
 * MERCHANTABILITY or FITNESS FOR A PARTICULAR PURPOSE.  See the        *
 * GNU General Public License for more details.                         *
 *                                                                      *
 * You should have received a copy of the GNU General Public License    *
 * along with this program.  If not, see <http://www.gnu.org/licenses/>.*
 ************************************************************************/


// -----------------------------------------------------------------------
// This file is included source code in XrdMgmOfs.cc to make the code more
// transparent without slowing down the compilation time.
// -----------------------------------------------------------------------

/*----------------------------------------------------------------------------*/
int
XrdMgmOfs::remdir(const char* inpath,
                  XrdOucErrInfo& error,
                  const XrdSecEntity* client,
                  const char* ininfo)
/*----------------------------------------------------------------------------*/
/*
 * @brief delete a directory from the namespace
 *
 * @param inpath directory to delete
 * @param error error object
 * @param client XRootD authentication object
 * @param ininfo CGI
 * @return SFS_OK on success otherwise SFS_ERROR
 *
 */
/*----------------------------------------------------------------------------*/
{
  static const char* epname = "remdir";
  const char* tident = error.getErrUser();
  eos::common::Mapping::VirtualIdentity vid;
  EXEC_TIMING_BEGIN("IdMap");
  eos::common::Mapping::IdMap(client, ininfo, tident, vid);
  EXEC_TIMING_END("IdMap");
  NAMESPACEMAP;
  BOUNCE_ILLEGAL_NAMES;
  XrdOucEnv remdir_Env(ininfo);
  AUTHORIZE(client, &remdir_Env, AOP_Delete, "remove", inpath, error);
  gOFS->MgmStats.Add("IdMap", vid.uid, vid.gid, 1);
  BOUNCE_NOT_ALLOWED;
  ACCESSMODE_W;
  MAYSTALL;
  MAYREDIRECT;
  return _remdir(path, error, vid, ininfo);
}

/*----------------------------------------------------------------------------*/
int
XrdMgmOfs::_remdir(const char* path,
                   XrdOucErrInfo& error,
                   eos::common::Mapping::VirtualIdentity& vid,
                   const char* ininfo,
                   bool simulate)
/*----------------------------------------------------------------------------*/
/*
 * @brief delete a directory from the namespace
 *
 * @param inpath directory to delete
 * @param error error object
 * @param vid virtual identity of the client
 * @param ininfo CGI
 * @return SFS_OK on success otherwise SFS_ERROR
 *
 * We support a special ACL to forbid deletion if it would be allowed by the
 * normal POSIX settings (ACL !d flag).
 */
/*----------------------------------------------------------------------------*/

{
  static const char* epname = "remdir";
  errno = 0;
  eos_info("path=%s", path);
  EXEC_TIMING_BEGIN("RmDir");
  gOFS->MgmStats.Add("RmDir", vid.uid, vid.gid, 1);
  std::shared_ptr<eos::IContainerMD> dhpar;
  std::shared_ptr<eos::IContainerMD> dh;
  eos::common::Path cPath(path);
  eos::IContainerMD::XAttrMap attrmap;
  // Make sure this is not a quota node
  std::string qpath = path;

  if (qpath[qpath.length() - 1] != '/') {
    qpath += '/';
  }

  if (Quota::Exists(qpath)) {
    errno = EBUSY;
    return Emsg(epname, error, errno, "rmdir - this is a quota node",
                qpath.c_str());
  }

  gOFS->eosViewRWMutex.LockWrite();
  std::string aclpath;

  try {
    dh = gOFS->eosView->getContainer(path);
    eos::common::Path pPath(gOFS->eosView->getUri(dh.get()).c_str());
    dhpar = gOFS->eosView->getContainer(pPath.GetParentPath());
    aclpath = pPath.GetParentPath();
  } catch (eos::MDException& e) {
    dh.reset();
    dhpar.reset();
    errno = e.getErrno();
    eos_debug("msg=\"exception\" ec=%d emsg=\"%s\"\n",
              e.getErrno(), e.getMessage().str().c_str());
  }

  // check existence
  if (!dh) {
    errno = ENOENT;
    gOFS->eosViewRWMutex.UnLockWrite();
    return Emsg(epname, error, errno, "rmdir", path);
  }

  // ACL and permission check
  Acl acl(aclpath.c_str(), error, vid, attrmap, false);

  if (vid.uid && !acl.IsMutable()) {
    errno = EPERM;
    gOFS->eosViewRWMutex.UnLockWrite();
    return Emsg(epname, error, EPERM, "rmdir - immutable", path);
  }

  if (ininfo) {
    XrdOucEnv env_info(ininfo);

    if (env_info.Get("mgm.option")) {
      XrdOucString option = env_info.Get("mgm.option");

      if (option == "r") {
        // Recursive delete - need to unlock before calling the proc function
        gOFS->eosViewRWMutex.UnLockWrite();
        ProcCommand cmd;
        XrdOucString info = "mgm.cmd=rm&mgm.option=r&mgm.path=";
        info += path;
        cmd.open("/proc/user", info.c_str(), vid, &error);
        cmd.close();
        int rc = cmd.GetRetc();

        if (rc) {
          return Emsg(epname, error, rc, "rmdir", path);
        }

        return SFS_OK;
      }
    }
  }

  bool stdpermcheck = false;
  bool aclok = false;

  if (acl.HasAcl()) {
    if ((dh->getCUid() != vid.uid) &&
        (vid.uid) && // not the root user
        (vid.uid != 3) && // not the admin user
        (vid.gid != 4) && // not the admin group
        (acl.CanNotDelete())) {
      // deletion is explicitly forbidden
      errno = EPERM;
      gOFS->eosViewRWMutex.UnLockWrite();
      return Emsg(epname, error, EPERM, "rmdir by ACL", path);
    }

    if ((!acl.CanWrite())) {
      // we have to check the standard permissions
      stdpermcheck = true;
    } else {
      aclok = true;
    }
  } else {
    stdpermcheck = true;
  }

  // Check permissions
  bool permok = stdpermcheck ? (dhpar ? (dhpar->access(vid.uid, vid.gid,
                                         X_OK | W_OK)) : false) : aclok;

  if (!permok) {
    errno = EPERM;
    gOFS->eosViewRWMutex.UnLockWrite();
    return Emsg(epname, error, errno, "rmdir", path);
  }

  if ((dh->getFlags() && eos::QUOTA_NODE_FLAG) && (vid.uid)) {
    errno = EADDRINUSE;
    eos_err("%s is a quota node - deletion canceled", path);
    gOFS->eosViewRWMutex.UnLockWrite();
    return Emsg(epname, error, errno, "rmdir - this is a quota node", path);
  }

  if (!simulate) {
    try {
      // update the in-memory modification time of the parent directory
<<<<<<< HEAD
      if (dhpar) {
        dhpar->setMTimeNow();
        dhpar->notifyMTimeChange(gOFS->eosDirectoryService);
        eosView->updateContainerStore(dhpar.get());
=======
      if (dhpar)
      {
	dhpar->setMTimeNow();
	dhpar->notifyMTimeChange( gOFS->eosDirectoryService );
	eosView->updateContainerStore(dhpar);
	gOFS->FuseXCast(dhpar->getId());
>>>>>>> b909b4a4
      }

      eosView->removeContainer(path);
    } catch (eos::MDException& e) {
      errno = e.getErrno();
      eos_debug("msg=\"exception\" ec=%d emsg=\"%s\"\n",
                e.getErrno(), e.getMessage().str().c_str());
    }
  }

  gOFS->eosViewRWMutex.UnLockWrite();
  EXEC_TIMING_END("RmDir");

  if (errno) {
    return Emsg(epname, error, errno, "rmdir", path);
  } else {
    return SFS_OK;
  }
}<|MERGE_RESOLUTION|>--- conflicted
+++ resolved
@@ -211,19 +211,11 @@
   if (!simulate) {
     try {
       // update the in-memory modification time of the parent directory
-<<<<<<< HEAD
       if (dhpar) {
         dhpar->setMTimeNow();
         dhpar->notifyMTimeChange(gOFS->eosDirectoryService);
         eosView->updateContainerStore(dhpar.get());
-=======
-      if (dhpar)
-      {
-	dhpar->setMTimeNow();
-	dhpar->notifyMTimeChange( gOFS->eosDirectoryService );
-	eosView->updateContainerStore(dhpar);
-	gOFS->FuseXCast(dhpar->getId());
->>>>>>> b909b4a4
+        gOFS->FuseXCast(dhpar->getId());
       }
 
       eosView->removeContainer(path);
