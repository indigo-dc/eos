// ----------------------------------------------------------------------
// File: Exists.cc
// Author: Andreas-Joachim Peters - CERN
// ----------------------------------------------------------------------

/************************************************************************
 * EOS - the CERN Disk Storage System                                   *
 * Copyright (C) 2011 CERN/Switzerland                                  *
 *                                                                      *
 * This program is free software: you can redistribute it and/or modify *
 * it under the terms of the GNU General Public License as published by *
 * the Free Software Foundation, either version 3 of the License, or    *
 * (at your option) any later version.                                  *
 *                                                                      *
 * This program is distributed in the hope that it will be useful,      *
 * but WITHOUT ANY WARRANTY; without even the implied warranty of       *
 * MERCHANTABILITY or FITNESS FOR A PARTICULAR PURPOSE.  See the        *
 * GNU General Public License for more details.                         *
 *                                                                      *
 * You should have received a copy of the GNU General Public License    *
 * along with this program.  If not, see <http://www.gnu.org/licenses/>.*
 ************************************************************************/


// -----------------------------------------------------------------------
// This file is included source code in XrdMgmOfs.cc to make the code more
// transparent without slowing down the compilation time.
// -----------------------------------------------------------------------

/*----------------------------------------------------------------------------*/
int
XrdMgmOfs::exists (const char *inpath,
                   XrdSfsFileExistence &file_exists,
                   XrdOucErrInfo &error,
                   const XrdSecEntity *client,
                   const char *ininfo)
/*----------------------------------------------------------------------------*/
/*
 * @brief Check for the existance of a file or directory
 *
 * @param inpath path to check existance
 * @param file_exists return parameter specifying the type (see _exists for details)
 * @param error error object
 * @param client XRootD authentication object
 * @param ininfo CGI
 * @result SFS_OK on success otherwise SFS_ERROR
 *
 * The function calls the internal implementation _exists. See there for details.
 */
/*----------------------------------------------------------------------------*/
{

  static const char *epname = "exists";
  const char *tident = error.getErrUser();


  // use a thread private vid
  eos::common::Mapping::VirtualIdentity vid;

  NAMESPACEMAP;
  BOUNCE_ILLEGAL_NAMES;

  XrdOucEnv exists_Env(info);

  AUTHORIZE(client, &exists_Env, AOP_Stat, "execute exists", inpath, error);

  EXEC_TIMING_BEGIN("IdMap");
  eos::common::Mapping::IdMap(client, info, tident, vid);
  EXEC_TIMING_END("IdMap");

  gOFS->MgmStats.Add("IdMap", vid.uid, vid.gid, 1);

  BOUNCE_NOT_ALLOWED;
  ACCESSMODE_R;
  MAYSTALL;
  MAYREDIRECT;

  return _exists(path, file_exists, error, vid, info);
}

/*----------------------------------------------------------------------------*/
int
XrdMgmOfs::_exists (const char *path,
                    XrdSfsFileExistence &file_exists,
                    XrdOucErrInfo &error,
                    const XrdSecEntity *client,
                    const char *ininfo)
/*----------------------------------------------------------------------------*/
/*
 * @brief check for the existance of a file or directory
 *
 * @param path path to check
 * @param file_exists return the type of the checked path
 * @param client XRootD authentication object
 * @param ininfo CGI
 * @return SFS_OK if found otherwise SFS_ERROR
 *
 * The values of file_exists are:
 * XrdSfsFileExistIsDirectory - this is a directory
 * XrdSfsFileExistIsFile - this is a file
 * XrdSfsFileExistNo - this is neither a file nor a directory
 *
 * This function may send a redirect response and should not be used as an
 * internal function. The internal function has as a parameter the virtual
 * identity and not the XRootD authentication object.
 */
/*----------------------------------------------------------------------------*/
{
  // try if that is directory
  EXEC_TIMING_BEGIN("Exists");

  gOFS->MgmStats.Add("Exists", vid.uid, vid.gid, 1);

  eos::IContainerMD* cmd = 0;

  {
    // -------------------------------------------------------------------------
    eos::common::RWMutexReadLock lock(gOFS->eosViewRWMutex);
    try
    {
      cmd = gOFS->eosView->getContainer(path, false);
    }
    catch (eos::MDException &e)
    {
      eos_debug("msg=\"exception\" ec=%d emsg=\"%s\"\n",
                e.getErrno(), e.getMessage().str().c_str());
    };
    // -------------------------------------------------------------------------
  }

  if (!cmd)
  {
    // -------------------------------------------------------------------------
    // try if that is a file
    // -------------------------------------------------------------------------
    eos::common::RWMutexReadLock lock(gOFS->eosViewRWMutex);
    eos::IFileMD* fmd = 0;
    try
    {
      fmd = gOFS->eosView->getFile(path, false);
    }
    catch (eos::MDException &e)
    {
      eos_debug("msg=\"exception\" ec=%d emsg=\"%s\"\n",
                e.getErrno(),
                e.getMessage().str().c_str());
    }
    // -------------------------------------------------------------------------
    if (!fmd)
    {
      file_exists = XrdSfsFileExistNo;
    }
    else
    {
      file_exists = XrdSfsFileExistIsFile;
    }
  }
  else
  {
    file_exists = XrdSfsFileExistIsDirectory;
  }

  if (file_exists == XrdSfsFileExistNo)
  {
    // get the parent directory
    eos::common::Path cPath(path);
    eos::IContainerMD* dir = 0;
    eos::IContainerMD::XAttrMap attrmap;

    // -------------------------------------------------------------------------
    eos::common::RWMutexReadLock lock(gOFS->eosViewRWMutex);
    try
    {
<<<<<<< HEAD
      dir = eosView->getContainer(cPath.GetParentPath());
      eos::IContainerMD::XAttrMap::const_iterator it;
      for (it = dir->attributesBegin(); it != dir->attributesEnd(); ++it)
      {
        attrmap[it->first] = it->second;
      }
=======
      dir = eosView->getContainer(cPath.GetParentPath(),false);
      eos::ContainerMD::XAttrMap::const_iterator it;

      // get attributes
      gOFS->_attr_ls(cPath.GetParentPath(),
		     error,
		     vid,
		     0,
		     attrmap,
		     false);
>>>>>>> e4fb0d6d
    }
    catch (eos::MDException &e)
    {
      dir = 0;
    }
    // -------------------------------------------------------------------------

    if (dir)
    {
      MAYREDIRECT_ENOENT;
      MAYSTALL_ENOENT;

      XrdOucString redirectionhost = "invalid?";
      int ecode = 0;
      int rcode = SFS_OK;
      if (attrmap.count("sys.redirect.enoent"))
      {
        // there is a redirection setting here
        redirectionhost = "";
        redirectionhost = attrmap["sys.redirect.enoent"].c_str();
        int portpos = 0;
        if ((portpos = redirectionhost.find(":")) != STR_NPOS)
        {
          XrdOucString port = redirectionhost;
          port.erase(0, portpos + 1);
          ecode = atoi(port.c_str());
          redirectionhost.erase(portpos);
        }
        else
        {

          ecode = 1094;
        }
        rcode = SFS_REDIRECT;
        error.setErrInfo(ecode, redirectionhost.c_str());
        gOFS->MgmStats.Add("RedirectENOENT", vid.uid, vid.gid, 1);
        return rcode;
      }
    }
  }

  EXEC_TIMING_END("Exists");
  return SFS_OK;
}

/*----------------------------------------------------------------------------*/
int
XrdMgmOfs::_exists (const char *path,
                    XrdSfsFileExistence &file_exists,
                    XrdOucErrInfo &error,
                    eos::common::Mapping::VirtualIdentity &vid,
                    const char *ininfo)
/*----------------------------------------------------------------------------*/
/*
 * @brief check for the existance of a file or directory
 *
 * @param path path to check
 * @param file_exists return the type of the checked path
 * @param vid virtual identity of the client
 * @param ininfo CGI
 * @return SFS_OK if found otherwise SFS_ERROR
 *
 * The values of file_exists are:
 * XrdSfsFileExistIsDirectory - this is a directory
 * XrdSfsFileExistIsFile - this is a file
 * XrdSfsFileExistNo - this is neither a file nor a directory
 *
 */
/*----------------------------------------------------------------------------*/
{
  EXEC_TIMING_BEGIN("Exists");

  gOFS->MgmStats.Add("Exists", vid.uid, vid.gid, 1);

  eos::IContainerMD* cmd = 0;

  // try if that is directory
  {
    // -------------------------------------------------------------------------
    eos::common::RWMutexReadLock lock(gOFS->eosViewRWMutex);
    try
    {
      cmd = gOFS->eosView->getContainer(path, false);
    }
    catch (eos::MDException &e)
    {
      cmd = 0;
      eos_debug("msg=\"exception\" ec=%d emsg=\"%s\"\n",
                e.getErrno(), e.getMessage().str().c_str());
    };
    // -------------------------------------------------------------------------
  }

  if (!cmd)
  {
    // try if that is a file
    // -------------------------------------------------------------------------
    eos::common::RWMutexReadLock lock(gOFS->eosViewRWMutex);
    eos::IFileMD* fmd = 0;
    try
    {
      fmd = gOFS->eosView->getFile(path, false);
    }
    catch (eos::MDException &e)
    {
      eos_debug("msg=\"exception\" ec=%d emsg=\"%s\"\n",
                e.getErrno(), e.getMessage().str().c_str());
    }
    // -------------------------------------------------------------------------

    if (!fmd)
    {
      file_exists = XrdSfsFileExistNo;
    }
    else
    {
      file_exists = XrdSfsFileExistIsFile;
    }
  }
  else
  {
    file_exists = XrdSfsFileExistIsDirectory;
  }

  EXEC_TIMING_END("Exists");
  return SFS_OK;
}<|MERGE_RESOLUTION|>--- conflicted
+++ resolved
@@ -171,25 +171,11 @@
     eos::common::RWMutexReadLock lock(gOFS->eosViewRWMutex);
     try
     {
-<<<<<<< HEAD
-      dir = eosView->getContainer(cPath.GetParentPath());
+      dir = eosView->getContainer(cPath.GetParentPath(),false);
       eos::IContainerMD::XAttrMap::const_iterator it;
-      for (it = dir->attributesBegin(); it != dir->attributesEnd(); ++it)
-      {
-        attrmap[it->first] = it->second;
-      }
-=======
-      dir = eosView->getContainer(cPath.GetParentPath(),false);
-      eos::ContainerMD::XAttrMap::const_iterator it;
 
       // get attributes
-      gOFS->_attr_ls(cPath.GetParentPath(),
-		     error,
-		     vid,
-		     0,
-		     attrmap,
-		     false);
->>>>>>> e4fb0d6d
+      gOFS->_attr_ls(cPath.GetParentPath(), error, vid, 0, attrmap, false);
     }
     catch (eos::MDException &e)
     {
