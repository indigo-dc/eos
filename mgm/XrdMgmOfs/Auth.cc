// -----------------------------------------------------------------------------
// File: Auth.cc
// Author: Elvin-Alin Sindrilaru - CERN
// -----------------------------------------------------------------------------

/************************************************************************
 * EOS - the CERN Disk Storage System                                   *
 * Copyright (C) 2013 CERN/Switzerland                                  *
 *                                                                      *
 * This program is free software: you can redistribute it and/or modify *
 * it under the terms of the GNU General Public License as published by *
 * the Free Software Foundation, either version 3 of the License, or    *
 * (at your option) any later version.                                  *
 *                                                                      *
 * This program is distributed in the hope that it will be useful,      *
 * but WITHOUT ANY WARRANTY; without even the implied warranty of       *
 * MERCHANTABILITY or FITNESS FOR A PARTICULAR PURPOSE.  See the        *
 * GNU General Public License for more details.                         *
 *                                                                      *
 * You should have received a copy of the GNU General Public License    *
 * along with this program.  If not, see <http://www.gnu.org/licenses/>.*
 ************************************************************************/

//------------------------------------------------------------------------------
// Authentication master thread startup function
//------------------------------------------------------------------------------
void*
XrdMgmOfs::StartAuthMasterThread(void* pp)
{
  XrdMgmOfs* ofs = static_cast<XrdMgmOfs*>(pp);
  ofs->AuthMasterThread();
  return 0;
}


//------------------------------------------------------------------------------
// Authentication master thread function - accepts requests from EOS AUTH
// plugins which he then forwards to worker threads.
//------------------------------------------------------------------------------
void
XrdMgmOfs::AuthMasterThread()
{
  // Socket facing clients
  zmq::socket_t frontend(*mZmqContext, ZMQ_ROUTER);
  std::ostringstream sstr;
  sstr << "tcp://*:" << mFrontendPort;

  try {
    frontend.bind(sstr.str().c_str());
  } catch (zmq::error_t& err) {
    eos_static_err("failed to bind frontend socket");
    return;
  }

  // Socket facing worker threads
  zmq::socket_t backend(*mZmqContext, ZMQ_DEALER);

  try {
    backend.bind("inproc://authbackend");
  } catch (zmq::error_t& err) {
    eos_static_err("failed to bind backend socket");
    return;
  }

  // Start the proxy
#if ZMQ_VERSION_MAJOR == 2
  zmq_device(ZMQ_QUEUE, &frontend, &backend);
#else
  zmq::proxy(static_cast<void*>(frontend), static_cast<void*>(backend),
             static_cast<void*>(0));
#endif
  eos_static_info("successfully started auth master thread");
}


//------------------------------------------------------------------------------
// Authentication worker thread startup function
//------------------------------------------------------------------------------
void*
XrdMgmOfs::StartAuthWorkerThread(void* pp)
{
  XrdMgmOfs* ofs = static_cast<XrdMgmOfs*>(pp);
  ofs->AuthWorkerThread();
  return 0;
}

//------------------------------------------------------------------------------
// Reconnect zmq::socket object
//------------------------------------------------------------------------------
bool
XrdMgmOfs::ConnectToBackend(zmq::socket_t*& socket)
{
  if (socket) {
    delete socket;
    socket = 0;
  }

  socket  = new zmq::socket_t(*mZmqContext, ZMQ_REP);
  // Try to connect to proxy thread - the bind can take a longer time so threfore
  // keep trying until it is successful
  bool connected = false;
  uint8_t tries = 0;

  while (tries <= 5) {
    try {
      socket->connect("inproc://authbackend");
    } catch (zmq::error_t& err) {
      eos_debug("auth worker connection failed - retry");
      tries++;
      sleep(1);
      continue;
    }

    connected = true;
    break;
  }

  return connected;
}

//------------------------------------------------------------------------------
// Authentication worker thread function - accepts requests from the master,
// executed the proper action and replies with the result.
//------------------------------------------------------------------------------
void
XrdMgmOfs::AuthWorkerThread()
{
  using namespace eos::auth;
  int ret;
  eos_static_info("authentication worker thread starting");
  zmq::socket_t* responder = 0;

  if (!ConnectToBackend(responder)) {
    eos_err("kill thread as we could not connect to backend socket");
    delete responder;
    return;
  }

  bool done = false;

  // Main loop of the worker thread
  while (1) {
    zmq::message_t request;

    // Wait for next request
    try {
      do {
        done = responder->recv(&request);
      } while (!done);
    } catch (zmq::error_t& e) {
      eos_err("socket recv error: %s, trying to reset the socket", e.what());

      if (!ConnectToBackend(responder)) {
        eos_err("kill thread as we could not connect to backend socket");
        return;
      }

      continue;
    }

    // Read in the ProtocolBuffer object just received
    std::string msg_recv((char*)request.data(), request.size());
    RequestProto req_proto;
    req_proto.ParseFromString(msg_recv);
    ResponseProto resp;
    std::shared_ptr<XrdOucErrInfo> error(static_cast<XrdOucErrInfo*>(0));
    XrdSecEntity* client = 0;

    if (!ValidAuthRequest(&req_proto)) {
      eos_err("message HMAC received is not valid, dropping request");
      error.reset(new XrdOucErrInfo("admin"));
      error.get()->setErrInfo(EKEYREJECTED, "request HMAC value is wrong");
      ret = SFS_ERROR;
    } else if (req_proto.type() == RequestProto_OperationType_STAT) {
      // stat request
      struct stat buf;
      error.reset(utils::GetXrdOucErrInfo(req_proto.stat().error()));
      client = utils::GetXrdSecEntity(req_proto.stat().client());
      ret = gOFS->stat(req_proto.stat().path().c_str(), &buf,
                       *error.get(), client, req_proto.stat().opaque().c_str());
      // Fill in particular info for stat request
      resp.set_message(&buf, sizeof(struct stat));
      eos_debug("stat error msg: %s", error->getErrText());
    } else if (req_proto.type() == RequestProto_OperationType_STATM) {
      // stat mode request
      mode_t mode;
      error.reset(utils::GetXrdOucErrInfo(req_proto.stat().error()));
      client = utils::GetXrdSecEntity(req_proto.stat().client());
      ret = gOFS->stat(req_proto.stat().path().c_str(), mode,
                       *error.get(), client, req_proto.stat().opaque().c_str());
      // Fill in particular info for stat request
      resp.set_message(&mode, sizeof(mode_t));
      eos_debug("statm error msg: %s", error->getErrText());
    } else if (req_proto.type() == RequestProto_OperationType_FSCTL1) {
      // fsctl request
      error.reset(utils::GetXrdOucErrInfo(req_proto.fsctl1().error()));
      client = utils::GetXrdSecEntity(req_proto.fsctl1().client());
      ret = gOFS->fsctl(req_proto.fsctl1().cmd(), req_proto.fsctl1().args().c_str(),
                        *error.get(), client);
      eos_debug("fsctl error msg: %s", error->getErrText());
    } else if (req_proto.type() == RequestProto_OperationType_FSCTL2) {
      // FSctl request
      error.reset(utils::GetXrdOucErrInfo(req_proto.fsctl2().error()));
      client = utils::GetXrdSecEntity(req_proto.fsctl2().client());
      XrdSfsFSctl* obj = utils::GetXrdSfsFSctl(req_proto.fsctl2().args());
      ret = gOFS->FSctl(req_proto.fsctl2().cmd(), *obj, *error.get(), client);
      eos_debug("FSctl error msg: %s", error->getErrText());
      // Free memory
      free(const_cast<char*>(obj->Arg1));
      free(const_cast<char*>(obj->Arg2));
      delete obj;
    } else if (req_proto.type() == RequestProto_OperationType_CHMOD) {
      // chmod request
      error.reset(utils::GetXrdOucErrInfo(req_proto.chmod().error()));
      client = utils::GetXrdSecEntity(req_proto.chmod().client());
      ret = gOFS->chmod(req_proto.chmod().path().c_str(),
                        (XrdSfsMode)req_proto.chmod().mode(),
                        *error.get(), client, req_proto.chmod().opaque().c_str());
      eos_debug("chmod error msg: %s", error->getErrText());
    } else if (req_proto.type() == RequestProto_OperationType_CHKSUM) {
      // chksum request
      error.reset(utils::GetXrdOucErrInfo(req_proto.chksum().error()));
      client = utils::GetXrdSecEntity(req_proto.chksum().client());
      ret = gOFS->chksum((csFunc) req_proto.chksum().func(),
                         req_proto.chksum().csname().c_str(),
                         req_proto.chksum().path().c_str(),
                         *error.get(), client,
                         req_proto.chksum().opaque().c_str());
      eos_debug("chksum error msg: %s", error->getErrText());
    } else if (req_proto.type() == RequestProto_OperationType_EXISTS) {
      // exists request
      XrdSfsFileExistence exists_flag;
      error.reset(utils::GetXrdOucErrInfo(req_proto.exists().error()));
      client = utils::GetXrdSecEntity(req_proto.exists().client());
      ret = gOFS->exists(req_proto.exists().path().c_str(),
                         exists_flag, *error.get(), client,
                         req_proto.exists().opaque().c_str());
      // Set the status of the exists for the request
      std::ostringstream sstr;
      sstr << (int)exists_flag;
      resp.set_message(sstr.str().c_str());
      eos_debug("exists error msg: %s", error->getErrText());
    } else if (req_proto.type() == RequestProto_OperationType_MKDIR) {
      // mkdir request
      error.reset(utils::GetXrdOucErrInfo(req_proto.mkdir().error()));
      client = utils::GetXrdSecEntity(req_proto.mkdir().client());
      ret = gOFS->mkdir(req_proto.mkdir().path().c_str(),
                        (XrdSfsMode)req_proto.mkdir().mode(),
                        *error.get(), client, req_proto.mkdir().opaque().c_str(), 0);
      eos_debug("mkdir error msg: %s", error->getErrText());
    } else if (req_proto.type() == RequestProto_OperationType_REMDIR) {
      // remdir request
      error.reset(utils::GetXrdOucErrInfo(req_proto.remdir().error()));
      client = utils::GetXrdSecEntity(req_proto.remdir().client());
      ret = gOFS->remdir(req_proto.remdir().path().c_str(),
                         *error.get(), client, req_proto.remdir().opaque().c_str());
      eos_debug("remdir error msg: %s", error->getErrText());
    } else if (req_proto.type() == RequestProto_OperationType_REM) {
      // rem request
      error.reset(utils::GetXrdOucErrInfo(req_proto.rem().error()));
      client = utils::GetXrdSecEntity(req_proto.rem().client());
      ret = gOFS->rem(req_proto.rem().path().c_str(),
                      *error.get(), client, req_proto.rem().opaque().c_str());
      eos_debug("rem error msg: %s", error->getErrText());
    } else if (req_proto.type() == RequestProto_OperationType_RENAME) {
      // rename request
      error.reset(utils::GetXrdOucErrInfo(req_proto.rename().error()));
      client = utils::GetXrdSecEntity(req_proto.rename().client());
      ret = gOFS->rename(req_proto.rename().oldname().c_str(),
                         req_proto.rename().newname().c_str(),
                         *error.get(), client,
                         req_proto.rename().opaqueo().c_str(),
                         req_proto.rename().opaquen().c_str());
      eos_debug("rename error msg: %s", error->getErrText());
    } else if (req_proto.type() == RequestProto_OperationType_PREPARE) {
      // prepare request
      error.reset(utils::GetXrdOucErrInfo(req_proto.prepare().error()));
      client = utils::GetXrdSecEntity(req_proto.prepare().client());
      XrdSfsPrep* pargs = utils::GetXrdSfsPrep(req_proto.prepare().pargs());
      ret = gOFS->prepare(*pargs, *error.get(), client);
      eos_debug("prepare error msg: %s", error->getErrText());
      delete pargs;
    } else if (req_proto.type() == RequestProto_OperationType_TRUNCATE) {
      // truncate request
      error.reset(utils::GetXrdOucErrInfo(req_proto.truncate().error()));
      client = utils::GetXrdSecEntity(req_proto.truncate().client());
      ret = gOFS->truncate(req_proto.truncate().path().c_str(),
                           (XrdSfsFileOffset)req_proto.truncate().fileoffset(),
                           *error.get(), client,
                           req_proto.truncate().opaque().c_str());
      eos_debug("truncate error msg: %s", error->getErrText());
    } else if (req_proto.type() == RequestProto_OperationType_DIROPEN) {
      // dir open request
      mMutexDirs.Lock();

      if (mMapDirs.count(req_proto.diropen().uuid())) {
        mMutexDirs.UnLock();
        eos_debug("dir:%s is already in mapping", req_proto.diropen().name().c_str());
        ret = SFS_OK;
      } else {
        mMutexDirs.UnLock();
        XrdMgmOfsDirectory* dir = static_cast<XrdMgmOfsDirectory*>(
                                    gOFS->newDir((char*)req_proto.diropen().user().c_str(),
                                        req_proto.diropen().monid()));
        client = utils::GetXrdSecEntity(req_proto.diropen().client());
        ret = dir->open(req_proto.diropen().name().c_str(), client,
                        req_proto.diropen().opaque().c_str());

        if (ret == SFS_OK) {
          XrdSysMutexHelper scope_lock(mMutexDirs);
          mMapDirs.insert(std::make_pair(req_proto.diropen().uuid(), dir));
        } else {
          delete dir;
        }
      }
    } else if (req_proto.type() == RequestProto_OperationType_DIRFNAME) {
      // get directory name
      mMutexDirs.Lock();
      auto iter = mMapDirs.find(req_proto.dirfname().uuid());

      if (iter == mMapDirs.end()) {
        mMutexDirs.UnLock();
        eos_err("directory not found in map for reading the name");
        ret = SFS_ERROR;
      } else {
        // Fill in particular info for the directory name
        XrdMgmOfsDirectory* dir = iter->second;
        mMutexDirs.UnLock();

        if (dir->FName()) {
          resp.set_message(dir->FName(), strlen(dir->FName()));
        } else {
          resp.set_message("");
        }

        ret = SFS_OK;
      }
    } else if (req_proto.type() == RequestProto_OperationType_DIRREAD) {
      // read next entry from directory
      mMutexDirs.Lock();
      auto iter =  mMapDirs.find(req_proto.dirread().uuid());

      if (iter == mMapDirs.end()) {
        mMutexDirs.UnLock();
        eos_err("directory not found in map for reading next entry");
        ret = SFS_ERROR;
      } else {
        XrdMgmOfsDirectory* dir = iter->second;
        mMutexDirs.UnLock();
        const char* entry = dir->nextEntry();

        // Fill in particular info for next entry request
        if (entry) {
          resp.set_message(entry, strlen(entry));
          ret = SFS_OK;
        } else  {
          // If no more entries send SFS_ERROR
          ret = SFS_ERROR;
        }
      }
    } else if (req_proto.type() == RequestProto_OperationType_DIRCLOSE) {
      // close directory
      mMutexDirs.Lock();
      auto iter = mMapDirs.find(req_proto.dirclose().uuid());

      if (iter == mMapDirs.end()) {
        mMutexDirs.UnLock();
        eos_err("directory not found in map for closing it");
        ret = SFS_ERROR;
      } else {
        // close directory and remove from mapping
        XrdMgmOfsDirectory* dir = iter->second;
        mMapDirs.erase(iter);
        mMutexDirs.UnLock();
        dir->close();
        delete dir;
        ret = SFS_OK;
      }
    } else if (req_proto.type() == RequestProto_OperationType_FILEOPEN) {
      mMutexFiles.Lock();

      if (mMapFiles.count(req_proto.fileopen().uuid())) {
        mMutexFiles.UnLock();
        eos_debug("file:%s is already in mapping", req_proto.fileopen().name().c_str());
        ret = SFS_OK;
      } else {
        // file open request
        mMutexFiles.UnLock();
        XrdMgmOfsFile* file = static_cast<XrdMgmOfsFile*>(
                                gOFS->newFile((char*)req_proto.fileopen().user().c_str(),
                                              req_proto.fileopen().monid()));
        client = utils::GetXrdSecEntity(req_proto.fileopen().client());
        ret = file->open(req_proto.fileopen().name().c_str(),
                         req_proto.fileopen().openmode(),
                         (mode_t) req_proto.fileopen().createmode(),
                         client, req_proto.fileopen().opaque().c_str());
        error.reset(new XrdOucErrInfo());
        error->setErrInfo(file->error.getErrInfo(), file->error.getErrText());

        if (ret == SFS_OK) {
          XrdSysMutexHelper scope_lock(mMutexFiles);
          mMapFiles.insert(std::make_pair(req_proto.fileopen().uuid(), file));
        } else {
          // Drop the file object since we redirected to the FST node or if
          // there was an error we will not receive a close so we might as well
          // clean it up now
          delete file;
        }
      }
    } else if (req_proto.type() == RequestProto_OperationType_FILESTAT) {
      // file stat request
      struct stat buf;
      mMutexFiles.Lock();
      auto iter =  mMapFiles.find(req_proto.filestat().uuid());

      if (iter == mMapFiles.end()) {
        mMutexFiles.UnLock();
        eos_err("file not found in map for stat");
        memset(&buf, 0, sizeof(struct stat));
        ret = SFS_ERROR;
      } else {
        XrdMgmOfsFile* file = iter->second;
        mMutexFiles.UnLock();
        ret = file->stat(&buf);

        if (ret == SFS_ERROR) {
          error.reset(new XrdOucErrInfo());
          error->setErrInfo(file->error.getErrInfo(), file->error.getErrText());
        }
      }

      resp.set_message(&buf, sizeof(struct stat));
    } else if (req_proto.type() == RequestProto_OperationType_FILEFNAME) {
      // file fname request
      mMutexFiles.Lock();
      auto iter = mMapFiles.find(req_proto.filefname().uuid());

      if (iter == mMapFiles.end()) {
        mMutexFiles.UnLock();
        eos_err("file not found in map for fname call");
        ret = SFS_ERROR;
      } else {
        XrdMgmOfsFile* file = iter->second;
        mMutexFiles.UnLock();

        if (file->FName()) {
          resp.set_message(file->FName());
        } else {
          resp.set_message("");
        }

        ret = SFS_OK;
      }
    } else if (req_proto.type() == RequestProto_OperationType_FILEREAD) {
      // file read request
      mMutexFiles.Lock();
      auto iter =  mMapFiles.find(req_proto.fileread().uuid());

      if (iter == mMapFiles.end()) {
        mMutexFiles.UnLock();
        eos_err("file not found in map for read");
        ret = SFS_ERROR;
      } else {
        XrdMgmOfsFile* file = iter->second;
        mMutexFiles.UnLock();
        resp.mutable_message()->resize(req_proto.fileread().length());
        ret = file->read((XrdSfsFileOffset)req_proto.fileread().offset(),
                         (char*)resp.mutable_message()->c_str(),
                         (XrdSfsXferSize)req_proto.fileread().length());

        if (ret == SFS_ERROR) {
          error.reset(new XrdOucErrInfo());
          error->setErrInfo(file->error.getErrInfo(), file->error.getErrText());
        } else {
          resp.mutable_message()->resize(ret);
        }
      }
    } else if (req_proto.type() == RequestProto_OperationType_FILEWRITE) {
      // file write request
      mMutexFiles.Lock();
      auto iter = mMapFiles.find(req_proto.filewrite().uuid());

      if (iter == mMapFiles.end()) {
        mMutexFiles.UnLock();
        eos_err("file not found in map for write");
        ret = SFS_ERROR;
      } else {
        XrdMgmOfsFile* file = iter->second;
        mMutexFiles.UnLock();
        ret = file->write(req_proto.filewrite().offset(),
                          req_proto.filewrite().buff().c_str(),
                          req_proto.filewrite().length());
      }
    } else if (req_proto.type() == RequestProto_OperationType_FILECLOSE) {
      // close file
      mMutexFiles.Lock();
      auto iter = mMapFiles.find(req_proto.fileclose().uuid());

      if (iter == mMapFiles.end()) {
        mMutexFiles.UnLock();
        eos_err("file not found in map for closing it");
        ret = SFS_ERROR;
      } else {
        // close file and remove from mapping
        XrdMgmOfsFile* file = iter->second;
        mMapFiles.erase(iter);
        mMutexFiles.UnLock();
        ret = file->close();
        delete file;
      }
    } else {
      eos_debug("no such operation supported");
      continue;
    }

    // Free memory
    if (client) {
      utils::DeleteXrdSecEntity(client);
    }

    // Add error object only if it exists
    if (error.get()) {
      XrdOucErrInfoProto* err_proto = resp.mutable_error();
      utils::ConvertToProtoBuf(error.get(), err_proto);
    }

    // Construct and send response to the requester
    resp.set_response(ret);
    int reply_size = resp.ByteSize();
    zmq::message_t reply(reply_size);
    google::protobuf::io::ArrayOutputStream aos(reply.data(), reply_size);
    resp.SerializeToZeroCopyStream(&aos);
    // Try to send out the reply
    bool reset_socket = false;
    int num_retries = 40;

    try {
      do {
        done = responder->send(reply, ZMQ_NOBLOCK);
        num_retries--;
      } while (!done && (num_retries > 0));
    } catch (zmq::error_t& e) {
      eos_err("socket error: %s", e.what());
      reset_socket = true;
    }

    if ((num_retries <= 0) || reset_socket) {
      if (!ConnectToBackend(responder)) {
        eos_err("kill thread as we could not connect to backend socket");
        delete responder;
        return;
      }
    }
  }

  delete responder;
}


//------------------------------------------------------------------------------
// Check that the ProtocolBuffers message has not been tampered with
//------------------------------------------------------------------------------
bool
XrdMgmOfs::ValidAuthRequest(eos::auth::RequestProto* reqProto)
{
  std::string smsg;
  std::string recv_hmac = reqProto->hmac();
  reqProto->set_hmac("");

  // Compute hmac value of the message ignoring the hmac
  if (!reqProto->SerializeToString(&smsg)) {
    eos_static_err("unable to serialize message to string for HMAC computation");
    return false;
  }

  std::string comp_hmac = eos::common::SymKey::HmacSha1(smsg);
  XrdOucString base64hmac;
  bool do_encoding = eos::common::SymKey::Base64Encode((char*)comp_hmac.c_str(),
                     comp_hmac.length(), base64hmac);

  if (!do_encoding) {
    eos_err("unable to do base64encoding on hmac");
    return do_encoding;
  }

  eos_debug("comp_hmac=%s comp_size=%i, recv_hmac=%s, recv_size=%i key=%s",
<<<<<<< HEAD
            base64hmac.c_str(), base64hmac.length(), recv_hmac.c_str(), recv_hmac.length(),
            key.c_str());
=======
	   base64hmac.c_str(), base64hmac.length(), recv_hmac.c_str(),
	    recv_hmac.length(), eos::common::gSymKeyStore.GetCurrentKey()->GetKey64());
>>>>>>> 705816c9

  if (((size_t)base64hmac.length() != recv_hmac.length()) ||
      strncmp(base64hmac.c_str(), recv_hmac.c_str(), base64hmac.length())) {
    eos_err("computed HMAC different from the received one, this message"
            "has been tampered with ... ");
    return false;
  }

  return true;
}<|MERGE_RESOLUTION|>--- conflicted
+++ resolved
@@ -584,13 +584,8 @@
   }
 
   eos_debug("comp_hmac=%s comp_size=%i, recv_hmac=%s, recv_size=%i key=%s",
-<<<<<<< HEAD
-            base64hmac.c_str(), base64hmac.length(), recv_hmac.c_str(), recv_hmac.length(),
-            key.c_str());
-=======
-	   base64hmac.c_str(), base64hmac.length(), recv_hmac.c_str(),
-	    recv_hmac.length(), eos::common::gSymKeyStore.GetCurrentKey()->GetKey64());
->>>>>>> 705816c9
+            base64hmac.c_str(), base64hmac.length(), recv_hmac.c_str(),
+            recv_hmac.length(), eos::common::gSymKeyStore.GetCurrentKey()->GetKey64());
 
   if (((size_t)base64hmac.length() != recv_hmac.length()) ||
       strncmp(base64hmac.c_str(), recv_hmac.c_str(), base64hmac.length())) {
