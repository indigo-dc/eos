// ----------------------------------------------------------------------
// File: Schedule2Balance.cc
// Author: Andreas-Joachim Peters - CERN
// ----------------------------------------------------------------------

/************************************************************************
 * EOS - the CERN Disk Storage System                                   *
 * Copyright (C) 2011 CERN/Switzerland                                  *
 *                                                                      *
 * This program is free software: you can redistribute it and/or modify *
 * it under the terms of the GNU General Public License as published by *
 * the Free Software Foundation, either version 3 of the License, or    *
 * (at your option) any later version.                                  *
 *                                                                      *
 * This program is distributed in the hope that it will be useful,      *
 * but WITHOUT ANY WARRANTY; without even the implied warranty of       *
 * MERCHANTABILITY or FITNESS FOR A PARTICULAR PURPOSE.  See the        *
 * GNU General Public License for more details.                         *
 *                                                                      *
 * You should have received a copy of the GNU General Public License    *
 * along with this program.  If not, see <http://www.gnu.org/licenses/>.*
 ************************************************************************/


// -----------------------------------------------------------------------
// This file is included source code in XrdMgmOfs.cc to make the code more
// transparent without slowing down the compilation time.
// -----------------------------------------------------------------------

{
  REQUIRE_SSS_OR_LOCAL_AUTH;
  ACCESSMODE_W;
  MAYSTALL;
  MAYREDIRECT;

  EXEC_TIMING_BEGIN("Scheduled2Balance");
  gOFS->MgmStats.Add("Schedule2Balance", 0, 0, 1);

  XrdOucString sfsid = env.Get("mgm.target.fsid");
  XrdOucString sfreebytes = env.Get("mgm.target.freebytes");
  char* alogid = env.Get("mgm.logid");
  char* simulate = env.Get("mgm.simulate"); // used to test the routing
  char* sreplyjob = env.Get("mgm.replyjob");
  XrdOucString rjob;

  bool replyjob = false;

  // older EOS versions send jobs via asynchronous queue, newer version reply directly with the job
  if (sreplyjob && ((rjob = sreplyjob) == "1"))
  {
    replyjob = true;
  }

  // static map with iterator position for the next group scheduling and it's mutex
  static std::map<std::string, size_t> sGroupCycle;
  static XrdSysMutex sGroupCycleMutex;
  static time_t sScheduledFidCleanupTime = 0;

  if (alogid)
  {
    ThreadLogId.SetLogId(alogid, tident);
  }

  if ((!sfsid.length()) || (!sfreebytes.length()))
  {
    gOFS->MgmStats.Add("SchedulingFailedBalance", 0, 0, 1);
    return Emsg(epname, error, EINVAL,
    "unable to schedule - missing parameters [EINVAL]");
  }

  eos::common::FileSystem::fsid_t target_fsid = atoi(sfsid.c_str());
  eos::common::FileSystem::fsid_t source_fsid = 0;
  eos::common::FileSystem::fs_snapshot target_snapshot;
  eos::common::FileSystem::fs_snapshot source_snapshot;
  eos::common::FileSystem* target_fs = 0;

  unsigned long long freebytes = (sfreebytes.c_str()) ? strtoull(sfreebytes.c_str(), 0, 10) : 0;

  eos_thread_info("cmd=schedule2balance fsid=%d freebytes=%llu logid=%s",
  target_fsid, freebytes, alogid ? alogid : "");

  while (1)
    // lock the view and get the filesystem information for the target where be balance to
  {
    eos::common::RWMutexReadLock vlock(FsView::gFsView.ViewMutex);
    target_fs = FsView::gFsView.mIdView[target_fsid];

    if (!target_fs) {
      eos_thread_err("fsid=%u is not in filesystem view", target_fsid);
      gOFS->MgmStats.Add("SchedulingFailedBalance", 0, 0, 1);
      return Emsg(epname, error, EINVAL,
      "unable to schedule - filesystem ID is not known");
    }

    target_fs->SnapShotFileSystem(target_snapshot);
    FsGroup* group = FsView::gFsView.mGroupView[target_snapshot.mGroup];
    size_t groupsize = FsView::gFsView.mGroupView[target_snapshot.mGroup]->size();

    if (!group) {
      eos_thread_err("group=%s is not in group view", target_snapshot.mGroup.c_str());
      gOFS->MgmStats.Add("SchedulingFailedBalance", 0, 0, 1);
      return Emsg(epname, error, EINVAL,
                  "unable to schedule - group is not known [EINVAL]");
    }

    eos_thread_debug("group=%s", target_snapshot.mGroup.c_str());
    // select the next fs in the group to get a file to move
    size_t gposition = 0;
    sGroupCycleMutex.Lock();

    if (sGroupCycle.count(target_snapshot.mGroup)) {
      gposition = sGroupCycle[target_snapshot.mGroup] % group->size();
    } else {
      gposition = 0;
      sGroupCycle[target_snapshot.mGroup] = 0;
    }

    // shift the iterator for the next schedule call to the following filesystem in the group
    sGroupCycle[target_snapshot.mGroup]++;
    sGroupCycle[target_snapshot.mGroup] %= groupsize;
    sGroupCycleMutex.UnLock();
    eos_thread_debug("group=%s cycle=%lu",
                     target_snapshot.mGroup.c_str(), gposition);
    // try to find a file, which is smaller than the free bytes and has no replica on the target filesystem
    // we start at a random position not to move data of the same period to a single disk
    group = FsView::gFsView.mGroupView[target_snapshot.mGroup];
    FsGroup::const_iterator group_iterator;
    group_iterator = group->begin();
    std::advance(group_iterator, gposition);
    eos::common::FileSystem* source_fs = 0;

    for (size_t n = 0; n < group->size(); n++) {
      // skip over the target file system, that isn't usable
      if (*group_iterator == target_fsid) {
        source_fs = 0;
        group_iterator++;

        if (group_iterator == group->end()) {
          group_iterator = group->begin();
        }

        continue;
      }

      source_fs = FsView::gFsView.mIdView[*group_iterator];

      if (!source_fs) {
        continue;
      }

      source_fs->SnapShotFileSystem(source_snapshot);
      source_fsid = *group_iterator;

      if ((source_snapshot.mDiskFilled < source_snapshot.mNominalFilled) ||
          // this is not a source since it is empty
          (source_snapshot.mStatus != eos::common::FileSystem::kBooted) ||
          // this filesystem is not readable
          (source_snapshot.mConfigStatus < eos::common::FileSystem::kRO) ||
          (source_snapshot.mErrCode != 0) ||
          (source_fs->GetActiveStatus(source_snapshot) ==
           eos::common::FileSystem::kOffline)) {
        source_fs = 0;
        group_iterator++;
        // whenever we jump a filesystem we advance also the cyclic group pointer for the next round
        XrdSysMutexHelper sLock(sGroupCycleMutex);
        sGroupCycle[target_snapshot.mGroup]++;
        sGroupCycle[target_snapshot.mGroup] %= groupsize;

        if (group_iterator == group->end()) {
          group_iterator = group->begin();
        }

        continue;
      }

      break;
    }

    if (!source_fs) {
      eos_thread_debug("no source available");
      gOFS->MgmStats.Add("SchedulingFailedBalance", 0, 0, 1);
      error.setErrInfo(0, "");
      return SFS_DATA;
    }

    source_fs->SnapShotFileSystem(source_snapshot);
    eos::common::RWMutexReadLock lock(gOFS->eosViewRWMutex);
    eos::IFsView::FileList source_filelist;
    eos::IFsView::FileList target_filelist;

    try {
      source_filelist = gOFS->eosFsView->getFileList(source_fsid);
    } catch (const eos::MDException& e) {
      source_filelist.set_deleted_key(0);
      source_filelist.set_empty_key(0xffffffffffffffff);
    }

    try {
      target_filelist = gOFS->eosFsView->getFileList(target_fsid);
    } catch (const eos::MDException& e) {
      target_filelist.set_deleted_key(0);
      target_filelist.set_empty_key(0xffffffffffffffff);
    }

    unsigned long long nfids = (unsigned long long) source_filelist.size();
    eos_thread_debug("group=%s cycle=%lu source_fsid=%u target_fsid=%u n_source_fids=%llu",
                     target_snapshot.mGroup.c_str(), gposition, source_fsid, target_fsid, nfids);
    unsigned long long rpos = (unsigned long long)((0.999999 * random() * nfids) /
                              RAND_MAX);
    eos::IFsView::FileIterator fit = source_filelist.begin();
    std::advance(fit, rpos);

    while (fit != source_filelist.end()) {
      // check that the target does not have this file
      eos::IFileMD::id_t fid = *fit;

      if (target_filelist.count(fid)) {
        // iterate to the next file, we have this file already
        fit++;
        eos_static_debug("skip fid=%ld - existing on target", fid);
        continue;
      } else {
        // check that this file has not been scheduled during the 1h period
        XrdSysMutexHelper sLock(ScheduledToBalanceFidMutex);
        time_t now = time(NULL);

        if (sScheduledFidCleanupTime < now) {
          // next clean-up in 10 minutes
          sScheduledFidCleanupTime = now + 600;
          // do some cleanup
          std::map<eos::common::FileSystem::fsid_t, time_t>::iterator it1;
          std::map<eos::common::FileSystem::fsid_t, time_t>::iterator it2;
          it1 = it2 = ScheduledToBalanceFid.begin();

          while (it2 != ScheduledToBalanceFid.end()) {
            it1 = it2;
            it2++;

            if (it1->second < now) {
              ScheduledToBalanceFid.erase(it1);
            }
          }
        }

        if ((ScheduledToBalanceFid.count(fid) &&
             ((ScheduledToBalanceFid[fid] > (now))))) {
          // iterate to the next file, we have scheduled this file during the last hour or anyway it is empty
          fit++;
          eos_static_debug("skip fid=%ld - scheduled during last hour", fid);
          continue;
        } else {
          std::shared_ptr<eos::IFileMD> fmd;
          unsigned long long cid = 0;
          unsigned long long size = 0;
          long unsigned int lid = 0;
          uid_t uid = 0;
          gid_t gid = 0;
          std::string fullpath = "";

          try {
            fmd = gOFS->eosFileService->getFileMD(fid);
            fullpath = gOFS->eosView->getUri(fmd.get());
            XrdOucString savepath = fullpath.c_str();

            while (savepath.replace("&", "#AND#")) {}

            fullpath = savepath.c_str();
            fmd = gOFS->eosFileService->getFileMD(fid);
            lid = fmd->getLayoutId();
            cid = fmd->getContainerId();
            size = fmd->getSize();
            uid = fmd->getCUid();
            gid = fmd->getCGid();
          } catch (eos::MDException& e) {
            fmd.reset();
          }

          if (fmd) {
            if ((size > 0) && (size < freebytes)) {
              // we can schedule fid from source => target_it
              eos_thread_info("subcmd=scheduling fid=%llx source_fsid=%u target_fsid=%u",
                              fid, source_fsid, target_fsid);
              XrdOucString source_capability = "";
              XrdOucString sizestring;
              unsigned long long target_lid = lid & 0xffffff0f;

<<<<<<< HEAD
              if (eos::common::LayoutId::GetBlockChecksum(lid) ==
                  eos::common::LayoutId::kNone) {
                // mask block checksums (e.g. for replica layouts)
                target_lid &= 0xf0ffffff;
              }
=======
	      unsigned long long target_lid = lid & 0xffffff0f;
	      if (eos::common::LayoutId::GetBlockChecksum(lid) == eos::common::LayoutId::kNone)
	      {
		// mask block checksums (e.g. for replica layouts)
		target_lid &= 0xff0fffff;
	      }
>>>>>>> 9cb2e8d7

              source_capability += "mgm.access=read";
              source_capability += "&mgm.lid=";
              source_capability += eos::common::StringConversion::GetSizeString(sizestring,
                                   (unsigned long long) target_lid);
              // make's it a plain replica
              source_capability += "&mgm.cid=";
              source_capability += eos::common::StringConversion::GetSizeString(sizestring,
                                   cid);
              source_capability += "&mgm.ruid=";
              source_capability += (int) 1;
              source_capability += "&mgm.rgid=";
              source_capability += (int) 1;
              source_capability += "&mgm.uid=";
              source_capability += (int) 1;
              source_capability += "&mgm.gid=";
              source_capability += (int) 1;
              source_capability += "&mgm.path=";
              source_capability += fullpath.c_str();
              source_capability += "&mgm.manager=";
              source_capability += gOFS->ManagerId.c_str();
              source_capability += "&mgm.fid=";
              XrdOucString hexfid;
              eos::common::FileId::Fid2Hex(fid, hexfid);
              source_capability += hexfid;
              source_capability += "&mgm.sec=";
              source_capability += eos::common::SecEntity::ToKey(0, "eos/balancing").c_str();
              source_capability += "&mgm.drainfsid=";
              source_capability += (int) source_fsid;
              // build the source_capability contents
              source_capability += "&mgm.localprefix=";
              source_capability += source_snapshot.mPath.c_str();
              source_capability += "&mgm.fsid=";
              source_capability += (int) source_snapshot.mId;
              source_capability += "&mgm.sourcehostport=";
              source_capability += source_snapshot.mHostPort.c_str();
              XrdOucString target_capability = "";
              target_capability += "mgm.access=write";
              target_capability += "&mgm.lid=";
              target_capability += eos::common::StringConversion::GetSizeString(sizestring,
                                   (unsigned long long) target_lid);
              // make's it a plain replica
              target_capability += "&mgm.source.lid=";
              target_capability += eos::common::StringConversion::GetSizeString(sizestring,
                                   (unsigned long long) lid);
              target_capability += "&mgm.source.ruid=";
              target_capability += eos::common::StringConversion::GetSizeString(sizestring,
                                   (unsigned long long) uid);
              target_capability += "&mgm.source.rgid=";
              target_capability += eos::common::StringConversion::GetSizeString(sizestring,
                                   (unsigned long long) gid);
              target_capability += "&mgm.cid=";
              target_capability += eos::common::StringConversion::GetSizeString(sizestring,
                                   cid);
              target_capability += "&mgm.ruid=";
              target_capability += (int) 1;
              target_capability += "&mgm.rgid=";
              target_capability += (int) 1;
              target_capability += "&mgm.uid=";
              target_capability += (int) 1;
              target_capability += "&mgm.gid=";
              target_capability += (int) 1;
              target_capability += "&mgm.path=";
              target_capability += fullpath.c_str();
              target_capability += "&mgm.manager=";
              target_capability += gOFS->ManagerId.c_str();
              target_capability += "&mgm.fid=";
              target_capability += hexfid;
              target_capability += "&mgm.sec=";
              target_capability += eos::common::SecEntity::ToKey(0, "eos/balancing").c_str();
              target_capability += "&mgm.drainfsid=";
              target_capability += (int) source_fsid;
              // build the target_capability contents
              target_capability += "&mgm.localprefix=";
              target_capability += target_snapshot.mPath.c_str();
              target_capability += "&mgm.fsid=";
              target_capability += (int) target_snapshot.mId;
              target_capability += "&mgm.targethostport=";
              target_capability += target_snapshot.mHostPort.c_str();
              target_capability += "&mgm.bookingsize=";
              target_capability += eos::common::StringConversion::GetSizeString(sizestring,
                                   size);
              // issue a source_capability
              XrdOucEnv insource_capability(source_capability.c_str());
              XrdOucEnv intarget_capability(target_capability.c_str());
              XrdOucEnv* source_capabilityenv = 0;
              XrdOucEnv* target_capabilityenv = 0;
              XrdOucString fullcapability = "";
              eos::common::SymKey* symkey = eos::common::gSymKeyStore.GetCurrentKey();
              int caprc = 0;

              if ((caprc = gCapabilityEngine.Create(&insource_capability,
                                                    source_capabilityenv,
                                                    symkey, mCapabilityValidity)) ||
                  (caprc = gCapabilityEngine.Create(&intarget_capability, target_capabilityenv,
                                                    symkey, mCapabilityValidity))) {
                eos_thread_err("unable to create source/target capability - errno=%u", caprc);
                gOFS->MgmStats.Add("SchedulingFailedBalance", 0, 0, 1);
                return Emsg(epname, error, caprc, "create source/target capability [EADV]");
              } else {
                int caplen = 0;
                XrdOucString source_cap = source_capabilityenv->Env(caplen);
                XrdOucString target_cap = target_capabilityenv->Env(caplen);
                source_cap.replace("cap.sym", "source.cap.sym");
                target_cap.replace("cap.sym", "target.cap.sym");
                source_cap.replace("cap.msg", "source.cap.msg");
                target_cap.replace("cap.msg", "target.cap.msg");
                source_cap += "&source.url=root://";
                source_cap += source_snapshot.mHostPort.c_str();
                source_cap += "//replicate:";
                source_cap += hexfid;
                target_cap += "&target.url=root://";
                target_cap += target_snapshot.mHostPort.c_str();
                target_cap += "//replicate:";
                target_cap += hexfid;
                fullcapability += source_cap;
                fullcapability += target_cap;
<<<<<<< HEAD
                XrdOucString response = "submitted";
                error.setErrInfo(response.length() + 1, response.c_str());

                if (!replyjob) {
                  if (!simulate) {
                    eos::common::TransferJob* txjob = new eos::common::TransferJob(
                      fullcapability.c_str());

                    if (target_fs->GetBalanceQueue()->Add(txjob)) {
                      eos_thread_info("cmd=queued fid=%x source_fs=%u target_fs=%u", hexfid.c_str(),
                                      source_fsid, target_fsid);
                      eos_thread_debug("job=%s", fullcapability.c_str());
                    }

                    if (txjob) {
                      delete txjob;
                    }
                  }
                } else {
                  // send job as response
                  response = fullcapability;
                  error.setErrInfo(response.length() + 1, response.c_str());
                  eos_thread_info("cmd=replied fid=%x source_fs=%u target_fs=%u job-length=%d",
                                  hexfid.c_str(), source_fsid, target_fsid, response.length());
                  eos_thread_debug("job=%s", fullcapability.c_str());
                }

                if (source_capabilityenv) {
=======

		ScheduledToBalanceFid[fid] = time(NULL) + 3600;

		XrdOucString response = "submitted";
		error.setErrInfo(response.length() + 1, response.c_str());

		if (!replyjob)
		{
		  if (!simulate) 
		  {
		    eos::common::TransferJob* txjob = new eos::common::TransferJob(fullcapability.c_str());
		    if (target_fs->GetBalanceQueue()->Add(txjob))
		    {
		      eos_thread_info("cmd=queued fid=%x source_fs=%u target_fs=%u", hexfid.c_str(), source_fsid, target_fsid);
		      eos_thread_debug("job=%s", fullcapability.c_str());
		    }
		    if (txjob)
		      delete txjob;
		  }
		}
		else 
		{
		  // send job as response
		  response = fullcapability;
		  error.setErrInfo(response.length() + 1, response.c_str());
		  
		  eos_thread_info("cmd=replied fid=%x source_fs=%u target_fs=%u job-length=%d", hexfid.c_str(), source_fsid, target_fsid, response.length());
		  eos_thread_debug("job=%s", fullcapability.c_str());
		}

		if (source_capabilityenv)
>>>>>>> 9cb2e8d7
                  delete source_capabilityenv;
                }

                if (target_capabilityenv) {
                  delete target_capabilityenv;
                }

                gOFS->MgmStats.Add("Scheduled2Balance", 0, 0, 1);
                EXEC_TIMING_END("Scheduled2Balance");
                return SFS_DATA;
              }
            } else {
              fit++;
              eos_static_debug("skip fid=%ld - zero sized file", fid);
              continue;
            }
          } else {
            fit++;
            eos_static_debug("skip fid=%ld - cannot get fmd record", fid);
            continue;
          }
        }
      }
    }

    break;
  }

  gOFS->MgmStats.Add("SchedulingFailedBalance", 0, 0, 1);
  error.setErrInfo(0, "");
  return SFS_DATA;
}<|MERGE_RESOLUTION|>--- conflicted
+++ resolved
@@ -284,20 +284,11 @@
               XrdOucString sizestring;
               unsigned long long target_lid = lid & 0xffffff0f;
 
-<<<<<<< HEAD
               if (eos::common::LayoutId::GetBlockChecksum(lid) ==
                   eos::common::LayoutId::kNone) {
                 // mask block checksums (e.g. for replica layouts)
-                target_lid &= 0xf0ffffff;
+                target_lid &= 0xff0fffff;
               }
-=======
-	      unsigned long long target_lid = lid & 0xffffff0f;
-	      if (eos::common::LayoutId::GetBlockChecksum(lid) == eos::common::LayoutId::kNone)
-	      {
-		// mask block checksums (e.g. for replica layouts)
-		target_lid &= 0xff0fffff;
-	      }
->>>>>>> 9cb2e8d7
 
               source_capability += "mgm.access=read";
               source_capability += "&mgm.lid=";
@@ -415,7 +406,7 @@
                 target_cap += hexfid;
                 fullcapability += source_cap;
                 fullcapability += target_cap;
-<<<<<<< HEAD
+                ScheduledToBalanceFid[fid] = time(NULL) + 3600;
                 XrdOucString response = "submitted";
                 error.setErrInfo(response.length() + 1, response.c_str());
 
@@ -444,39 +435,6 @@
                 }
 
                 if (source_capabilityenv) {
-=======
-
-		ScheduledToBalanceFid[fid] = time(NULL) + 3600;
-
-		XrdOucString response = "submitted";
-		error.setErrInfo(response.length() + 1, response.c_str());
-
-		if (!replyjob)
-		{
-		  if (!simulate) 
-		  {
-		    eos::common::TransferJob* txjob = new eos::common::TransferJob(fullcapability.c_str());
-		    if (target_fs->GetBalanceQueue()->Add(txjob))
-		    {
-		      eos_thread_info("cmd=queued fid=%x source_fs=%u target_fs=%u", hexfid.c_str(), source_fsid, target_fsid);
-		      eos_thread_debug("job=%s", fullcapability.c_str());
-		    }
-		    if (txjob)
-		      delete txjob;
-		  }
-		}
-		else 
-		{
-		  // send job as response
-		  response = fullcapability;
-		  error.setErrInfo(response.length() + 1, response.c_str());
-		  
-		  eos_thread_info("cmd=replied fid=%x source_fs=%u target_fs=%u job-length=%d", hexfid.c_str(), source_fsid, target_fsid, response.length());
-		  eos_thread_debug("job=%s", fullcapability.c_str());
-		}
-
-		if (source_capabilityenv)
->>>>>>> 9cb2e8d7
                   delete source_capabilityenv;
                 }
 
