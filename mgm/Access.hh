// ----------------------------------------------------------------------
// File: Access.hh
// Author: Andreas-Joachim Peters - CERN
// ----------------------------------------------------------------------

/************************************************************************
 * EOS - the CERN Disk Storage System                                   *
 * Copyright (C) 2011 CERN/Switzerland                                  *
 *                                                                      *
 * This program is free software: you can redistribute it and/or modify *
 * it under the terms of the GNU General Public License as published by *
 * the Free Software Foundation, either version 3 of the License, or    *
 * (at your option) any later version.                                  *
 *                                                                      *
 * This program is distributed in the hope that it will be useful,      *
 * but WITHOUT ANY WARRANTY; without even the implied warranty of       *
 * MERCHANTABILITY or FITNESS FOR A PARTICULAR PURPOSE.  See the        *
 * GNU General Public License for more details.                         *
 *                                                                      *
 * You should have received a copy of the GNU General Public License    *
 * along with this program.  If not, see <http://www.gnu.org/licenses/>.*
 ************************************************************************/

//------------------------------------------------------------------------------
//! Class defining access rules like banned users, hosts, stall rules etc.
//------------------------------------------------------------------------------

#ifndef __EOSCOMMON_ACCESS__
#define __EOSCOMMON_ACCESS__

#include "mgm/Namespace.hh"
#include "common/RWMutex.hh"
#include "common/Mapping.hh"
#include <map>
#include <vector>
#include <string>
#include <set>

EOSMGMNAMESPACE_BEGIN

/*----------------------------------------------------------------------------*/
/** @brief class implementing global access rules
 *
 * The access regulations are applied in XrdMgmOfs::ShouldStall &
 * XrdMgmOfs::ShouldRedirect functions.\n
 * Normally User,Group & Host rules act as black-list and the AllowedXX rules
 * exclude individuals from the black list.\n\n
 * The stall rules can be:\n
 * '*' => everything get's stalled by number of seconds stored
 * in gStallRules["*"]\n
 * 'r:*" => everything get's stalled in read operations as above.\n
 *'w:*" => everything get's stalled in write operations as above.\n\n
 * The same syntax is used in gRedirectionRules to define r+w,
 * r or w operation redirection.
 * The value in this map is defined as '<host>:<port>'
 */
/*----------------------------------------------------------------------------*/
class Access
{
public:

  // static key defining the ban users entry in the global configuration
  // key-value map
  static const char* gUserKey;

  // static key defining the ban group key in the global configuration
  // key-value map
  static const char* gGroupKey;

  // static key defining the ban host key in the global configuration
  // key-value map
  static const char* gHostKey;

<<<<<<< HEAD
  // static key defining the allowed users key in the global configuration
=======
  // static key defining the ban domain key in the global configuration 
  // key-value map
  static const char* gDomainKey;

  // static key defining the allowed users key in the global configuration 
>>>>>>> 2045c6bd
  // key-value map
  static const char* gAllowedUserKey;

  // static key defining the allowed group key in the global configuration
  // key-value map
  static const char* gAllowedGroupKey;

  // static key defining the allowed host key in the global configuration
  // key-value map
  static const char* gAllowedHostKey;

<<<<<<< HEAD
  // static key defining the stall rules in the global configuration
=======
  // static key defining the allowed domain key in the global configuration
  // key-value map
  static const char* gAllowedDomainKey;

  // static key defining the stall rules in the global configuration 
>>>>>>> 2045c6bd
  // key-value map
  static const char* gStallKey;

  // static key defining the redirection rules in the global configuration
  // key-value map
  static const char* gRedirectionKey;

  // set containing the banned user ID
  static std::set<uid_t> gBannedUsers;

  //! set containing the banned group ID
  static std::set<gid_t> gBannedGroups;

  //! set containing the allowed host IDs
  static std::set<uid_t> gAllowedUsers;

  //! set containing the allowed group IDs
  static std::set<gid_t> gAllowedGroups;

  //! set containing the banned host names
  static std::set<std::string> gBannedHosts;

  //! set containing the banned domain names
  static std::set<std::string> gBannedDomains;

  //! set containing the allowed host names
  static std::set<std::string> gAllowedHosts;

  //! set containing the allowed domain IDs
  static std::set<std::string> gAllowedDomains;


  //! map containing redirection rules
  static std::map<std::string, std::string> gRedirectionRules;

  //! map containing stall rules
  static std::map<std::string, std::string> gStallRules;

  //! map containint stall message comment
  static std::map<std::string, std::string> gStallComment;

  //! indicates global stall rule
  static bool gStallGlobal;

  //! indicates global read stall
  static bool gStallRead;

  //! indicates global write stall
  static bool gStallWrite;

  //! indicates a user or group rate stall entry
  static bool gStallUserGroup;

  //! map containing user based redirection
  static std::map<uid_t, std::string> gUserRedirection;

  //! map containing group based redirection
  static std::map<gid_t, std::string> gGroupRedirection;

  //! global rw mutex protecting all static set's and maps in Access
  static eos::common::RWMutex gAccessMutex;

  // ---------------------------------------------------------------------------
  // reset/cleear all access rules
  // ---------------------------------------------------------------------------
  static void Reset();

  // ---------------------------------------------------------------------------
  // retrieve the access configuration from the global shared
  // hash/config engine and fill all static access configuration variables
  // ---------------------------------------------------------------------------
  static void ApplyAccessConfig(bool applystallandredirection = true);

  // ---------------------------------------------------------------------------
  // store the global access configuration variable into the global
  // shared hash/config engine
  // ---------------------------------------------------------------------------
  static bool StoreAccessConfig();

  //----------------------------------------------------------------------------
  //! Get find limits in number of files/dirs returned for a certain user
  //!
  //! @param vid virtual identity of the client
  //! @param dir_limit number of directories limit
  //! @param file_limit number of files limit
  //----------------------------------------------------------------------------
  static void GetFindLimits(const eos::common::Mapping::VirtualIdentity& vid,
                            uint64_t& dir_limit, uint64_t& file_limit);

};

EOSMGMNAMESPACE_END

#endif<|MERGE_RESOLUTION|>--- conflicted
+++ resolved
@@ -71,15 +71,11 @@
   // key-value map
   static const char* gHostKey;
 
-<<<<<<< HEAD
-  // static key defining the allowed users key in the global configuration
-=======
   // static key defining the ban domain key in the global configuration 
   // key-value map
   static const char* gDomainKey;
 
   // static key defining the allowed users key in the global configuration 
->>>>>>> 2045c6bd
   // key-value map
   static const char* gAllowedUserKey;
 
@@ -91,15 +87,11 @@
   // key-value map
   static const char* gAllowedHostKey;
 
-<<<<<<< HEAD
-  // static key defining the stall rules in the global configuration
-=======
   // static key defining the allowed domain key in the global configuration
   // key-value map
   static const char* gAllowedDomainKey;
 
   // static key defining the stall rules in the global configuration 
->>>>>>> 2045c6bd
   // key-value map
   static const char* gStallKey;
 
