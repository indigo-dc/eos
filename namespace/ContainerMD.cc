/************************************************************************
 * EOS - the CERN Disk Storage System                                   *
 * Copyright (C) 2011 CERN/Switzerland                                  *
 *                                                                      *
 * This program is free software: you can redistribute it and/or modify *
 * it under the terms of the GNU General Public License as published by *
 * the Free Software Foundation, either version 3 of the License, or    *
 * (at your option) any later version.                                  *
 *                                                                      *
 * This program is distributed in the hope that it will be useful,      *
 * but WITHOUT ANY WARRANTY; without even the implied warranty of       *
 * MERCHANTABILITY or FITNESS FOR A PARTICULAR PURPOSE.  See the        *
 * GNU General Public License for more details.                         *
 *                                                                      *
 * You should have received a copy of the GNU General Public License    *
 * along with this program.  If not, see <http://www.gnu.org/licenses/>.*
 ************************************************************************/

//------------------------------------------------------------------------------
// author: Lukasz Janyst <ljanyst@cern.ch>
// desc:   Class representing the container metadata
//------------------------------------------------------------------------------

#include "namespace/IContainerMDSvc.hh"
#include "namespace/ContainerMD.hh"
#include "namespace/FileMD.hh"
#include "namespace/IFileMDSvc.hh"
#include <sys/stat.h>

namespace eos
{
  //----------------------------------------------------------------------------
  // Constructor
  //----------------------------------------------------------------------------
  ContainerMD::ContainerMD( id_t id ):
    pId( id ),
    pParentId( 0 ),
    pFlags( 0 ),
    pName( "" ),
    pCUid( 0 ),
    pCGid( 0 ),
    pMode( 040755 ),
    pACLId( 0 )
  {
    pSubContainers.set_deleted_key( "" );
    pFiles.set_deleted_key( "" );
    pSubContainers.set_empty_key( "##_EMPTY_##" );
    pFiles.set_empty_key( "##_EMPTY_##" );
    pCTime.tv_sec = 0;
    pCTime.tv_nsec = 0;
    pMTime.tv_sec = 0;
    pMTime.tv_nsec = 0;
    pTMTime.tv_sec = 0;
    pTMTime.tv_nsec = 0;
    setTreeSize(0);
  }

  //----------------------------------------------------------------------------
  // Copy constructor
  //----------------------------------------------------------------------------
  ContainerMD::ContainerMD( const ContainerMD &other)
  {
    *this = other;
#if __GNUC_PREREQ(4,8)
    this->pTMTime_atomic = other.pTMTime_atomic;
#endif
  }

  //------------------------------------------------------------------------                       
  //! Children inheritance                                                                         
  //------------------------------------------------------------------------                       
  void
  ContainerMD::InheritChildren( const ContainerMD &other)
  {
<<<<<<< Updated upstream
    pFiles = other.pFiles;
    pSubContainers = other.pSubContainers;
<<<<<<< HEAD
    pTreeSize = other.pTreeSize;
=======
    this->pFiles = other.pFiles;
    this->pSubContainers = other.pSubContainers;
>>>>>>> Stashed changes
=======
    setTreeSize(other.getTreeSize());
>>>>>>> 44b9cf58
  }

  //----------------------------------------------------------------------------
  // Asignment operator
  //----------------------------------------------------------------------------
  ContainerMD &ContainerMD::operator = ( const ContainerMD &other )
  {
    pId       = other.pId;
    pParentId = other.pParentId;
    pFlags    = other.pFlags;
    pCTime    = other.pCTime;
    pMTime    = other.pMTime;
    pTMTime   = other.pTMTime;
    pName     = other.pName;
    pCUid     = other.pCUid;
    pCGid     = other.pCGid;
    pMode     = other.pMode;
    pACLId    = other.pACLId;
    pXAttrs   = other.pXAttrs;
    pFlags    = other.pFlags;


    // pTreeSize is not copied here

    // pFiles & pSubContainers are not copied here!!!

    return *this;
  }


  //----------------------------------------------------------------------------
  // Serialize the object to a buffer
  //----------------------------------------------------------------------------
  void ContainerMD::serialize( Buffer &buffer ) throw( MDException )
  {
    buffer.putData( &pId,       sizeof( pId ) );
    buffer.putData( &pParentId, sizeof( pParentId ) );
    buffer.putData( &pFlags,    sizeof( pFlags ) );
    buffer.putData( &pCTime,    sizeof( pCTime ) );
    buffer.putData( &pCUid,     sizeof( pCUid ) );
    buffer.putData( &pCGid,     sizeof( pCGid ) );
    buffer.putData( &pMode,     sizeof( pMode ) );
    buffer.putData( &pACLId,    sizeof( pACLId ) );

    uint16_t len = pName.length()+1;
    buffer.putData( &len,          2 );
    buffer.putData( pName.c_str(), len );

    len = pXAttrs.size() + 2;
    buffer.putData( &len, sizeof( len ) );
    XAttrMap::iterator it;
    for( it = pXAttrs.begin(); it != pXAttrs.end(); ++it )
    {
      uint16_t strLen = it->first.length()+1;
      buffer.putData( &strLen, sizeof( strLen ) );
      buffer.putData( it->first.c_str(), strLen );
      strLen = it->second.length()+1;
      buffer.putData( &strLen, sizeof( strLen ) );
      buffer.putData( it->second.c_str(), strLen );
    }
    {
      // store mtime as ext. attributes
      std::string k1 = "sys.mtime.s";
      std::string k2 = "sys.mtime.ns";
      uint16_t l1 = k1.length()+1;
      uint16_t l2 = k2.length()+1;
      uint16_t l3; 
      char stime[64];
      
      snprintf(stime, sizeof(stime), "%llu", (unsigned long long)pMTime.tv_sec);
      l3 = strlen(stime)+1;
      // key
      buffer.putData( &l1, sizeof( l1 ) );
      buffer.putData( k1.c_str(), l1);
      // value
      buffer.putData( &l3, sizeof( l3 ) );
      buffer.putData( stime, l3);

      snprintf(stime, sizeof(stime), "%llu", (unsigned long long)pMTime.tv_nsec);
      l3 = strlen(stime)+1;

      // key
      buffer.putData( &l2, sizeof( l2 ) );
      buffer.putData( k2.c_str(), l2);
      // value
      buffer.putData( &l3, sizeof( l3 ) );
      buffer.putData( stime, l3);
    }
  }

  //----------------------------------------------------------------------------
  // Deserialize the class to a buffer
  //----------------------------------------------------------------------------
  void ContainerMD::deserialize( Buffer &buffer ) throw( MDException )
  {
    uint16_t offset = 0;
    offset = buffer.grabData( offset, &pId,       sizeof( pId ) );
    offset = buffer.grabData( offset, &pParentId, sizeof( pParentId ) );
    offset = buffer.grabData( offset, &pFlags,    sizeof( pFlags ) );
    offset = buffer.grabData( offset, &pCTime,    sizeof( pCTime ) );
    offset = buffer.grabData( offset, &pCUid,     sizeof( pCUid ) );
    offset = buffer.grabData( offset, &pCGid,     sizeof( pCGid ) );
    offset = buffer.grabData( offset, &pMode,     sizeof( pMode ) );
    offset = buffer.grabData( offset, &pACLId,    sizeof( pACLId ) );

    uint16_t len;
    offset = buffer.grabData( offset, &len, 2 );
    char strBuffer[len];
    offset = buffer.grabData( offset, strBuffer, len );
    pName = strBuffer;

    pMTime.tv_sec = pCTime.tv_sec;
    pMTime.tv_nsec = pCTime.tv_nsec;

    uint16_t len1 = 0;
    uint16_t len2 = 0;
    len = 0;
    offset = buffer.grabData( offset, &len, sizeof( len ) );
    for( uint16_t i = 0; i < len; ++i )
    {
      offset = buffer.grabData( offset, &len1, sizeof( len1 ) );
      char strBuffer1[len1];
      offset = buffer.grabData( offset, strBuffer1, len1 );
      offset = buffer.grabData( offset, &len2, sizeof( len2 ) );
      char strBuffer2[len2];
      offset = buffer.grabData( offset, strBuffer2, len2 );
      std::string key = strBuffer1;
      if (key=="sys.mtime.s")
      {
	// this is a stored modification time in s
	pMTime.tv_sec = strtoull(strBuffer2,0,10);
      } else {
        if (key== "sys.mtime.ns")
	{
	  // this is a stored modification time in ns
	  pMTime.tv_nsec = strtoull(strBuffer2,0,10);
	} 
	else 
	{
	  pXAttrs.insert( std::make_pair <char*, char*>( strBuffer1, strBuffer2 ) );
	}
      }
    }
  };

  //----------------------------------------------------------------------------
  // Add file
  //----------------------------------------------------------------------------
  void ContainerMD::addFile( FileMD *file )
  {
    file->setContainerId( pId );
    pFiles[file->getName()] = file;

    IFileMDChangeListener::Event e( file,
                                    IFileMDChangeListener::SizeChange,
                                    0,0, file->getSize() );
    file->getFileMDSvc()->notifyListeners( &e );
  }

  //----------------------------------------------------------------------------
  // Add file
  //----------------------------------------------------------------------------
  void ContainerMD::removeFile( const std::string &name )
  {
    if (pFiles.count(name)) 
    {
      FileMD* file = pFiles[name];
      IFileMDChangeListener::Event e( file,
                                      IFileMDChangeListener::SizeChange,
                                      0,0, -file->getSize() );
      file->getFileMDSvc()->notifyListeners( &e );
      pFiles.erase( name );
    }
  }

  void ContainerMD::setMTime( mtime_t mtime)
  {
    pMTime.tv_sec = mtime.tv_sec;
    pMTime.tv_nsec = mtime.tv_nsec;
  }

  //------------------------------------------------------------------------                                                                                                                                                     
  //! Set creation time to now                                                                                                                                                                                                   
  //------------------------------------------------------------------------                                                                                                                                                     
  void ContainerMD::setMTimeNow()
  {
#ifdef __APPLE__
    struct timeval tv;
    gettimeofday(&tv, 0);
    pMTime.tv_sec = tv.tv_sec;
    pMTime.tv_nsec = tv.tv_usec * 1000;
#else
    clock_gettime(CLOCK_REALTIME, &pMTime);
#endif
  }

  //------------------------------------------------------------------------                                                                                                                                                     
  //! Trigger an mtime change event                                                                                                                                                                                              
  //------------------------------------------------------------------------                                                                                                                                                     
  void ContainerMD::notifyMTimeChange( IContainerMDSvc *containerMDSvc )
  {
    containerMDSvc->notifyListeners( this , IContainerMDChangeListener::MTimeChange);
  }

  //----------------------------------------------------------------------------
  // Access checking helpers
  //----------------------------------------------------------------------------
#define CANREAD  0x01
#define CANWRITE 0x02
#define CANENTER 0x04

  static char convertModetUser( mode_t mode )
  {
    char perms = 0;
    if( mode & S_IRUSR ) perms |= CANREAD;
    if( mode & S_IWUSR ) perms |= CANWRITE;
    if( mode & S_IXUSR ) perms |= CANENTER;
    return perms;
  }

  static char convertModetGroup( mode_t mode )
  {
    char perms = 0;
    if( mode & S_IRGRP ) perms |= CANREAD;
    if( mode & S_IWGRP ) perms |= CANWRITE;
    if( mode & S_IXGRP ) perms |= CANENTER;
    return perms;
  }

  static char convertModetOther( mode_t mode )
  {
    char perms = 0;
    if( mode & S_IROTH ) perms |= CANREAD;
    if( mode & S_IWOTH ) perms |= CANWRITE;
    if( mode & S_IXOTH ) perms |= CANENTER;
    return perms;
  }

  static bool checkPerms( char actual, char requested )
  {
    for( int i = 0; i < 3; ++i )
      if( requested & (1<<i) )
        if( !(actual & (1<<i)) )
          return false;
    return true;
  }

  //----------------------------------------------------------------------------
  // Check the access permissions
  //----------------------------------------------------------------------------
  bool ContainerMD::access( uid_t uid, gid_t gid, int flags )
  {
    // root can do everything
    if( uid == 0 )
      return true;

    // daemon can read everything
    if( (uid == DAEMONUID) &&
        (!(flags & W_OK)) )
      return true;

    //--------------------------------------------------------------------------
    // Convert the flags
    //--------------------------------------------------------------------------
    char convFlags = 0;
    if( flags & R_OK ) convFlags |= CANREAD;
    if( flags & W_OK ) convFlags |= CANWRITE;
    if( flags & X_OK ) convFlags |= CANENTER;

    //--------------------------------------------------------------------------
    // Check the perms
    //--------------------------------------------------------------------------
    if( uid == pCUid )
    {
      char user = convertModetUser( pMode );
      return checkPerms( user, convFlags );
    }

    if( gid == pCGid )
    {
      char group = convertModetGroup( pMode );
      return checkPerms( group, convFlags );
    }

    char other = convertModetOther( pMode );
    return checkPerms( other, convFlags );
  }
}<|MERGE_RESOLUTION|>--- conflicted
+++ resolved
@@ -72,18 +72,11 @@
   void
   ContainerMD::InheritChildren( const ContainerMD &other)
   {
-<<<<<<< Updated upstream
     pFiles = other.pFiles;
     pSubContainers = other.pSubContainers;
-<<<<<<< HEAD
-    pTreeSize = other.pTreeSize;
-=======
     this->pFiles = other.pFiles;
     this->pSubContainers = other.pSubContainers;
->>>>>>> Stashed changes
-=======
     setTreeSize(other.getTreeSize());
->>>>>>> 44b9cf58
   }
 
   //----------------------------------------------------------------------------
