--- conflicted
+++ resolved
@@ -1441,15 +1441,10 @@
       }
     }
 
-<<<<<<< HEAD
-    if (is_number)
-    {
-      uid = atoi(username.c_str());
-=======
     uid = atoi(username.c_str());
+
     if ((uid != 0) && (is_number))
     {
->>>>>>> cc8361b9
       errc = 0;
       return uid;
     }
