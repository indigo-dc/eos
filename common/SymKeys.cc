--- conflicted
+++ resolved
@@ -74,10 +74,10 @@
   return result;
 }
 
-
-//------------------------------------------------------------------------------
-// Compute the SHA256 value
-//------------------------------------------------------------------------------
+//------------------------------------------------------------------------------
+// Compute the HMAC SHA-256 value
+//------------------------------------------------------------------------------
+
 std::string
 SymKey::Sha256(const std::string& data,
 	       unsigned int blockSize)
@@ -164,9 +164,9 @@
 
 std::string
 SymKey::HmacSha256(std::string& key,
-                   std::string& data,
-                   unsigned int blockSize,
-                   unsigned int resultSize)
+                    std::string& data,
+                    unsigned int blockSize,
+                    unsigned int resultSize)
 {
   HMAC_CTX ctx;
   std::string result;
@@ -203,7 +203,7 @@
 
 std::string
 SymKey::Sha256(const std::string& data,
-               unsigned int blockSize)
+                unsigned int blockSize)
 {
   unsigned int data_len = data.length();
   unsigned char* pData = (unsigned char*) data.c_str();
@@ -229,7 +229,7 @@
     EVP_DigestFinal_ex(md_ctx, pResult, &sz_result);
     EVP_MD_CTX_cleanup(md_ctx);
   }
-  // Return the hexdigest of the SHA256 value
+
   std::ostringstream oss;
   oss.fill('0');
   oss << std::hex;
@@ -251,7 +251,7 @@
 
 std::string
 SymKey::HmacSha1(std::string& key,
-                 std::string& data)
+                  std::string& data)
 {
   HMAC_CTX ctx;
   std::string result;
@@ -283,18 +283,18 @@
   return result;
 }
 #endif
-
 //------------------------------------------------------------------------------
 // Base64 encoding function
 //------------------------------------------------------------------------------
+
 bool
 SymKey::Base64Encode(char* in, unsigned int inlen, XrdOucString& out)
 {
   BIO* bmem, *b64;
   BUF_MEM* bptr;
+
+  b64 = BIO_new(BIO_f_base64());
   /* base64 encode */
-  b64 = BIO_new(BIO_f_base64());
-
   if (!b64) {
     return false;
   }
@@ -314,21 +314,14 @@
   // retrieve size
   char* dummy;
   long size = BIO_get_mem_data(b64, &dummy);
-  // retrieve buffer pointer
+
   BIO_get_mem_ptr(b64, &bptr);
 
-<<<<<<< HEAD
-  if (bptr->data) {
-    std::string sout;
-    sout.assign((char*) bptr->data, 0, size);
-    out = sout.c_str(); // XrdOucString assign can only assign portions of 0 terminated strings
-=======
   if (bptr->data)
   {
     std::string s(bptr->data,size);
     out=s.c_str();
     // we don't use out.assign() as the buffer does not have null terminating character
->>>>>>> a360afea
   }
 
   BIO_free_all(b64);
@@ -478,7 +471,7 @@
 
   // check if it exists
   SymKey* existkey = Store.Find(key->GetDigest64());
-
+  // if it exists we remove it add it with the new validity time
   // if it exists we remove it add it with the new validity time
   if (existkey) {
     Store.Del(existkey->GetDigest64());
@@ -518,7 +511,7 @@
   if (currentKey) {
     if (currentKey->IsValid()) {
       return currentKey;
-    }
+  }
   }
 
   return 0;
