// ----------------------------------------------------------------------
// File: DbMap.cc
// Author: Geoffray Adde - CERN
// ----------------------------------------------------------------------

/************************************************************************
 * EOS - the CERN Disk Storage System                                   *
 * Copyright (C) 2011 CERN/Switzerland                                  *
 *                                                                      *
 * This program is free software: you can redistribute it and/or modify *
 * it under the terms of the GNU General Public License as published by *
 * the Free Software Foundation, either version 3 of the License, or    *
 * (at your option) any later version.                                  *
 *                                                                      *
 * This program is distributed in the hope that it will be useful,      *
 * but WITHOUT ANY WARRANTY; without even the implied warranty of       *
 * MERCHANTABILITY or FITNESS FOR A PARTICULAR PURPOSE.  See the        *
 * GNU General Public License for more details.                         *
 *                                                                      *
 * You should have received a copy of the GNU General Public License    *
 * along with this program.  If not, see <http://www.gnu.org/licenses/>.*
 ************************************************************************/

/*----------------------------------------------------------------------------*/
#include <google/dense_hash_map>
#include "common/DbMap.hh"
#include "common/Namespace.hh"
#include "XrdSys/XrdSysPthread.hh"
/*----------------------------------------------------------------------------*/
/*----------------------------------------------------------------------------*/
#include <sys/stat.h>
#include <stdio.h>
#include <sys/mman.h>
#include <sys/time.h>
#include <fts.h>
#include <iostream>
#include <sstream>
#include <ostream>
#include <istream>

using namespace std;
/*----------------------------------------------------------------------------*/

EOSCOMMONNAMESPACE_BEGIN
/*-------------------- EXPLICIT INSTANTIATIONS -------------------------------*/
template class DbMapT<SqliteDbMapInterface, SqliteDbLogInterface>;
template class DbLogT<SqliteDbMapInterface, SqliteDbLogInterface>;
#ifndef EOS_SQLITE_DBMAP
template class DbMapT<LvDbDbMapInterface, LvDbDbLogInterface>;
template class DbLogT<LvDbDbMapInterface, LvDbDbLogInterface>;
#endif
/*----------------------------------------------------------------------------*/

/*-------------- IMPLEMENTATIONS OF STATIC MEMBER VARIABLES ------------------*/
template<class A, class B> set<string> DbMapT<A, B>::gNames;
template<class A, class B> eos::common::RWMutex DbMapT<A, B>::gNamesMutex;
template<class A, class B> eos::common::RWMutex DbMapT<A, B>::gTimeMutex;
template<class A, class B> size_t DbMapT<A, B>::pDbIterationChunkSize=10000;

/*----------------------------------------------------------------------------*/

#ifndef EOS_SQLITE_DBMAP
typedef DbMapT<SqliteDbMapInterface, SqliteDbLogInterface> DbMapSqlite;
typedef DbMapT<LvDbDbMapInterface, LvDbDbLogInterface> DbMapLeveldb;
typedef DbLogT<SqliteDbLogInterface, SqliteDbLogInterface> DbLogSqlite;
typedef DbLogT<LvDbDbLogInterface, LvDbDbLogInterface> DbLogLeveldb;

DbMapSqlite
DbMapLevelDb2Sqlite (const DbMapLeveldb& toconvert)
{
  DbMapSqlite converted;
  const DbMapLeveldb::Tkey *key = 0;
  const DbMapLeveldb::Tval *val = 0;
  converted.beginSetSequence();
  toconvert.beginIter();
  while (toconvert.iterate(&key, &val))
  converted.set(*(DbMapSqlite::Tkey*)key, *(DbMapSqlite::Tval*)val);
  converted.endSetSequence();
  return converted;
}

DbMapLeveldb
DbMapSqlite2LevelDb (const DbMapSqlite& toconvert)
{
  DbMapLeveldb converted;
  const DbMapSqlite::Tkey *key = 0;
  const DbMapSqlite::Tval *val = 0;
  converted.beginSetSequence();
  toconvert.beginIter();
  while (toconvert.iterate(&key, &val))
  converted.set(*(DbMapLeveldb::Tkey*)key, *(DbMapLeveldb::Tval*)val);
  converted.endSetSequence();
  return converted;
}

bool
ConvertSqlite2LevelDb (const std::string &sqlpath, const std::string &lvdbpath, const std::string &sqlrename)
{
  const int blocksize = 1e5;
  // if the source and target file have the same name a proper renaming is required for the source
  if ((!sqlpath.compare(lvdbpath)) && (sqlrename.empty() || (!sqlrename.compare(sqlpath))))
  return false;

  // stat the file to copy the permission
  struct stat st;
  if (stat(sqlpath.c_str(), &st)) return false;// cannot stat source file

  if (!sqlrename.empty())
  if (rename(sqlpath.c_str(), sqlrename.c_str())) return false;// cannot rename the source file

  DbLogSqlite sqdbl(sqlrename.empty() ? sqlpath : sqlrename);
  if (!sqdbl.isOpen())
  { // cannot read the source file
    if (!sqlrename.empty()) rename(sqlrename.c_str(), sqlpath.c_str());// revert the source renaming
    return false;
  }

  DbMapLeveldb lvdbm;
  if (!lvdbm.attachLog(lvdbpath, 0, st.st_mode))
  {
    if (!sqlrename.empty()) rename(sqlrename.c_str(), sqlpath.c_str()); // revert the source renaming
    return false;// cannot open the target file
  }

  DbLogSqlite::TlogentryVec sqentryvec;
  DbLogSqlite::Tlogentry sqentry;
  lvdbm.beginSetSequence();
  while (sqdbl.getAll(&sqentryvec, blocksize, &sqentry))
  {
    DbMapTypes::Tval tval;
    for (DbLogSqlite::TlogentryVec::iterator it = sqentryvec.begin(); it != sqentryvec.end(); it++)
    {
      Tlogentry2Tval(*it,&tval);
      lvdbm.set(it->key, tval); // keep the original timestamp
    }
    sqentryvec.clear();
  }
  lvdbm.endSetSequence();
  return true;
}

bool
ConvertLevelDb2Sqlite (const std::string &lvdbpath, const std::string &sqlpath, const std::string &lvdbrename)
{
  const int blocksize = 1e5;
  // if the source and target file have the same name a proper renaming is required for the source
  if ((!lvdbpath.compare(sqlpath)) && (lvdbrename.empty() || (!lvdbrename.compare(lvdbpath))))
  return false;
  // stat the file to copy the permission
  struct stat st;
  if (stat(lvdbpath.c_str(), &st)) return false;// cannot stat source file

  if (!lvdbrename.empty())
  if (rename(lvdbpath.c_str(), lvdbrename.c_str())) return false;// cannot rename the source file

  DbLogLeveldb lvdbl(lvdbrename.empty() ? lvdbpath : lvdbrename);
  if (!lvdbl.isOpen())
  { // cannot read the source file
    if (!lvdbrename.empty()) rename(lvdbrename.c_str(), sqlpath.c_str());// revert the source renaming
    return false;
  }

  DbMapSqlite sqdbm;
  if (!sqdbm.attachLog(sqlpath, 0, st.st_mode & ~0111))
  { // forget the executable mode related to directories
    if (!lvdbrename.empty()) rename(lvdbrename.c_str(), lvdbpath.c_str());// revert the source renaming
    return false;// cannot open the target file
  }

  DbLogLeveldb::TlogentryVec lventryvec;
  DbLogLeveldb::Tlogentry lventry;
  sqdbm.beginSetSequence();
  while (lvdbl.getAll(&lventryvec, blocksize, &lventry))
  {
    DbMapTypes::Tval tval;
    for (DbLogLeveldb::TlogentryVec::iterator it = lventryvec.begin(); it != lventryvec.end(); it++)
<<<<<<< HEAD
      sqdbm.Set(it->key, Tlogentry2Tval(*it)); // keep the original metadata
    lventryvec.clear();
  }
  sqdbm.EndSetSequence();
  return true;
}
#endif

int
SqliteInterfaceBase::ExecNoCallback (const char* str)
{
  if (debugmode) return Exec(str);
  rc = sqlite3_exec(db, str, NULL, NULL, &errstr);
  TestSqliteError(str, &rc, &errstr, this);
  if (errstr != NULL)
  {
    sqlite3_free(errstr);
    errstr = NULL;
  }
  return rc;
}

int
SqliteInterfaceBase::ExecNoCallback2 (const char* str)
{
  char *errstr;
  int rc;
  if (debugmode) return Exec2(str);
  rc = sqlite3_exec(db, str, NULL, NULL, &errstr);
  TestSqliteError(str, &rc, &errstr, NULL);
  if (errstr != NULL)
  {
    sqlite3_free(errstr);
    errstr = NULL;
  }
  return rc;
}

int
SqliteInterfaceBase::Exec (const char* str)
{
  printf("SQLITE3>> %p executing %s\n", this, str);
  fflush(stdout);
  rc = sqlite3_exec(db, str, PrintCallback, NULL, &errstr);
  printf("SQLITE3>> %p\terror code is %d\n", this, rc);
  printf("SQLITE3>> %p\terror message is %s\n", this, errstr);
  TestSqliteError(str, &rc, &errstr, this);
  if (errstr != NULL)
  {
    sqlite3_free(errstr);
    errstr = NULL;
  }
  return rc;
}

int
SqliteInterfaceBase::Exec2 (const char* str)
{
  char *errstr;
  int rc;
  printf("SQLITE3>> background thread executing %s\n", str);
  fflush(stdout);
  rc = sqlite3_exec(db, str, PrintCallback, NULL, &errstr);
  printf("SQLITE3>> background thread\terror code is %d\n", rc);
  printf("SQLITE3>> background thread\terror message is %s\n", errstr);
  TestSqliteError(str, &rc, &errstr, NULL);
  if (errstr != NULL)
  {
    sqlite3_free(errstr);
    errstr = NULL;
  }
  return rc;
}

int
SqliteInterfaceBase::WrapperCallback (void*isnull, int ncols, char**values, char**keys)
{
  if (ncols != 7) return -1; // given the query there should be 7 columns
  DbMapTypes::TlogentryVec *outputv = this->retvecptr;
  DbMapTypes::Tlogentry newchunk;
  int index = 0;
  newchunk.timestamp = values[index++];
  newchunk.timestampstr = values[index++];
  newchunk.seqid = values[index++];
  newchunk.writer = values[index++];
  newchunk.key = values[index++];
  newchunk.value = values[index++];
  newchunk.comment = values[index++];
  outputv->push_back(newchunk);
  return 0;
}

SqliteDbMapInterface::SqliteDbMapInterface ()
{
  insert_stmt = change_stmt = remove_stmt = NULL;
  if (change_stmt != NULL) sqlite3_finalize(change_stmt);
  if (remove_stmt != NULL) sqlite3_finalize(remove_stmt);
  if (db != NULL)
  {
    sprintf(tablename, "map%p", this);
    char create_statement[1024];
    sprintf(create_statement, "CREATE TABLE %s (timestamp UNSIGNED BIG INT, timestampstr TEXT, seqid INTEGER, key TEXT PRIMARY KEY, value TEXT,comment TEXT);", tablename);
    rc = ExecNoCallback(create_statement);
    PrepareStatements();
  }
}

SqliteDbMapInterface::~SqliteDbMapInterface ()
{
  for (map<string, tOwnedSDLIptr>::iterator it = attacheddbs.begin(); it != attacheddbs.end(); it = attacheddbs.begin())
  { // strange loop because DetachDbLog erase entries from the map
    if (it->second.second)
      DetachDbLog(it->first);
    else
      DetachDbLog(static_cast<DbLogInterface*> (it->second.first));
  }
  if (insert_stmt != NULL) sqlite3_finalize(insert_stmt);
  if (change_stmt != NULL) sqlite3_finalize(change_stmt);
  if (remove_stmt != NULL) sqlite3_finalize(remove_stmt);
}

void
SqliteDbMapInterface::SetName (const string &name)
{
  this->name = name;
  PrepareExportStatement(); // to refresh the writer value in the export statement
}

const string &
SqliteDbMapInterface::GetName () const
{
  return name;
}

int
SqliteDbMapInterface::PrepareStatements ()
{
  const char *dummy;

  if (insert_stmt != NULL) sqlite3_finalize(insert_stmt);
  sprintf(stmt, "INSERT INTO %s VALUES(?,?,?,?,?,?);", tablename);
  rc = sqlite3_prepare_v2(db, stmt, -1, &insert_stmt, &dummy);
  TestSqliteError(stmt, &rc, &errstr, this);

  if (change_stmt != NULL) sqlite3_finalize(change_stmt);
  sprintf(stmt, "UPDATE %s SET timestamp=?, timestampstr=?, seqid=?, value=?, comment=? WHERE key=?;", tablename);
  rc = sqlite3_prepare_v2(db, stmt, -1, &change_stmt, &dummy);
  TestSqliteError(stmt, &rc, &errstr, this);

  if (remove_stmt != NULL) sqlite3_finalize(remove_stmt);
  sprintf(stmt, "DELETE FROM %s WHERE key=?;", tablename);
  rc = sqlite3_prepare_v2(db, stmt, -1, &remove_stmt, &dummy);
  TestSqliteError(stmt, &rc, &errstr, this);

  return SQLITE_OK;
}

int
SqliteDbMapInterface::PrepareExportStatement ()
{
  const char *dummy;
  char buffer[1024];
  for (vector<sqlite3_stmt*>::iterator it = export_stmts.begin(); it != export_stmts.end(); it++) sqlite3_finalize((*it));
  export_stmts.resize(attacheddbs.size());
  int count = 0;
  for (map<string, tOwnedSDLIptr>::iterator it = attacheddbs.begin(); it != attacheddbs.end(); it++)
  {
    sprintf(buffer, "INSERT INTO %s.ondisk (timestamp,timestampstr,seqid,writer,key,value,comment) SELECT timestamp,timestampstr,seqid,?,key,value,comment FROM %s WHERE key=?;",
            it->second.first->GetSqName().c_str(), tablename);
    if (debugmode) printf("SQLITE3>> %p Preparing export statement : %s\n", this, buffer);
    rc = sqlite3_prepare_v2(db, buffer, -1, &export_stmts[count++], &dummy);
    TestSqliteError(buffer, &rc, &errstr, this);
  }
  return true;
}

bool
SqliteDbMapInterface::BeginTransaction ()
{
  transactionmutex.LockWrite();
  return ExecNoCallback("BEGIN TRANSACTION;") == SQLITE_OK;
}

bool
SqliteDbMapInterface::EndTransaction ()
{
  bool rc = (ExecNoCallback("END TRANSACTION;") == SQLITE_OK);
  transactionmutex.UnLockWrite();
  return rc;
}

bool
SqliteDbMapInterface::InsertEntry (const Tkey &key, const Tval &val)
{
#define sqlitecheck  TestSqliteError("Compiled Statement",&rc,&errstr,this);
  const string &writer = val.writer.empty() ? this->name : val.writer;
  rc = sqlite3_bind_int64(insert_stmt, 1, val.timestamp);
  sqlitecheck;
  rc = sqlite3_bind_text(insert_stmt, 2, val.timestampstr.c_str(), -1, NULL);
  sqlitecheck;
  rc = sqlite3_bind_int(insert_stmt, 3, val.seqid);
  sqlitecheck;
  rc = sqlite3_bind_text(insert_stmt, 4, key.c_str(), -1, NULL);
  sqlitecheck;
  rc = sqlite3_bind_text(insert_stmt, 5, val.value.c_str(), -1, NULL);
  sqlitecheck;
  rc = sqlite3_bind_text(insert_stmt, 6, val.comment.c_str(), -1, NULL);
  sqlitecheck;
  rc = sqlite3_step(insert_stmt);
  sqlitecheck;
  rc = sqlite3_reset(insert_stmt);
  sqlitecheck;
  rc = sqlite3_clear_bindings(insert_stmt);
  sqlitecheck;
  if (!attacheddbs.empty())
  {
    for (int i = 0; i < (int) attacheddbs.size(); i++)
    {
      rc = sqlite3_bind_text(export_stmts[i], 1, writer.c_str(), -1, NULL);
      sqlitecheck;
      rc = sqlite3_bind_text(export_stmts[i], 2, key.c_str(), -1, NULL);
      sqlitecheck;
      rc = sqlite3_step(export_stmts[i]);
      sqlitecheck;
      rc = sqlite3_reset(export_stmts[i]);
      sqlitecheck;
      rc = sqlite3_clear_bindings(export_stmts[i]);
      sqlitecheck;
    }
  }
#undef sqlitecheck
  return true;
}

bool
SqliteDbMapInterface::ChangeEntry (const Tkey &key, const Tval &val)
{
#define sqlitecheck  TestSqliteError("Compiled Statement",&rc,&errstr,this);
  const string &writer = val.writer.empty() ? this->name : val.writer;
  rc = sqlite3_bind_int64(change_stmt, 1, val.timestamp);
  sqlitecheck;
  rc = sqlite3_bind_text(change_stmt, 2, val.timestampstr.c_str(), -1, NULL);
  sqlitecheck;
  rc = sqlite3_bind_int(change_stmt, 3, val.seqid);
  sqlitecheck;
  rc = sqlite3_bind_text(change_stmt, 4, val.value.c_str(), -1, NULL);
  sqlitecheck;
  rc = sqlite3_bind_text(change_stmt, 5, val.comment.c_str(), -1, NULL);
  sqlitecheck;
  rc = sqlite3_bind_text(change_stmt, 6, key.c_str(), -1, NULL);
  sqlitecheck;
  rc = sqlite3_step(change_stmt);
  sqlitecheck;
  rc = sqlite3_reset(change_stmt);
  sqlitecheck;
  rc = sqlite3_clear_bindings(change_stmt);
  sqlitecheck;
  if (!attacheddbs.empty())
  {
    for (int i = 0; i < (int) attacheddbs.size(); i++)
    {
      rc = sqlite3_bind_text(export_stmts[i], 1, writer.c_str(), -1, NULL);
      sqlitecheck;
      rc = sqlite3_bind_text(export_stmts[i], 2, key.c_str(), -1, NULL);
      sqlitecheck;
      rc = sqlite3_step(export_stmts[i]);
      sqlitecheck;
      rc = sqlite3_reset(export_stmts[i]);
      sqlitecheck;
      rc = sqlite3_clear_bindings(export_stmts[i]);
      sqlitecheck;
    }
  }
#undef sqlitecheck
  return true;
}

bool
SqliteDbMapInterface::RemoveEntry (const Tkey &key)
{
#define sqlitecheck  TestSqliteError("Compiled Statement",&rc,&errstr,this);
  rc = sqlite3_bind_text(remove_stmt, 1, key.c_str(), -1, NULL);
  sqlitecheck;
  rc = sqlite3_step(remove_stmt);
  sqlitecheck;
  rc = sqlite3_clear_bindings(remove_stmt);
  sqlitecheck;
#undef sqlitecheck
  return true;
}

bool
SqliteDbMapInterface::AttachDbLog (DbLogInterface *dblogint)
{
  string sname = dblogint->GetDbFile();
  if (attacheddbs.find(sname) != attacheddbs.end())
  {
    attacheddbs[sname] = tOwnedSDLIptr(static_cast<SqliteDbLogInterface*> (dblogint), false);
    return PrepareExportStatement();
  }
  return false;
}

bool
SqliteDbMapInterface::DetachDbLog (DbLogInterface *dblogint)
{
  string sname = dblogint->GetDbFile();
  if (attacheddbs.find(sname) != attacheddbs.end())
  {
    // the ownership should be false
    attacheddbs.erase(sname);
    return PrepareExportStatement();
  }
  return false;
}

bool
SqliteDbMapInterface::AttachDbLog (const string &dbname, int sliceduration, int createperm)
{
  if (attacheddbs.find(dbname) == attacheddbs.end())
  {
    attacheddbs[dbname] = tOwnedSDLIptr(new SqliteDbLogInterface(dbname, sliceduration, createperm), true);
    return PrepareExportStatement();
  }
  return false;
}

bool
SqliteDbMapInterface::DetachDbLog (const string &dbname)
{
  if (attacheddbs.find(dbname) != attacheddbs.end())
  {
    delete attacheddbs[dbname].first; // the ownership should be true
    attacheddbs.erase(dbname);
    return PrepareExportStatement();
  }
  return false;
}

SqliteDbLogInterface::SqliteDbLogInterface ()
{
  Init();
  dbname = "";
}

SqliteDbLogInterface::SqliteDbLogInterface (const string &dbname, int sliceduration, int createperm)
{
  Init();
  SetDbFile(dbname, sliceduration, createperm);
}

SqliteDbLogInterface::~SqliteDbLogInterface ()
{
  SetDbFile("", -1, 0);
  uniqmutex.Lock();
  if (file2sqname.empty() && archthreadstarted)
  {
    if (debugmode) printf("Shuting down archiving thread\n");
    XrdSysThread::Cancel(archthread);
    archmutex.Signal(); // wake up the thread to reach the cancel point
    archthreadstarted = false;
    XrdSysThread::Join(archthread, NULL);
  }
  uniqmutex.UnLock();
  AtomicDec(ninstances);
}

void
SqliteDbLogInterface::Init ()
{
  AtomicInc(ninstances);
  isopen = false;
  if (file2sqname.empty()) for (int k = 0; k < 64; k++) idpool.insert(k); // 62 should be enough according to sqlite specs
}

void
SqliteDbLogInterface::ArchiveThreadCleanup (void *dummy)
{
  archmutex.UnLock();
  if (debugmode) printf("Cleaning up archive thread\n");
  fflush(stdout);
}

void*
SqliteDbLogInterface::ArchiveThread (void *dummy)
{
  pthread_setcanceltype(PTHREAD_CANCEL_DEFERRED, NULL);
  pthread_cleanup_push(SqliteDbLogInterface::ArchiveThreadCleanup, NULL); // this is to make sure the mutex ius unlocked before terminating the thread
  archmutex.Lock();
  while (true)
  {
    timespec now;
    eos::common::Timing::GetTimeSpec(now);

    // process and erase the entry of the queue of which are outdated
    long int nextinthefuture=-1;
    if (archqueue.size() != 0) {
      for (tTimeToPeriodedFile::iterator it = archqueue.begin(); it != archqueue.end(); )
      {
        if (now < it->first) {
          nextinthefuture = it->first.tv_sec;
          break;
        }
        if(!Archive(it))
          UpdateArchiveSchedule(it++); // if the archiving was successful, plan the next one for the same log
        // if it was not successful leave this archiving task in the queue
        else {
          eos_static_warning("Error trying to archive %s, will retry soon",it->second.first.c_str());
          it++;
        }
      }
    }
    // sleep untill the next archving has to happen or untill a new archive is added to the queue
    const long int failedArchivingRetryDelay = 300; // retry the failed archiving operations in 5 minutes
    int waketime;
    if(archqueue.empty())
      waketime = now.tv_sec + 3600;
    else {
      if(now < archqueue.begin()->first) {
        waketime = archqueue.begin()->first.tv_sec; // the first task in the queue is in the future
      }
      else {
        if( nextinthefuture >0 ) // there is a task in the future and some failed tasks to run again
          waketime = std::min( now.tv_sec+failedArchivingRetryDelay , nextinthefuture  );
        else // there are only failed tasks to run again
          waketime = now.tv_sec+failedArchivingRetryDelay;
      }
    }
    int timedout = archmutex.Wait(waketime - time(0));
    if (timedout) sleep(5); // a timeout to let the db requests started just before the deadline complete, possible cancellation point
  }
  pthread_cleanup_pop(0);
  return NULL;

}

int
SqliteDbLogInterface::Archive (const tTimeToPeriodedFile::iterator &entry)
{
  char timeformat[32];
  char *cptr = timeformat;
  tm t1, t2;
  localtime_r(&entry->first.tv_sec, &t1);
  t2 = t1;
  cptr += sprintf(timeformat, "%%y-%%m-%%d-%%a");
  switch (entry->second.second)
  {
  case testly:
    t1.tm_sec -= 10;
    sprintf(cptr, "_%%Hh%%Mm%%Ss");
    break;
  case hourly:
    t1.tm_hour--;
    sprintf(cptr, "_%%Hh%%Mm%%Ss");
    break;
  case daily:
    t1.tm_mday--;
    break;
  case weekly:
    t1.tm_mday -= 7;
    break;
  default:
    t1.tm_sec -= entry->second.second;
    printf(cptr, "_%%Hh%%Mm%%Ss");
    break;
  }
  time_t tt;
  localtime_r(&(tt = mktime(&t1)), &t1);
  tt = mktime(&t2);
  char dbuf1[256];
  char dbuf2[256];
  strftime(dbuf1, 256, timeformat, &t1);
  strftime(dbuf2, 256, timeformat, &t2);

  const string &filename = entry->second.first;
  char *archivename = new char[filename.size() + 256 * 2 + 4];
  sprintf(archivename, "%s__%s--%s", filename.c_str(), dbuf1, dbuf2);

  char *stmt = new char[1024 + filename.size() + 256 * 2 + 4];
  sprintf(stmt, "ATTACH \'%s\' AS archive;", archivename);
  if(sqlite3_exec(db, stmt, NULL, NULL, NULL)!=SQLITE_OK) return 1;
    
  sprintf(stmt, "CREATE TABLE IF NOT EXISTS archive.ondisk (timestamp UNSIGNED BIG INT , timestampstr TEXT, seqid INTEGER, writer TEXT, key TEXT, value TEXT,comment TEXT, PRIMARY KEY(timestamp,writer) );");
  ExecNoCallback2(stmt);
  uniqmutex.Lock();
  sprintf(stmt, "INSERT INTO archive.ondisk SELECT * FROM %s.ondisk WHERE timestamp<%ld;", file2sqname[filename].first.c_str(), (tt = mktime(&t2)*1e9));
  uniqmutex.UnLock();
  ExecNoCallback2(stmt);
  sprintf(stmt, "DETACH archive;");
  ExecNoCallback2(stmt);
  uniqmutex.Lock();
  sprintf(stmt, "DELETE FROM %s.ondisk WHERE timestamp<%ld;", file2sqname[filename].first.c_str(), tt);
  uniqmutex.UnLock();
  ExecNoCallback2(stmt);

  printf(" created archive %s\n", archivename);

  delete[] stmt;
  delete[] archivename;

  return 0;
}

int
SqliteDbLogInterface::UpdateArchiveSchedule (const tTimeToPeriodedFile::iterator &entry)
{
  tm t;
  localtime_r(&entry->first.tv_sec, &t);
  switch (entry->second.second)
  {
  case testly:
    t.tm_sec += 10;
    break;
  case hourly:
    t.tm_hour++;
    break;
  case daily:
    t.tm_mday++;
    break;
  case weekly:
    t.tm_mday += 7;
    break;
  default:
    t.tm_sec += entry->second.second;
    break;
  }
  timespec ts;
  ts.tv_sec = mktime(&t);
  ts.tv_nsec = 0;
  tPeriodedFile pf = entry->second;
  /////////pthread_mutex_lock(&archmutex);  // not needed because of pthread_cond_timedwait
  archqueue.erase(entry); // remove the entry of the current archiving
  archqueue.insert(pair<timespec, tPeriodedFile > (ts, pf)); // add a new entry for the next archiving
  archmutex.UnLock();

  return 0;
}

int
SqliteDbLogInterface::SetArchivingPeriod (const string &dbname, int sliceduration)
{
  if (sliceduration > 0)
  {
    archmutex.Lock();
    if (archqueue.empty())
    { // init the archiving thread
      if (debugmode) printf("starting the archive thread\n");
      fflush(stdout);
      XrdSysThread::Run(&archthread, &ArchiveThread, NULL, XRDSYSTHREAD_HOLD, NULL);
      archthreadstarted = true;
    }
    archmutex.UnLock();

    uniqmutex.Lock();
    if (file2sqname.find(dbname) == file2sqname.end())
    {
      uniqmutex.UnLock();
      return 0; // no SqliteDbLogInterface instances related to this dbname
    }
    else
    {
      uniqmutex.UnLock();
      timespec ts;
      eos::common::Timing::GetTimeSpec(ts);
      tm tm;
      localtime_r(&ts.tv_sec, &tm);

      switch (sliceduration)
      {
      case testly:
        tm.tm_sec = ((tm.tm_sec / 10) + 1)*10;
        break;
      case hourly:
        tm.tm_hour++;
        tm.tm_sec = tm.tm_min = 0;
        break;
      case daily:
        tm.tm_mday++;
        tm.tm_sec = tm.tm_min = tm.tm_hour;
        break;
      case weekly:
        tm.tm_mday += (7 - tm.tm_wday);
        tm.tm_sec = tm.tm_min = tm.tm_hour;
        break;
      default:
        tm.tm_sec += sliceduration;
        break;
      }
      ts.tv_sec = mktime(&tm);
      ts.tv_nsec = 0;
      archmutex.Lock();
      tTimeToPeriodedFile::iterator it;
      for (it = archqueue.begin(); it != archqueue.end(); it++)
        if (it->second.first.compare(dbname) == 0)
          break;
      if (it != archqueue.end())
      { // if an entry already exists delete it
        archqueue.erase(it);
      }
      bool awakearchthread = false;
      if (archqueue.empty())
        awakearchthread = true;
      else if (ts < archqueue.begin()->first)
        awakearchthread = true;
      archqueue.insert(pair<timespec, tPeriodedFile > (ts, tPeriodedFile(dbname, sliceduration)));
      archmutex.UnLock();
      if (awakearchthread) archmutex.Signal();

      return file2sqname[dbname].second;
    }
  }
  return -1;
}

bool
SqliteDbLogInterface::SetDbFile (const string &dbname, int sliceduration, int createperm)
{
  // check if the file can be opened, it creates it with the required permissions if it does not exist.
  if (!dbname.empty())
  {
    uniqmutex.Lock();
    if (file2sqname.find(dbname) == file2sqname.end())
    { // we do the check only if the file to attach is not yet attached
      int fd;
      if (createperm > 0)
        fd = open(dbname.c_str(), O_RDWR | O_CREAT, createperm);
      else
        fd = open(dbname.c_str(), O_RDWR | O_CREAT, 0644); // default mask is 644
      if (fd < 0)
      {
        uniqmutex.UnLock();
        return false;
      }
      close(fd);
      // check if the file can be successfully opened by sqlite3
      sprintf(stmt, "ATTACH \'%s\' AS %s_%lu;", dbname.c_str(), "testattach", (unsigned long) pthread_self());
      ExecNoCallback(stmt);
      if (rc != SQLITE_OK)
      {
        uniqmutex.UnLock();
        return false;
      }
      sprintf(stmt, "DETACH %s_%lu;", "testattach", (unsigned long) pthread_self());
      ExecNoCallback(stmt);
    }
    uniqmutex.UnLock();
  }

  char stmt[1024];
  if (!this->dbname.empty())
  { // detach the current sqname
    uniqmutex.Lock();
    tCountedSqname &csqn = file2sqname[this->dbname];
    uniqmutex.UnLock();
    if (csqn.second > 1) csqn.second--; // if there is other instances pointing to the that db DON'T detach
    else
    { // if there is no other instances pointing to the that db DO detach
      archmutex.Lock();
      for (tTimeToPeriodedFile::iterator it = archqueue.begin(); it != archqueue.end(); it++)
      {
        if (it->second.first.compare(this->dbname) == 0)
        { // erase the reference to this db is the archiving queue
          archqueue.erase(it);
          break;
        }
      }
      archmutex.UnLock();
      sprintf(stmt, "DETACH %s;", csqn.first.c_str()); // attached dbs for the logs are
      ExecNoCallback(stmt);
      uniqmutex.Lock();
      file2sqname.erase(this->dbname);
      idpool.insert(atoi(this->sqname.c_str() + 3));
      uniqmutex.UnLock();
    }
    isopen = false;
  }

  this->dbname = dbname;

  if (!dbname.empty())
  {
    uniqmutex.Lock();
    if (file2sqname.find(dbname) != file2sqname.end())
    {
      file2sqname[this->dbname].second++; // if there is already others instances pointing to that db DON'T attach
      sqname = file2sqname[this->dbname].first;
    }
    else
    {
      sprintf(stmt, "log%2.2d", *(idpool.begin())); // take the first id available in the pool
      sqname = stmt;
      idpool.erase(*(idpool.begin())); // remove this id from the pool
      sprintf(stmt, "ATTACH \'%s\' AS %s;", dbname.c_str(), sqname.c_str()); // attached dbs for the logs are
      ExecNoCallback(stmt);
      sprintf(stmt, "CREATE TABLE IF NOT EXISTS %s.ondisk (timestamp UNSIGNED BIG INT, timestampstr TEXT, seqid INTEGER, writer TEXT, key TEXT, value TEXT,comment TEXT, PRIMARY KEY(timestamp,writer) );", sqname.c_str());
      ExecNoCallback(stmt);
      file2sqname[dbname] = tCountedSqname(sqname, 1);
    }
    isopen = true;
    uniqmutex.UnLock();
  }

  if (sliceduration > 0) SetArchivingPeriod(dbname, sliceduration);

  return true;
}

bool
SqliteDbLogInterface::IsOpen () const
{
  return isopen;
}

string
SqliteDbLogInterface::GetDbFile () const
{
  return dbname;
}

size_t
SqliteDbLogInterface::GetByRegex (const string &regex, TlogentryVec &retvec, size_t nmax, Tlogentry *startafter) const
{
  char *stmt = new char[regex.size() + 256];
  size_t count = retvec.size();

  char limit[1024], id[1024];
  limit[0] = id[0] = 0;
  if (nmax) sprintf(limit, " LIMIT %lu", nmax);
  if (startafter) if (startafter->timestamp.length()) sprintf(id, " AND TIMESTAMP>(SELECT TIMESTAMP FROM %s.ondisk WHERE timestamp=%s)", this->GetSqName().c_str(), startafter->timestamp.c_str());
  sprintf(stmt, "SELECT * FROM %s.ondisk WHERE %s%s ORDER BY timestamp%s;", this->GetSqName().c_str(), regex.c_str(), id, limit);
  this->retvecptr = &retvec;
  if (debugmode) printf("SQLITE3>> %p executing %s\n", this, stmt);
  rc = sqlite3_exec(db, stmt, StaticWrapperCallback, (void*) this, &errstr);
  if (debugmode) printf("SQLITE3>> %p \terror code is %d\n", this, rc);
  if (debugmode) printf("SQLITE3>> %p \terror message is %s\n", this, errstr);
  TestSqliteError(stmt, &rc, &errstr, (void*) this);
  if (errstr != NULL)
  {
    sqlite3_free(errstr);
    errstr = NULL;
  }
  delete[] stmt;
  if (startafter)
  {
    if (retvec.empty()) (*startafter) = Tlogentry();
    else (*startafter) = retvec[retvec.size() - 1];
  }
  return retvec.size() - count;
}

size_t
SqliteDbLogInterface::GetTail (int nentries, TlogentryVec &retvec) const
{
  char *stmt = new char[256];
  size_t count = retvec.size();
  sprintf(stmt, "SELECT * FROM (SELECT * FROM %s.ondisk ORDER BY timestamp DESC LIMIT %d) ORDER BY timestamp ASC;", this->GetSqName().c_str(), nentries);
  this->retvecptr = &retvec;
  if (debugmode) printf("SQLITE3>> %p executing %s\n", this, stmt);
  rc = sqlite3_exec(db, stmt, StaticWrapperCallback, (void*) this, &errstr);
  if (debugmode) printf("SQLITE3>> %p \terror code is %d\n", this, rc);
  if (debugmode) printf("SQLITE3>> %p \terror message is %s\n", this, errstr);
  TestSqliteError(stmt, &rc, &errstr, (void*) this);
  if (errstr != NULL)
  {
    sqlite3_free(errstr);
    errstr = NULL;
  }
  delete[] stmt;
  return retvec.size() - count;
}

size_t
SqliteDbLogInterface::GetAll (TlogentryVec &retvec, size_t nmax, Tlogentry *startafter) const
{
  size_t count = retvec.size();
  char limit[1024], id[1024];
  limit[0] = id[0] = 0;
  if (nmax) sprintf(limit, " LIMIT %lu", nmax);
  if (startafter) if (startafter->timestamp.length()) sprintf(id, " WHERE TIMESTAMP>(SELECT TIMESTAMP FROM %s.ondisk WHERE timestamp=%s)", this->GetSqName().c_str(), startafter->timestamp.c_str());
  sprintf(stmt, "SELECT * FROM %s.ondisk%s ORDER BY timestamp%s;", this->GetSqName().c_str(), id, limit);
  this->retvecptr = &retvec;
  if (debugmode) printf("SQLITE3>> %p executing %s\n", this, stmt);
  rc = sqlite3_exec(db, stmt, StaticWrapperCallback, (void*) this, &errstr);
  if (debugmode) printf("SQLITE3>> %p \terror code is %d\n", this, rc);
  if (debugmode) printf("SQLITE3>> %p \terror message is %s\n", this, errstr);
  TestSqliteError(stmt, &rc, &errstr, (void*) this);
  if (errstr != NULL)
  {
    sqlite3_free(errstr);
    errstr = NULL;
  }
  // UPDATE startafter
  if (startafter)
  {
    if (retvec.empty()) (*startafter) = Tlogentry();
    else (*startafter) = retvec[retvec.size() - 1];
  }
  return retvec.size() - count;
}

#ifndef EOS_SQLITE_DBMAP

/*----------------------------------------------------------------------------*/
LvDbDbLogInterface::LvDbDbLogInterface ()
{
  Init();
  dbname = "";
  db = NULL;
}

LvDbDbLogInterface::LvDbDbLogInterface (const string &dbname, int sliceduration, int createperm)
{
  Init();
  SetDbFile(dbname, sliceduration, createperm);
}

LvDbDbLogInterface::~LvDbDbLogInterface ()
{
  SetDbFile("", -1, 0);
  uniqmutex.Lock();
  if (file2db.empty() && archthreadstarted)
  {
    if (debugmode) printf("Shuting down archiving thread\n");
    XrdSysThread::Cancel(archthread);
    archmutex.Signal(); // wake up the thread to reach the cancel point
    archthreadstarted = false;
    XrdSysThread::Join(archthread, NULL);
  }
  uniqmutex.UnLock();
  AtomicDec(ninstances);
}

void
LvDbDbLogInterface::Init ()
{
  isopen = false;
  AtomicInc(ninstances);
}

void
LvDbDbLogInterface::ArchiveThreadCleanup (void *dummy)
{
  archmutex.UnLock();
  if (debugmode) printf("Cleaning up archive thread\n");
  fflush(stdout);
}

void*
LvDbDbLogInterface::ArchiveThread (void *dummy)
{
  pthread_setcanceltype(PTHREAD_CANCEL_DEFERRED, NULL);
  pthread_cleanup_push(LvDbDbLogInterface::ArchiveThreadCleanup, NULL); // this is to make sure the mutex ius unlocked before terminating the thread
  archmutex.Lock();
  while (true)
  {
    timespec now;
    eos::common::Timing::GetTimeSpec(now);

    // process and erase the entry of the queue of which are outdated
    long int nextinthefuture=-1;
    if (archqueue.size() != 0) {
      for (tTimeToPeriodedFile::iterator it = archqueue.begin(); it != archqueue.end(); )
      {
        if (now < it->first) {
          nextinthefuture = it->first.tv_sec;
          break;
        }
        if(!Archive(it))
          UpdateArchiveSchedule(it++); // if the archiving was successful, plan the next one for the same log
        // if it was not successful leave this archiving task in the queue
        else {
          eos_static_warning("Error trying to archive %s, will retry soon",it->second.first.c_str());
          it++;
        }
      }
    }
    // sleep untill the next archving has to happen or untill a new archive is added to the queue
    const long int failedArchivingRetryDelay = 300; // retry the failed archiving operations in 5 minutes
    int waketime;
    if(archqueue.empty())
      waketime = now.tv_sec + 3600; 
    else {
      if(now < archqueue.begin()->first) {
        waketime = archqueue.begin()->first.tv_sec; // the first task in the queue is in the future
      }
      else {
        if( nextinthefuture >0 ) // there is a task in the future and some failed tasks to run again
          waketime = std::min( now.tv_sec+failedArchivingRetryDelay , nextinthefuture  );
        else // there are only failed tasks to run again
          waketime = now.tv_sec+failedArchivingRetryDelay;
      }
    }
    int timedout = archmutex.Wait(waketime - time(0));
    if (timedout) sleep(5); // a timeout to let the db requests started just before the deadline complete, possible cancellation point
  }
  pthread_cleanup_pop(0);
  return NULL;
}

int
LvDbDbLogInterface::Archive (const tTimeToPeriodedFile::iterator &entry)
{
  char timeformat[32];
  char *cptr = timeformat;
  tm t1, t2;
  localtime_r(&entry->first.tv_sec, &t1);
  t2 = t1;
  cptr += sprintf(timeformat, "%%y-%%m-%%d-%%a");
  switch (entry->second.second)
  {
  case testly:
    t1.tm_sec -= 10;
    sprintf(cptr, "_%%Hh%%Mm%%Ss");
    break;
  case hourly:
    t1.tm_hour--;
    sprintf(cptr, "_%%Hh%%Mm%%Ss");
    break;
  case daily:
    t1.tm_mday--;
    break;
  case weekly:
    t1.tm_mday -= 7;
    break;
  default:
    t1.tm_sec -= entry->second.second;
    printf(cptr, "_%%Hh%%Mm%%Ss");
    break;
  }
  time_t tt;
  localtime_r(&(tt = mktime(&t1)), &t1);
  tt = mktime(&t2)*1e9;
  char dbuf1[256];
  char dbuf2[256];
  strftime(dbuf1, 256, timeformat, &t1);
  strftime(dbuf2, 256, timeformat, &t2);

  const string &filename = entry->second.first;
  char *archivename = new char[filename.size() + 256 * 2 + 4];
  sprintf(archivename, "%s__%s--%s", filename.c_str(), dbuf1, dbuf2);

  leveldb::DB *db = file2db[filename].first.first;
  leveldb::DB *archivedb = NULL;
  leveldb::Options options;
  options.create_if_missing = true;
  leveldb::Status status = leveldb::DB::Open(options, archivename, &archivedb);
  if (debugmode) printf("LEVELDB>> opening db %s --> %p\n", archivename, archivedb);
  if(!status.ok()) return 1; 
  TestLvDbError(status, NULL);
  leveldb::WriteBatch batchcp;
  leveldb::WriteBatch batchrm;
  leveldb::Iterator *it = db->NewIterator(leveldb::ReadOptions());
  const int blocksize = 10000;
  int counter = 0;
  for (it->SeekToFirst(); it->Valid(); it->Next())
  {
    time_t t = atol(it->key().ToString().substr(0, 19).c_str());
    if (t < tt)
    {
      batchcp.Put(it->key().ToString(), it->value().ToString());
      batchrm.Delete(it->key());
      if (++counter == blocksize)
      {
        archivedb->Write(leveldb::WriteOptions(), &batchcp);
        batchcp.Clear();
        db->Write(leveldb::WriteOptions(), &batchrm);
        batchrm.Clear();
        counter = 0;
      }
    }
    //else break; // the keys should come in the ascending order so the optimization should be correct, not validated
    // this copy process could be optimized if necessary
  }
  if (counter > 0)
  {
    archivedb->Write(leveldb::WriteOptions(), &batchcp);
    db->Write(leveldb::WriteOptions(), &batchrm);
  }

  delete it;
  if (debugmode) printf("LEVELDB>> closing db --> %p\n", archivedb);
  delete archivedb;
  delete[] archivename;

  return 0;
}

int
LvDbDbLogInterface::UpdateArchiveSchedule (const tTimeToPeriodedFile::iterator &entry)
{
  tm t;
  localtime_r(&entry->first.tv_sec, &t);
  switch (entry->second.second)
  {
  case testly:
    t.tm_sec += 10;
    break;
  case hourly:
    t.tm_hour++;
    break;
  case daily:
    t.tm_mday++;
    break;
  case weekly:
    t.tm_mday += 7;
    break;
  default:
    t.tm_sec += entry->second.second;
    break;
  }
  timespec ts;
  ts.tv_sec = mktime(&t);
  ts.tv_nsec = 0;
  tPeriodedFile pf = entry->second;
  archqueue.erase(entry); // remove the entry of the current archiving
  archqueue.insert(pair<timespec, tPeriodedFile > (ts, pf)); // add a new entry for the next archiving

  return 0;
}

int
LvDbDbLogInterface::SetArchivingPeriod (const string &dbname, int sliceduration)
{
  if (sliceduration > 0)
  {
    archmutex.Lock();
    if (archqueue.empty())
    { // init the archiving thread
      if (debugmode) printf("starting the archive thread\n");
      fflush(stdout);
      XrdSysThread::Run(&archthread, &ArchiveThread, NULL, XRDSYSTHREAD_HOLD, NULL);
      archthreadstarted = true;
    }
    archmutex.UnLock();

    uniqmutex.Lock();
    if (file2db.find(dbname) == file2db.end())
    {
      uniqmutex.UnLock();
      return 0; // no LvDbDbLogInterface instances related to this dbname
    }
    else
    {
      uniqmutex.UnLock();
      timespec ts;
      eos::common::Timing::GetTimeSpec(ts);
      tm tm;
      localtime_r(&ts.tv_sec, &tm);

      switch (sliceduration)
      {
      case testly:
        tm.tm_sec = ((tm.tm_sec / 10) + 1)*10;
        break;
      case hourly:
        tm.tm_hour++;
        tm.tm_sec = tm.tm_min = 0;
        break;
      case daily:
        tm.tm_mday++;
        tm.tm_sec = tm.tm_min = tm.tm_hour;
        break;
      case weekly:
        tm.tm_mday += (7 - tm.tm_wday);
        tm.tm_sec = tm.tm_min = tm.tm_hour;
        break;
      default:
        tm.tm_sec += sliceduration;
        break;
      }
      ts.tv_sec = mktime(&tm);
      ts.tv_nsec = 0;
      archmutex.Lock();
      tTimeToPeriodedFile::iterator it;
      for (it = archqueue.begin(); it != archqueue.end(); it++)
        if (it->second.first.compare(dbname) == 0)
          break;
      if (it != archqueue.end())
      { // if an entry already exists delete it
        archqueue.erase(it);
      }
      bool awakearchthread = false;
      if (archqueue.empty())
        awakearchthread = true;
      else if (ts < archqueue.begin()->first)
        awakearchthread = true;
      archqueue.insert(pair<timespec, tPeriodedFile > (ts, tPeriodedFile(dbname, sliceduration)));
      archmutex.UnLock();
      if (awakearchthread) archmutex.Signal();

      return file2db[dbname].second;
    }
  }
  return -1;
}

bool
LvDbDbLogInterface::SetDbFile (const string &dbname, int sliceduration, int createperm)
{
  // check if the file can be opened, it creates it with the required permissions if it does not exist.
  leveldb::DB *testdb = NULL;
  leveldb::Options options;

  // try to create the directory if it doesn't exist (don't forget to add the x mode to all users to make the directory browsable)
  mkdir(dbname.c_str(), createperm ? createperm | 0111 : 0644 | 0111);

  uniqmutex.Lock();
  archmutex.Lock(); 

  if (!dbname.empty())
  {
    if (file2db.find(dbname) == file2db.end())
    { // we do the check only if the file to attach is not yet attached
      options.create_if_missing = true;
      options.error_if_exists = false;
      options.filter_policy = leveldb::NewBloomFilterPolicy(10);
      leveldb::Status status = leveldb::DB::Open(options, dbname.c_str(), &testdb);
      if (!status.ok())
      {
        delete options.filter_policy;
        archmutex.UnLock();
        uniqmutex.UnLock();            
        return false;
      }
    }
    //uniqmutex.UnLock();
  }

  if (!this->dbname.empty())
  { // detach the current sqname
    tCountedDbAndFilter &csqn = file2db[this->dbname];
    if (csqn.second > 1) csqn.second--; // if there is other instances pointing to the that db DON'T detach
    else
    { // if there is no other instances pointing to the that db DO detach
      for (tTimeToPeriodedFile::iterator it = archqueue.begin(); it != archqueue.end(); it++)
      {
        if (it->second.first.compare(this->dbname) == 0)
        { // erase the reference to this db is the archiving queue
          archqueue.erase(it);
          break;
        }
      }
      if (debugmode) printf("LEVELDB>> closing db --> %p\n", csqn.first.first);
      delete csqn.first.first; // close the DB
      delete csqn.first.second; // delete the filter
      file2db.erase(this->dbname);
      this->db = NULL;
      this->dbname = "";
    }
    isopen = false;
  }

  this->dbname = dbname;

  if (!dbname.empty())
  {
    if (file2db.find(dbname) != file2db.end())
    {
      file2db[this->dbname].second++; // if there is already others instances pointing to that db DON'T attach
      db = file2db[this->dbname].first.first;
    }
    else
    {
      db = testdb;
      file2db[dbname] = tCountedDbAndFilter(DbAndFilter(db, (leveldb::FilterPolicy*)options.filter_policy), 1);
    }
    isopen = true;
  }

  archmutex.UnLock();
  uniqmutex.UnLock();            

  if (sliceduration > 0) SetArchivingPeriod(dbname, sliceduration);

  return true;
}

bool
LvDbDbLogInterface::IsOpen () const
{
  return isopen;
}

string
LvDbDbLogInterface::GetDbFile () const
{
  return dbname;
}

size_t
LvDbDbLogInterface::GetByRegex (const string &sregex, TlogentryVec &retvec, size_t nmax, Tlogentry *startafter) const
{
  size_t count = retvec.size();
  regex_t regex;
  memset(&regex, 0, sizeof (regex));
  int ret;
  const char *pattern;
  string input_string;

  pattern = sregex.c_str();

  if ((ret = regcomp(&regex, pattern, REG_EXTENDED)))
  {
    // eos warning
    eos_warning("Error compiling regex in DbMap : return code %d\n", ret);
    printf("Error compiling regex in DbMap : return code %d\n", ret);
    regfree(&regex);
    return 0;
  }

  leveldb::Iterator *it = db->NewIterator(leveldb::ReadOptions());
  it->SeekToFirst();
  if (startafter)
  {
    if (!startafter->timestamp.empty())
    {
      // if a starting position is given seek to that position
      string skey;
      skey = startafter->timestamp;
      skey.reserve(64); // this size fits for a number of seconds on 9 figures (300 years in the future starting from 1970) and for a precision of 1 nanosecond
      skey += ":";
      skey += startafter->writer;
      it->Seek(skey);
      it->Next();
    }
  }
  if (!nmax) nmax = std::numeric_limits<size_t>::max();
  size_t n = 0;
  for (; it->Valid() && n < nmax; it->Next())
  {
    input_string = it->value().ToString();
    if (!(ret = regexec(&regex, input_string.c_str(), 0, NULL, 0)))
    {
      Tlogentry entry;
      istringstream iss(it->value().ToString());
      entry.timestamp = it->key().ToString();
      int c = 0;
      while (entry.timestamp[c] != ':') c++;
      entry.timestamp.resize(c);
      getline(iss, entry.timestampstr, '\t');
      getline(iss, entry.seqid, '\t');
      getline(iss, entry.writer, '\t');
      getline(iss, entry.key, '\t');
      getline(iss, entry.value, '\t');
      getline(iss, entry.comment, '\t');
      retvec.push_back(entry);
      n++;
    }
  }
  if (startafter)
  {
    if (retvec.empty()) (*startafter) = Tlogentry();
    else (*startafter) = retvec[retvec.size() - 1];
  }
  delete it;
  regfree(&regex);
  return retvec.size() - count;
}

size_t
LvDbDbLogInterface::GetTail (int nentries, TlogentryVec &retvec) const
{
  size_t count = retvec.size();
  leveldb::Iterator *it = db->NewIterator(leveldb::ReadOptions());
  size_t n = 0;
  for (it->SeekToLast(); it->Valid() && (nentries--) > 0; it->Prev())
  {
    Tlogentry entry;
    istringstream iss(it->value().ToString());
    entry.timestamp = it->key().ToString();
    getline(iss, entry.timestampstr, '\t');
    getline(iss, entry.seqid, '\t');
    getline(iss, entry.writer, '\t');
    getline(iss, entry.key, '\t');
    getline(iss, entry.value, '\t');
    getline(iss, entry.comment, '\t');
    retvec.push_back(entry);
    n++;
  }
  if ((count+n-1)>0)
    std::reverse(&retvec[count], &retvec[count + n - 1]);
  delete it;
  return retvec.size() - count;
}

size_t
LvDbDbLogInterface::GetAll (TlogentryVec &retvec, size_t nmax, Tlogentry *startafter) const
{
  size_t count = retvec.size();
  leveldb::Iterator *it = db->NewIterator(leveldb::ReadOptions());
  it->SeekToFirst();
  if (startafter)
  {
    if (!startafter->timestamp.empty())
    {
      // if a starting position is given seek to that position
      string skey;
      skey = startafter->timestamp;
      skey.reserve(64); // this size fits for a number of seconds on 9 figures (300 years in the future starting from 1970) and for a precision of 1 nanosecond
      skey += ":";
      skey += startafter->writer;
      it->Seek(skey);
      it->Next();
    }
  }
  if (!nmax) nmax = std::numeric_limits<size_t>::max();
  size_t n = 0;
  for (; it->Valid() && n < nmax; it->Next())
  {
    Tlogentry entry;
    istringstream iss(it->value().ToString());
    entry.timestamp = it->key().ToString();
    int c = 0;
    while (entry.timestamp[c] != ':') c++;
    entry.timestamp.resize(c);
    getline(iss, entry.timestampstr, '\t');
    getline(iss, entry.seqid, '\t');
    getline(iss, entry.writer, '\t');
    getline(iss, entry.key, '\t');
    getline(iss, entry.value, '\t');
    getline(iss, entry.comment, '\t');
    retvec.push_back(entry);
    n++;
  }
  if (startafter)
  {
    if (retvec.empty()) (*startafter) = Tlogentry();
    else (*startafter) = retvec[retvec.size() - 1];
  }
  delete it;
  return retvec.size() - count;
}

LvDbDbMapInterface::LvDbDbMapInterface () : batched (false) { }

LvDbDbMapInterface::~LvDbDbMapInterface ()
{
  for (map<string, tOwnedLDLIptr>::iterator it = attacheddbs.begin(); it != attacheddbs.end(); it = attacheddbs.begin())
  { // strange loop because DetachDbLog erase entries from the map
    if (it->second.second)
      DetachDbLog(it->first);
    else
      DetachDbLog(static_cast<DbLogInterface*> (it->second.first));
  }
}

void
LvDbDbMapInterface::SetName (const string &name)
{
  this->name = name;
}

const string &
LvDbDbMapInterface::GetName () const
{
  return name;
}

bool
LvDbDbMapInterface::BeginTransaction ()
{
  batched = true;
  return true;
}

bool
LvDbDbMapInterface::EndTransaction ()
{
  if (batched)
  {
    leveldb::Status status;
    for (map<string, tOwnedLDLIptr>::iterator it = attacheddbs.begin(); it != attacheddbs.end(); it++)
    { // strange loop because DetachDbLog erase entries from the map
      status = it->second.first->db->Write(leveldb::WriteOptions(), &writebatch);
      TestLvDbError(status, this);
    }
    writebatch.Clear();
    batched = false;
  }
  return true;
}

bool
LvDbDbMapInterface::InsertEntry (const Tkey &key, const Tval &val)
{
  string sval;
  sval.reserve(1024);
  string skey;
  skey.reserve(64);
  skey.resize(20, '0'); // this size fits for a number of seconds on 9 figures (300 years in the future starting from 1970) and for a precision of 1 nanosecond
  string tab("\t");
  char sseqid[24];
  modp_ulitoa10(val.timestamp, (char*) (&(skey[0])));
  modp_ulitoa10(val.seqid, sseqid);

  // the key string is timestamp:writer to avoid collision in multithreaded use
  skey[19] = ':';
  skey += val.writer.empty() ? this->name : val.writer;
  ((((((((((sval += val.timestampstr) += tab) += sseqid) += tab) += val.writer.empty() ? this->name : val.writer) += tab) += key) += tab) += val.value) += tab) += val.comment;

  if (batched)
  {
    writebatch.Put(skey, sval);
  }
  else
  {
    for (map<string, tOwnedLDLIptr>::iterator it = attacheddbs.begin(); it != attacheddbs.end(); it++)
    { // strange loop because DetachDbLog erase entries from the map
      leveldb::Status status = it->second.first->db->Put(leveldb::WriteOptions(), skey, sval);
      TestLvDbError(status, this);
    }
  }

  return true;
}

bool
LvDbDbMapInterface::ChangeEntry (const Tkey &key, const Tval &val)
{
  return InsertEntry(key, val);
}

bool
LvDbDbMapInterface::RemoveEntry (const Tkey &key)
{
  if (batched)
  {
    writebatch.Delete(key);
  }
  else
  {
    for (map<string, tOwnedLDLIptr>::iterator it = attacheddbs.begin(); it != attacheddbs.end(); it++)
    { // strange loop because DetachDbLog erase entries from the map
      leveldb::Status status = it->second.first->db->Delete(leveldb::WriteOptions(), key);
      TestLvDbError(status, this);
=======
    {
      Tlogentry2Tval(*it,&tval);
      sqdbm.set(it->key, tval); // keep the original metadata
>>>>>>> 20dc8f85
    }
    lventryvec.clear();
  }
  sqdbm.endSetSequence();
  return true;
}
#endif

EOSCOMMONNAMESPACE_END
<|MERGE_RESOLUTION|>--- conflicted
+++ resolved
@@ -99,19 +99,19 @@
   const int blocksize = 1e5;
   // if the source and target file have the same name a proper renaming is required for the source
   if ((!sqlpath.compare(lvdbpath)) && (sqlrename.empty() || (!sqlrename.compare(sqlpath))))
-  return false;
+    return false;
 
   // stat the file to copy the permission
   struct stat st;
-  if (stat(sqlpath.c_str(), &st)) return false;// cannot stat source file
+  if (stat(sqlpath.c_str(), &st)) return false; // cannot stat source file
 
   if (!sqlrename.empty())
-  if (rename(sqlpath.c_str(), sqlrename.c_str())) return false;// cannot rename the source file
+    if (rename(sqlpath.c_str(), sqlrename.c_str())) return false; // cannot rename the source file
 
   DbLogSqlite sqdbl(sqlrename.empty() ? sqlpath : sqlrename);
   if (!sqdbl.isOpen())
   { // cannot read the source file
-    if (!sqlrename.empty()) rename(sqlrename.c_str(), sqlpath.c_str());// revert the source renaming
+    if (!sqlrename.empty()) rename(sqlrename.c_str(), sqlpath.c_str()); // revert the source renaming
     return false;
   }
 
@@ -119,7 +119,7 @@
   if (!lvdbm.attachLog(lvdbpath, 0, st.st_mode))
   {
     if (!sqlrename.empty()) rename(sqlrename.c_str(), sqlpath.c_str()); // revert the source renaming
-    return false;// cannot open the target file
+    return false; // cannot open the target file
   }
 
   DbLogSqlite::TlogentryVec sqentryvec;
@@ -145,26 +145,26 @@
   const int blocksize = 1e5;
   // if the source and target file have the same name a proper renaming is required for the source
   if ((!lvdbpath.compare(sqlpath)) && (lvdbrename.empty() || (!lvdbrename.compare(lvdbpath))))
-  return false;
+    return false;
   // stat the file to copy the permission
   struct stat st;
-  if (stat(lvdbpath.c_str(), &st)) return false;// cannot stat source file
+  if (stat(lvdbpath.c_str(), &st)) return false; // cannot stat source file
 
   if (!lvdbrename.empty())
-  if (rename(lvdbpath.c_str(), lvdbrename.c_str())) return false;// cannot rename the source file
+    if (rename(lvdbpath.c_str(), lvdbrename.c_str())) return false; // cannot rename the source file
 
   DbLogLeveldb lvdbl(lvdbrename.empty() ? lvdbpath : lvdbrename);
   if (!lvdbl.isOpen())
   { // cannot read the source file
-    if (!lvdbrename.empty()) rename(lvdbrename.c_str(), sqlpath.c_str());// revert the source renaming
+    if (!lvdbrename.empty()) rename(lvdbrename.c_str(), sqlpath.c_str()); // revert the source renaming
     return false;
   }
 
   DbMapSqlite sqdbm;
   if (!sqdbm.attachLog(sqlpath, 0, st.st_mode & ~0111))
   { // forget the executable mode related to directories
-    if (!lvdbrename.empty()) rename(lvdbrename.c_str(), lvdbpath.c_str());// revert the source renaming
-    return false;// cannot open the target file
+    if (!lvdbrename.empty()) rename(lvdbrename.c_str(), lvdbpath.c_str()); // revert the source renaming
+    return false; // cannot open the target file
   }
 
   DbLogLeveldb::TlogentryVec lventryvec;
@@ -174,1450 +174,12 @@
   {
     DbMapTypes::Tval tval;
     for (DbLogLeveldb::TlogentryVec::iterator it = lventryvec.begin(); it != lventryvec.end(); it++)
-<<<<<<< HEAD
-      sqdbm.Set(it->key, Tlogentry2Tval(*it)); // keep the original metadata
-    lventryvec.clear();
-  }
-  sqdbm.EndSetSequence();
-  return true;
-}
-#endif
-
-int
-SqliteInterfaceBase::ExecNoCallback (const char* str)
 {
-  if (debugmode) return Exec(str);
-  rc = sqlite3_exec(db, str, NULL, NULL, &errstr);
-  TestSqliteError(str, &rc, &errstr, this);
-  if (errstr != NULL)
-  {
-    sqlite3_free(errstr);
-    errstr = NULL;
-  }
-  return rc;
-}
-
-int
-SqliteInterfaceBase::ExecNoCallback2 (const char* str)
-{
-  char *errstr;
-  int rc;
-  if (debugmode) return Exec2(str);
-  rc = sqlite3_exec(db, str, NULL, NULL, &errstr);
-  TestSqliteError(str, &rc, &errstr, NULL);
-  if (errstr != NULL)
-  {
-    sqlite3_free(errstr);
-    errstr = NULL;
-  }
-  return rc;
-}
-
-int
-SqliteInterfaceBase::Exec (const char* str)
-{
-  printf("SQLITE3>> %p executing %s\n", this, str);
-  fflush(stdout);
-  rc = sqlite3_exec(db, str, PrintCallback, NULL, &errstr);
-  printf("SQLITE3>> %p\terror code is %d\n", this, rc);
-  printf("SQLITE3>> %p\terror message is %s\n", this, errstr);
-  TestSqliteError(str, &rc, &errstr, this);
-  if (errstr != NULL)
-  {
-    sqlite3_free(errstr);
-    errstr = NULL;
-  }
-  return rc;
-}
-
-int
-SqliteInterfaceBase::Exec2 (const char* str)
-{
-  char *errstr;
-  int rc;
-  printf("SQLITE3>> background thread executing %s\n", str);
-  fflush(stdout);
-  rc = sqlite3_exec(db, str, PrintCallback, NULL, &errstr);
-  printf("SQLITE3>> background thread\terror code is %d\n", rc);
-  printf("SQLITE3>> background thread\terror message is %s\n", errstr);
-  TestSqliteError(str, &rc, &errstr, NULL);
-  if (errstr != NULL)
-  {
-    sqlite3_free(errstr);
-    errstr = NULL;
-  }
-  return rc;
-}
-
-int
-SqliteInterfaceBase::WrapperCallback (void*isnull, int ncols, char**values, char**keys)
-{
-  if (ncols != 7) return -1; // given the query there should be 7 columns
-  DbMapTypes::TlogentryVec *outputv = this->retvecptr;
-  DbMapTypes::Tlogentry newchunk;
-  int index = 0;
-  newchunk.timestamp = values[index++];
-  newchunk.timestampstr = values[index++];
-  newchunk.seqid = values[index++];
-  newchunk.writer = values[index++];
-  newchunk.key = values[index++];
-  newchunk.value = values[index++];
-  newchunk.comment = values[index++];
-  outputv->push_back(newchunk);
-  return 0;
-}
-
-SqliteDbMapInterface::SqliteDbMapInterface ()
-{
-  insert_stmt = change_stmt = remove_stmt = NULL;
-  if (change_stmt != NULL) sqlite3_finalize(change_stmt);
-  if (remove_stmt != NULL) sqlite3_finalize(remove_stmt);
-  if (db != NULL)
-  {
-    sprintf(tablename, "map%p", this);
-    char create_statement[1024];
-    sprintf(create_statement, "CREATE TABLE %s (timestamp UNSIGNED BIG INT, timestampstr TEXT, seqid INTEGER, key TEXT PRIMARY KEY, value TEXT,comment TEXT);", tablename);
-    rc = ExecNoCallback(create_statement);
-    PrepareStatements();
-  }
-}
-
-SqliteDbMapInterface::~SqliteDbMapInterface ()
-{
-  for (map<string, tOwnedSDLIptr>::iterator it = attacheddbs.begin(); it != attacheddbs.end(); it = attacheddbs.begin())
-  { // strange loop because DetachDbLog erase entries from the map
-    if (it->second.second)
-      DetachDbLog(it->first);
-    else
-      DetachDbLog(static_cast<DbLogInterface*> (it->second.first));
-  }
-  if (insert_stmt != NULL) sqlite3_finalize(insert_stmt);
-  if (change_stmt != NULL) sqlite3_finalize(change_stmt);
-  if (remove_stmt != NULL) sqlite3_finalize(remove_stmt);
-}
-
-void
-SqliteDbMapInterface::SetName (const string &name)
-{
-  this->name = name;
-  PrepareExportStatement(); // to refresh the writer value in the export statement
-}
-
-const string &
-SqliteDbMapInterface::GetName () const
-{
-  return name;
-}
-
-int
-SqliteDbMapInterface::PrepareStatements ()
-{
-  const char *dummy;
-
-  if (insert_stmt != NULL) sqlite3_finalize(insert_stmt);
-  sprintf(stmt, "INSERT INTO %s VALUES(?,?,?,?,?,?);", tablename);
-  rc = sqlite3_prepare_v2(db, stmt, -1, &insert_stmt, &dummy);
-  TestSqliteError(stmt, &rc, &errstr, this);
-
-  if (change_stmt != NULL) sqlite3_finalize(change_stmt);
-  sprintf(stmt, "UPDATE %s SET timestamp=?, timestampstr=?, seqid=?, value=?, comment=? WHERE key=?;", tablename);
-  rc = sqlite3_prepare_v2(db, stmt, -1, &change_stmt, &dummy);
-  TestSqliteError(stmt, &rc, &errstr, this);
-
-  if (remove_stmt != NULL) sqlite3_finalize(remove_stmt);
-  sprintf(stmt, "DELETE FROM %s WHERE key=?;", tablename);
-  rc = sqlite3_prepare_v2(db, stmt, -1, &remove_stmt, &dummy);
-  TestSqliteError(stmt, &rc, &errstr, this);
-
-  return SQLITE_OK;
-}
-
-int
-SqliteDbMapInterface::PrepareExportStatement ()
-{
-  const char *dummy;
-  char buffer[1024];
-  for (vector<sqlite3_stmt*>::iterator it = export_stmts.begin(); it != export_stmts.end(); it++) sqlite3_finalize((*it));
-  export_stmts.resize(attacheddbs.size());
-  int count = 0;
-  for (map<string, tOwnedSDLIptr>::iterator it = attacheddbs.begin(); it != attacheddbs.end(); it++)
-  {
-    sprintf(buffer, "INSERT INTO %s.ondisk (timestamp,timestampstr,seqid,writer,key,value,comment) SELECT timestamp,timestampstr,seqid,?,key,value,comment FROM %s WHERE key=?;",
-            it->second.first->GetSqName().c_str(), tablename);
-    if (debugmode) printf("SQLITE3>> %p Preparing export statement : %s\n", this, buffer);
-    rc = sqlite3_prepare_v2(db, buffer, -1, &export_stmts[count++], &dummy);
-    TestSqliteError(buffer, &rc, &errstr, this);
-  }
-  return true;
-}
-
-bool
-SqliteDbMapInterface::BeginTransaction ()
-{
-  transactionmutex.LockWrite();
-  return ExecNoCallback("BEGIN TRANSACTION;") == SQLITE_OK;
-}
-
-bool
-SqliteDbMapInterface::EndTransaction ()
-{
-  bool rc = (ExecNoCallback("END TRANSACTION;") == SQLITE_OK);
-  transactionmutex.UnLockWrite();
-  return rc;
-}
-
-bool
-SqliteDbMapInterface::InsertEntry (const Tkey &key, const Tval &val)
-{
-#define sqlitecheck  TestSqliteError("Compiled Statement",&rc,&errstr,this);
-  const string &writer = val.writer.empty() ? this->name : val.writer;
-  rc = sqlite3_bind_int64(insert_stmt, 1, val.timestamp);
-  sqlitecheck;
-  rc = sqlite3_bind_text(insert_stmt, 2, val.timestampstr.c_str(), -1, NULL);
-  sqlitecheck;
-  rc = sqlite3_bind_int(insert_stmt, 3, val.seqid);
-  sqlitecheck;
-  rc = sqlite3_bind_text(insert_stmt, 4, key.c_str(), -1, NULL);
-  sqlitecheck;
-  rc = sqlite3_bind_text(insert_stmt, 5, val.value.c_str(), -1, NULL);
-  sqlitecheck;
-  rc = sqlite3_bind_text(insert_stmt, 6, val.comment.c_str(), -1, NULL);
-  sqlitecheck;
-  rc = sqlite3_step(insert_stmt);
-  sqlitecheck;
-  rc = sqlite3_reset(insert_stmt);
-  sqlitecheck;
-  rc = sqlite3_clear_bindings(insert_stmt);
-  sqlitecheck;
-  if (!attacheddbs.empty())
-  {
-    for (int i = 0; i < (int) attacheddbs.size(); i++)
-    {
-      rc = sqlite3_bind_text(export_stmts[i], 1, writer.c_str(), -1, NULL);
-      sqlitecheck;
-      rc = sqlite3_bind_text(export_stmts[i], 2, key.c_str(), -1, NULL);
-      sqlitecheck;
-      rc = sqlite3_step(export_stmts[i]);
-      sqlitecheck;
-      rc = sqlite3_reset(export_stmts[i]);
-      sqlitecheck;
-      rc = sqlite3_clear_bindings(export_stmts[i]);
-      sqlitecheck;
-    }
-  }
-#undef sqlitecheck
-  return true;
-}
-
-bool
-SqliteDbMapInterface::ChangeEntry (const Tkey &key, const Tval &val)
-{
-#define sqlitecheck  TestSqliteError("Compiled Statement",&rc,&errstr,this);
-  const string &writer = val.writer.empty() ? this->name : val.writer;
-  rc = sqlite3_bind_int64(change_stmt, 1, val.timestamp);
-  sqlitecheck;
-  rc = sqlite3_bind_text(change_stmt, 2, val.timestampstr.c_str(), -1, NULL);
-  sqlitecheck;
-  rc = sqlite3_bind_int(change_stmt, 3, val.seqid);
-  sqlitecheck;
-  rc = sqlite3_bind_text(change_stmt, 4, val.value.c_str(), -1, NULL);
-  sqlitecheck;
-  rc = sqlite3_bind_text(change_stmt, 5, val.comment.c_str(), -1, NULL);
-  sqlitecheck;
-  rc = sqlite3_bind_text(change_stmt, 6, key.c_str(), -1, NULL);
-  sqlitecheck;
-  rc = sqlite3_step(change_stmt);
-  sqlitecheck;
-  rc = sqlite3_reset(change_stmt);
-  sqlitecheck;
-  rc = sqlite3_clear_bindings(change_stmt);
-  sqlitecheck;
-  if (!attacheddbs.empty())
-  {
-    for (int i = 0; i < (int) attacheddbs.size(); i++)
-    {
-      rc = sqlite3_bind_text(export_stmts[i], 1, writer.c_str(), -1, NULL);
-      sqlitecheck;
-      rc = sqlite3_bind_text(export_stmts[i], 2, key.c_str(), -1, NULL);
-      sqlitecheck;
-      rc = sqlite3_step(export_stmts[i]);
-      sqlitecheck;
-      rc = sqlite3_reset(export_stmts[i]);
-      sqlitecheck;
-      rc = sqlite3_clear_bindings(export_stmts[i]);
-      sqlitecheck;
-    }
-  }
-#undef sqlitecheck
-  return true;
-}
-
-bool
-SqliteDbMapInterface::RemoveEntry (const Tkey &key)
-{
-#define sqlitecheck  TestSqliteError("Compiled Statement",&rc,&errstr,this);
-  rc = sqlite3_bind_text(remove_stmt, 1, key.c_str(), -1, NULL);
-  sqlitecheck;
-  rc = sqlite3_step(remove_stmt);
-  sqlitecheck;
-  rc = sqlite3_clear_bindings(remove_stmt);
-  sqlitecheck;
-#undef sqlitecheck
-  return true;
-}
-
-bool
-SqliteDbMapInterface::AttachDbLog (DbLogInterface *dblogint)
-{
-  string sname = dblogint->GetDbFile();
-  if (attacheddbs.find(sname) != attacheddbs.end())
-  {
-    attacheddbs[sname] = tOwnedSDLIptr(static_cast<SqliteDbLogInterface*> (dblogint), false);
-    return PrepareExportStatement();
-  }
-  return false;
-}
-
-bool
-SqliteDbMapInterface::DetachDbLog (DbLogInterface *dblogint)
-{
-  string sname = dblogint->GetDbFile();
-  if (attacheddbs.find(sname) != attacheddbs.end())
-  {
-    // the ownership should be false
-    attacheddbs.erase(sname);
-    return PrepareExportStatement();
-  }
-  return false;
-}
-
-bool
-SqliteDbMapInterface::AttachDbLog (const string &dbname, int sliceduration, int createperm)
-{
-  if (attacheddbs.find(dbname) == attacheddbs.end())
-  {
-    attacheddbs[dbname] = tOwnedSDLIptr(new SqliteDbLogInterface(dbname, sliceduration, createperm), true);
-    return PrepareExportStatement();
-  }
-  return false;
-}
-
-bool
-SqliteDbMapInterface::DetachDbLog (const string &dbname)
-{
-  if (attacheddbs.find(dbname) != attacheddbs.end())
-  {
-    delete attacheddbs[dbname].first; // the ownership should be true
-    attacheddbs.erase(dbname);
-    return PrepareExportStatement();
-  }
-  return false;
-}
-
-SqliteDbLogInterface::SqliteDbLogInterface ()
-{
-  Init();
-  dbname = "";
-}
-
-SqliteDbLogInterface::SqliteDbLogInterface (const string &dbname, int sliceduration, int createperm)
-{
-  Init();
-  SetDbFile(dbname, sliceduration, createperm);
-}
-
-SqliteDbLogInterface::~SqliteDbLogInterface ()
-{
-  SetDbFile("", -1, 0);
-  uniqmutex.Lock();
-  if (file2sqname.empty() && archthreadstarted)
-  {
-    if (debugmode) printf("Shuting down archiving thread\n");
-    XrdSysThread::Cancel(archthread);
-    archmutex.Signal(); // wake up the thread to reach the cancel point
-    archthreadstarted = false;
-    XrdSysThread::Join(archthread, NULL);
-  }
-  uniqmutex.UnLock();
-  AtomicDec(ninstances);
-}
-
-void
-SqliteDbLogInterface::Init ()
-{
-  AtomicInc(ninstances);
-  isopen = false;
-  if (file2sqname.empty()) for (int k = 0; k < 64; k++) idpool.insert(k); // 62 should be enough according to sqlite specs
-}
-
-void
-SqliteDbLogInterface::ArchiveThreadCleanup (void *dummy)
-{
-  archmutex.UnLock();
-  if (debugmode) printf("Cleaning up archive thread\n");
-  fflush(stdout);
-}
-
-void*
-SqliteDbLogInterface::ArchiveThread (void *dummy)
-{
-  pthread_setcanceltype(PTHREAD_CANCEL_DEFERRED, NULL);
-  pthread_cleanup_push(SqliteDbLogInterface::ArchiveThreadCleanup, NULL); // this is to make sure the mutex ius unlocked before terminating the thread
-  archmutex.Lock();
-  while (true)
-  {
-    timespec now;
-    eos::common::Timing::GetTimeSpec(now);
-
-    // process and erase the entry of the queue of which are outdated
-    long int nextinthefuture=-1;
-    if (archqueue.size() != 0) {
-      for (tTimeToPeriodedFile::iterator it = archqueue.begin(); it != archqueue.end(); )
-      {
-        if (now < it->first) {
-          nextinthefuture = it->first.tv_sec;
-          break;
-        }
-        if(!Archive(it))
-          UpdateArchiveSchedule(it++); // if the archiving was successful, plan the next one for the same log
-        // if it was not successful leave this archiving task in the queue
-        else {
-          eos_static_warning("Error trying to archive %s, will retry soon",it->second.first.c_str());
-          it++;
-        }
-      }
-    }
-    // sleep untill the next archving has to happen or untill a new archive is added to the queue
-    const long int failedArchivingRetryDelay = 300; // retry the failed archiving operations in 5 minutes
-    int waketime;
-    if(archqueue.empty())
-      waketime = now.tv_sec + 3600;
-    else {
-      if(now < archqueue.begin()->first) {
-        waketime = archqueue.begin()->first.tv_sec; // the first task in the queue is in the future
-      }
-      else {
-        if( nextinthefuture >0 ) // there is a task in the future and some failed tasks to run again
-          waketime = std::min( now.tv_sec+failedArchivingRetryDelay , nextinthefuture  );
-        else // there are only failed tasks to run again
-          waketime = now.tv_sec+failedArchivingRetryDelay;
-      }
-    }
-    int timedout = archmutex.Wait(waketime - time(0));
-    if (timedout) sleep(5); // a timeout to let the db requests started just before the deadline complete, possible cancellation point
-  }
-  pthread_cleanup_pop(0);
-  return NULL;
-
-}
-
-int
-SqliteDbLogInterface::Archive (const tTimeToPeriodedFile::iterator &entry)
-{
-  char timeformat[32];
-  char *cptr = timeformat;
-  tm t1, t2;
-  localtime_r(&entry->first.tv_sec, &t1);
-  t2 = t1;
-  cptr += sprintf(timeformat, "%%y-%%m-%%d-%%a");
-  switch (entry->second.second)
-  {
-  case testly:
-    t1.tm_sec -= 10;
-    sprintf(cptr, "_%%Hh%%Mm%%Ss");
-    break;
-  case hourly:
-    t1.tm_hour--;
-    sprintf(cptr, "_%%Hh%%Mm%%Ss");
-    break;
-  case daily:
-    t1.tm_mday--;
-    break;
-  case weekly:
-    t1.tm_mday -= 7;
-    break;
-  default:
-    t1.tm_sec -= entry->second.second;
-    printf(cptr, "_%%Hh%%Mm%%Ss");
-    break;
-  }
-  time_t tt;
-  localtime_r(&(tt = mktime(&t1)), &t1);
-  tt = mktime(&t2);
-  char dbuf1[256];
-  char dbuf2[256];
-  strftime(dbuf1, 256, timeformat, &t1);
-  strftime(dbuf2, 256, timeformat, &t2);
-
-  const string &filename = entry->second.first;
-  char *archivename = new char[filename.size() + 256 * 2 + 4];
-  sprintf(archivename, "%s__%s--%s", filename.c_str(), dbuf1, dbuf2);
-
-  char *stmt = new char[1024 + filename.size() + 256 * 2 + 4];
-  sprintf(stmt, "ATTACH \'%s\' AS archive;", archivename);
-  if(sqlite3_exec(db, stmt, NULL, NULL, NULL)!=SQLITE_OK) return 1;
-    
-  sprintf(stmt, "CREATE TABLE IF NOT EXISTS archive.ondisk (timestamp UNSIGNED BIG INT , timestampstr TEXT, seqid INTEGER, writer TEXT, key TEXT, value TEXT,comment TEXT, PRIMARY KEY(timestamp,writer) );");
-  ExecNoCallback2(stmt);
-  uniqmutex.Lock();
-  sprintf(stmt, "INSERT INTO archive.ondisk SELECT * FROM %s.ondisk WHERE timestamp<%ld;", file2sqname[filename].first.c_str(), (tt = mktime(&t2)*1e9));
-  uniqmutex.UnLock();
-  ExecNoCallback2(stmt);
-  sprintf(stmt, "DETACH archive;");
-  ExecNoCallback2(stmt);
-  uniqmutex.Lock();
-  sprintf(stmt, "DELETE FROM %s.ondisk WHERE timestamp<%ld;", file2sqname[filename].first.c_str(), tt);
-  uniqmutex.UnLock();
-  ExecNoCallback2(stmt);
-
-  printf(" created archive %s\n", archivename);
-
-  delete[] stmt;
-  delete[] archivename;
-
-  return 0;
-}
-
-int
-SqliteDbLogInterface::UpdateArchiveSchedule (const tTimeToPeriodedFile::iterator &entry)
-{
-  tm t;
-  localtime_r(&entry->first.tv_sec, &t);
-  switch (entry->second.second)
-  {
-  case testly:
-    t.tm_sec += 10;
-    break;
-  case hourly:
-    t.tm_hour++;
-    break;
-  case daily:
-    t.tm_mday++;
-    break;
-  case weekly:
-    t.tm_mday += 7;
-    break;
-  default:
-    t.tm_sec += entry->second.second;
-    break;
-  }
-  timespec ts;
-  ts.tv_sec = mktime(&t);
-  ts.tv_nsec = 0;
-  tPeriodedFile pf = entry->second;
-  /////////pthread_mutex_lock(&archmutex);  // not needed because of pthread_cond_timedwait
-  archqueue.erase(entry); // remove the entry of the current archiving
-  archqueue.insert(pair<timespec, tPeriodedFile > (ts, pf)); // add a new entry for the next archiving
-  archmutex.UnLock();
-
-  return 0;
-}
-
-int
-SqliteDbLogInterface::SetArchivingPeriod (const string &dbname, int sliceduration)
-{
-  if (sliceduration > 0)
-  {
-    archmutex.Lock();
-    if (archqueue.empty())
-    { // init the archiving thread
-      if (debugmode) printf("starting the archive thread\n");
-      fflush(stdout);
-      XrdSysThread::Run(&archthread, &ArchiveThread, NULL, XRDSYSTHREAD_HOLD, NULL);
-      archthreadstarted = true;
-    }
-    archmutex.UnLock();
-
-    uniqmutex.Lock();
-    if (file2sqname.find(dbname) == file2sqname.end())
-    {
-      uniqmutex.UnLock();
-      return 0; // no SqliteDbLogInterface instances related to this dbname
-    }
-    else
-    {
-      uniqmutex.UnLock();
-      timespec ts;
-      eos::common::Timing::GetTimeSpec(ts);
-      tm tm;
-      localtime_r(&ts.tv_sec, &tm);
-
-      switch (sliceduration)
-      {
-      case testly:
-        tm.tm_sec = ((tm.tm_sec / 10) + 1)*10;
-        break;
-      case hourly:
-        tm.tm_hour++;
-        tm.tm_sec = tm.tm_min = 0;
-        break;
-      case daily:
-        tm.tm_mday++;
-        tm.tm_sec = tm.tm_min = tm.tm_hour;
-        break;
-      case weekly:
-        tm.tm_mday += (7 - tm.tm_wday);
-        tm.tm_sec = tm.tm_min = tm.tm_hour;
-        break;
-      default:
-        tm.tm_sec += sliceduration;
-        break;
-      }
-      ts.tv_sec = mktime(&tm);
-      ts.tv_nsec = 0;
-      archmutex.Lock();
-      tTimeToPeriodedFile::iterator it;
-      for (it = archqueue.begin(); it != archqueue.end(); it++)
-        if (it->second.first.compare(dbname) == 0)
-          break;
-      if (it != archqueue.end())
-      { // if an entry already exists delete it
-        archqueue.erase(it);
-      }
-      bool awakearchthread = false;
-      if (archqueue.empty())
-        awakearchthread = true;
-      else if (ts < archqueue.begin()->first)
-        awakearchthread = true;
-      archqueue.insert(pair<timespec, tPeriodedFile > (ts, tPeriodedFile(dbname, sliceduration)));
-      archmutex.UnLock();
-      if (awakearchthread) archmutex.Signal();
-
-      return file2sqname[dbname].second;
-    }
-  }
-  return -1;
-}
-
-bool
-SqliteDbLogInterface::SetDbFile (const string &dbname, int sliceduration, int createperm)
-{
-  // check if the file can be opened, it creates it with the required permissions if it does not exist.
-  if (!dbname.empty())
-  {
-    uniqmutex.Lock();
-    if (file2sqname.find(dbname) == file2sqname.end())
-    { // we do the check only if the file to attach is not yet attached
-      int fd;
-      if (createperm > 0)
-        fd = open(dbname.c_str(), O_RDWR | O_CREAT, createperm);
-      else
-        fd = open(dbname.c_str(), O_RDWR | O_CREAT, 0644); // default mask is 644
-      if (fd < 0)
-      {
-        uniqmutex.UnLock();
-        return false;
-      }
-      close(fd);
-      // check if the file can be successfully opened by sqlite3
-      sprintf(stmt, "ATTACH \'%s\' AS %s_%lu;", dbname.c_str(), "testattach", (unsigned long) pthread_self());
-      ExecNoCallback(stmt);
-      if (rc != SQLITE_OK)
-      {
-        uniqmutex.UnLock();
-        return false;
-      }
-      sprintf(stmt, "DETACH %s_%lu;", "testattach", (unsigned long) pthread_self());
-      ExecNoCallback(stmt);
-    }
-    uniqmutex.UnLock();
-  }
-
-  char stmt[1024];
-  if (!this->dbname.empty())
-  { // detach the current sqname
-    uniqmutex.Lock();
-    tCountedSqname &csqn = file2sqname[this->dbname];
-    uniqmutex.UnLock();
-    if (csqn.second > 1) csqn.second--; // if there is other instances pointing to the that db DON'T detach
-    else
-    { // if there is no other instances pointing to the that db DO detach
-      archmutex.Lock();
-      for (tTimeToPeriodedFile::iterator it = archqueue.begin(); it != archqueue.end(); it++)
-      {
-        if (it->second.first.compare(this->dbname) == 0)
-        { // erase the reference to this db is the archiving queue
-          archqueue.erase(it);
-          break;
-        }
-      }
-      archmutex.UnLock();
-      sprintf(stmt, "DETACH %s;", csqn.first.c_str()); // attached dbs for the logs are
-      ExecNoCallback(stmt);
-      uniqmutex.Lock();
-      file2sqname.erase(this->dbname);
-      idpool.insert(atoi(this->sqname.c_str() + 3));
-      uniqmutex.UnLock();
-    }
-    isopen = false;
-  }
-
-  this->dbname = dbname;
-
-  if (!dbname.empty())
-  {
-    uniqmutex.Lock();
-    if (file2sqname.find(dbname) != file2sqname.end())
-    {
-      file2sqname[this->dbname].second++; // if there is already others instances pointing to that db DON'T attach
-      sqname = file2sqname[this->dbname].first;
-    }
-    else
-    {
-      sprintf(stmt, "log%2.2d", *(idpool.begin())); // take the first id available in the pool
-      sqname = stmt;
-      idpool.erase(*(idpool.begin())); // remove this id from the pool
-      sprintf(stmt, "ATTACH \'%s\' AS %s;", dbname.c_str(), sqname.c_str()); // attached dbs for the logs are
-      ExecNoCallback(stmt);
-      sprintf(stmt, "CREATE TABLE IF NOT EXISTS %s.ondisk (timestamp UNSIGNED BIG INT, timestampstr TEXT, seqid INTEGER, writer TEXT, key TEXT, value TEXT,comment TEXT, PRIMARY KEY(timestamp,writer) );", sqname.c_str());
-      ExecNoCallback(stmt);
-      file2sqname[dbname] = tCountedSqname(sqname, 1);
-    }
-    isopen = true;
-    uniqmutex.UnLock();
-  }
-
-  if (sliceduration > 0) SetArchivingPeriod(dbname, sliceduration);
-
-  return true;
-}
-
-bool
-SqliteDbLogInterface::IsOpen () const
-{
-  return isopen;
-}
-
-string
-SqliteDbLogInterface::GetDbFile () const
-{
-  return dbname;
-}
-
-size_t
-SqliteDbLogInterface::GetByRegex (const string &regex, TlogentryVec &retvec, size_t nmax, Tlogentry *startafter) const
-{
-  char *stmt = new char[regex.size() + 256];
-  size_t count = retvec.size();
-
-  char limit[1024], id[1024];
-  limit[0] = id[0] = 0;
-  if (nmax) sprintf(limit, " LIMIT %lu", nmax);
-  if (startafter) if (startafter->timestamp.length()) sprintf(id, " AND TIMESTAMP>(SELECT TIMESTAMP FROM %s.ondisk WHERE timestamp=%s)", this->GetSqName().c_str(), startafter->timestamp.c_str());
-  sprintf(stmt, "SELECT * FROM %s.ondisk WHERE %s%s ORDER BY timestamp%s;", this->GetSqName().c_str(), regex.c_str(), id, limit);
-  this->retvecptr = &retvec;
-  if (debugmode) printf("SQLITE3>> %p executing %s\n", this, stmt);
-  rc = sqlite3_exec(db, stmt, StaticWrapperCallback, (void*) this, &errstr);
-  if (debugmode) printf("SQLITE3>> %p \terror code is %d\n", this, rc);
-  if (debugmode) printf("SQLITE3>> %p \terror message is %s\n", this, errstr);
-  TestSqliteError(stmt, &rc, &errstr, (void*) this);
-  if (errstr != NULL)
-  {
-    sqlite3_free(errstr);
-    errstr = NULL;
-  }
-  delete[] stmt;
-  if (startafter)
-  {
-    if (retvec.empty()) (*startafter) = Tlogentry();
-    else (*startafter) = retvec[retvec.size() - 1];
-  }
-  return retvec.size() - count;
-}
-
-size_t
-SqliteDbLogInterface::GetTail (int nentries, TlogentryVec &retvec) const
-{
-  char *stmt = new char[256];
-  size_t count = retvec.size();
-  sprintf(stmt, "SELECT * FROM (SELECT * FROM %s.ondisk ORDER BY timestamp DESC LIMIT %d) ORDER BY timestamp ASC;", this->GetSqName().c_str(), nentries);
-  this->retvecptr = &retvec;
-  if (debugmode) printf("SQLITE3>> %p executing %s\n", this, stmt);
-  rc = sqlite3_exec(db, stmt, StaticWrapperCallback, (void*) this, &errstr);
-  if (debugmode) printf("SQLITE3>> %p \terror code is %d\n", this, rc);
-  if (debugmode) printf("SQLITE3>> %p \terror message is %s\n", this, errstr);
-  TestSqliteError(stmt, &rc, &errstr, (void*) this);
-  if (errstr != NULL)
-  {
-    sqlite3_free(errstr);
-    errstr = NULL;
-  }
-  delete[] stmt;
-  return retvec.size() - count;
-}
-
-size_t
-SqliteDbLogInterface::GetAll (TlogentryVec &retvec, size_t nmax, Tlogentry *startafter) const
-{
-  size_t count = retvec.size();
-  char limit[1024], id[1024];
-  limit[0] = id[0] = 0;
-  if (nmax) sprintf(limit, " LIMIT %lu", nmax);
-  if (startafter) if (startafter->timestamp.length()) sprintf(id, " WHERE TIMESTAMP>(SELECT TIMESTAMP FROM %s.ondisk WHERE timestamp=%s)", this->GetSqName().c_str(), startafter->timestamp.c_str());
-  sprintf(stmt, "SELECT * FROM %s.ondisk%s ORDER BY timestamp%s;", this->GetSqName().c_str(), id, limit);
-  this->retvecptr = &retvec;
-  if (debugmode) printf("SQLITE3>> %p executing %s\n", this, stmt);
-  rc = sqlite3_exec(db, stmt, StaticWrapperCallback, (void*) this, &errstr);
-  if (debugmode) printf("SQLITE3>> %p \terror code is %d\n", this, rc);
-  if (debugmode) printf("SQLITE3>> %p \terror message is %s\n", this, errstr);
-  TestSqliteError(stmt, &rc, &errstr, (void*) this);
-  if (errstr != NULL)
-  {
-    sqlite3_free(errstr);
-    errstr = NULL;
-  }
-  // UPDATE startafter
-  if (startafter)
-  {
-    if (retvec.empty()) (*startafter) = Tlogentry();
-    else (*startafter) = retvec[retvec.size() - 1];
-  }
-  return retvec.size() - count;
-}
-
-#ifndef EOS_SQLITE_DBMAP
-
-/*----------------------------------------------------------------------------*/
-LvDbDbLogInterface::LvDbDbLogInterface ()
-{
-  Init();
-  dbname = "";
-  db = NULL;
-}
-
-LvDbDbLogInterface::LvDbDbLogInterface (const string &dbname, int sliceduration, int createperm)
-{
-  Init();
-  SetDbFile(dbname, sliceduration, createperm);
-}
-
-LvDbDbLogInterface::~LvDbDbLogInterface ()
-{
-  SetDbFile("", -1, 0);
-  uniqmutex.Lock();
-  if (file2db.empty() && archthreadstarted)
-  {
-    if (debugmode) printf("Shuting down archiving thread\n");
-    XrdSysThread::Cancel(archthread);
-    archmutex.Signal(); // wake up the thread to reach the cancel point
-    archthreadstarted = false;
-    XrdSysThread::Join(archthread, NULL);
-  }
-  uniqmutex.UnLock();
-  AtomicDec(ninstances);
-}
-
-void
-LvDbDbLogInterface::Init ()
-{
-  isopen = false;
-  AtomicInc(ninstances);
-}
-
-void
-LvDbDbLogInterface::ArchiveThreadCleanup (void *dummy)
-{
-  archmutex.UnLock();
-  if (debugmode) printf("Cleaning up archive thread\n");
-  fflush(stdout);
-}
-
-void*
-LvDbDbLogInterface::ArchiveThread (void *dummy)
-{
-  pthread_setcanceltype(PTHREAD_CANCEL_DEFERRED, NULL);
-  pthread_cleanup_push(LvDbDbLogInterface::ArchiveThreadCleanup, NULL); // this is to make sure the mutex ius unlocked before terminating the thread
-  archmutex.Lock();
-  while (true)
-  {
-    timespec now;
-    eos::common::Timing::GetTimeSpec(now);
-
-    // process and erase the entry of the queue of which are outdated
-    long int nextinthefuture=-1;
-    if (archqueue.size() != 0) {
-      for (tTimeToPeriodedFile::iterator it = archqueue.begin(); it != archqueue.end(); )
-      {
-        if (now < it->first) {
-          nextinthefuture = it->first.tv_sec;
-          break;
-        }
-        if(!Archive(it))
-          UpdateArchiveSchedule(it++); // if the archiving was successful, plan the next one for the same log
-        // if it was not successful leave this archiving task in the queue
-        else {
-          eos_static_warning("Error trying to archive %s, will retry soon",it->second.first.c_str());
-          it++;
-        }
-      }
-    }
-    // sleep untill the next archving has to happen or untill a new archive is added to the queue
-    const long int failedArchivingRetryDelay = 300; // retry the failed archiving operations in 5 minutes
-    int waketime;
-    if(archqueue.empty())
-      waketime = now.tv_sec + 3600; 
-    else {
-      if(now < archqueue.begin()->first) {
-        waketime = archqueue.begin()->first.tv_sec; // the first task in the queue is in the future
-      }
-      else {
-        if( nextinthefuture >0 ) // there is a task in the future and some failed tasks to run again
-          waketime = std::min( now.tv_sec+failedArchivingRetryDelay , nextinthefuture  );
-        else // there are only failed tasks to run again
-          waketime = now.tv_sec+failedArchivingRetryDelay;
-      }
-    }
-    int timedout = archmutex.Wait(waketime - time(0));
-    if (timedout) sleep(5); // a timeout to let the db requests started just before the deadline complete, possible cancellation point
-  }
-  pthread_cleanup_pop(0);
-  return NULL;
-}
-
-int
-LvDbDbLogInterface::Archive (const tTimeToPeriodedFile::iterator &entry)
-{
-  char timeformat[32];
-  char *cptr = timeformat;
-  tm t1, t2;
-  localtime_r(&entry->first.tv_sec, &t1);
-  t2 = t1;
-  cptr += sprintf(timeformat, "%%y-%%m-%%d-%%a");
-  switch (entry->second.second)
-  {
-  case testly:
-    t1.tm_sec -= 10;
-    sprintf(cptr, "_%%Hh%%Mm%%Ss");
-    break;
-  case hourly:
-    t1.tm_hour--;
-    sprintf(cptr, "_%%Hh%%Mm%%Ss");
-    break;
-  case daily:
-    t1.tm_mday--;
-    break;
-  case weekly:
-    t1.tm_mday -= 7;
-    break;
-  default:
-    t1.tm_sec -= entry->second.second;
-    printf(cptr, "_%%Hh%%Mm%%Ss");
-    break;
-  }
-  time_t tt;
-  localtime_r(&(tt = mktime(&t1)), &t1);
-  tt = mktime(&t2)*1e9;
-  char dbuf1[256];
-  char dbuf2[256];
-  strftime(dbuf1, 256, timeformat, &t1);
-  strftime(dbuf2, 256, timeformat, &t2);
-
-  const string &filename = entry->second.first;
-  char *archivename = new char[filename.size() + 256 * 2 + 4];
-  sprintf(archivename, "%s__%s--%s", filename.c_str(), dbuf1, dbuf2);
-
-  leveldb::DB *db = file2db[filename].first.first;
-  leveldb::DB *archivedb = NULL;
-  leveldb::Options options;
-  options.create_if_missing = true;
-  leveldb::Status status = leveldb::DB::Open(options, archivename, &archivedb);
-  if (debugmode) printf("LEVELDB>> opening db %s --> %p\n", archivename, archivedb);
-  if(!status.ok()) return 1; 
-  TestLvDbError(status, NULL);
-  leveldb::WriteBatch batchcp;
-  leveldb::WriteBatch batchrm;
-  leveldb::Iterator *it = db->NewIterator(leveldb::ReadOptions());
-  const int blocksize = 10000;
-  int counter = 0;
-  for (it->SeekToFirst(); it->Valid(); it->Next())
-  {
-    time_t t = atol(it->key().ToString().substr(0, 19).c_str());
-    if (t < tt)
-    {
-      batchcp.Put(it->key().ToString(), it->value().ToString());
-      batchrm.Delete(it->key());
-      if (++counter == blocksize)
-      {
-        archivedb->Write(leveldb::WriteOptions(), &batchcp);
-        batchcp.Clear();
-        db->Write(leveldb::WriteOptions(), &batchrm);
-        batchrm.Clear();
-        counter = 0;
-      }
-    }
-    //else break; // the keys should come in the ascending order so the optimization should be correct, not validated
-    // this copy process could be optimized if necessary
-  }
-  if (counter > 0)
-  {
-    archivedb->Write(leveldb::WriteOptions(), &batchcp);
-    db->Write(leveldb::WriteOptions(), &batchrm);
-  }
-
-  delete it;
-  if (debugmode) printf("LEVELDB>> closing db --> %p\n", archivedb);
-  delete archivedb;
-  delete[] archivename;
-
-  return 0;
-}
-
-int
-LvDbDbLogInterface::UpdateArchiveSchedule (const tTimeToPeriodedFile::iterator &entry)
-{
-  tm t;
-  localtime_r(&entry->first.tv_sec, &t);
-  switch (entry->second.second)
-  {
-  case testly:
-    t.tm_sec += 10;
-    break;
-  case hourly:
-    t.tm_hour++;
-    break;
-  case daily:
-    t.tm_mday++;
-    break;
-  case weekly:
-    t.tm_mday += 7;
-    break;
-  default:
-    t.tm_sec += entry->second.second;
-    break;
-  }
-  timespec ts;
-  ts.tv_sec = mktime(&t);
-  ts.tv_nsec = 0;
-  tPeriodedFile pf = entry->second;
-  archqueue.erase(entry); // remove the entry of the current archiving
-  archqueue.insert(pair<timespec, tPeriodedFile > (ts, pf)); // add a new entry for the next archiving
-
-  return 0;
-}
-
-int
-LvDbDbLogInterface::SetArchivingPeriod (const string &dbname, int sliceduration)
-{
-  if (sliceduration > 0)
-  {
-    archmutex.Lock();
-    if (archqueue.empty())
-    { // init the archiving thread
-      if (debugmode) printf("starting the archive thread\n");
-      fflush(stdout);
-      XrdSysThread::Run(&archthread, &ArchiveThread, NULL, XRDSYSTHREAD_HOLD, NULL);
-      archthreadstarted = true;
-    }
-    archmutex.UnLock();
-
-    uniqmutex.Lock();
-    if (file2db.find(dbname) == file2db.end())
-    {
-      uniqmutex.UnLock();
-      return 0; // no LvDbDbLogInterface instances related to this dbname
-    }
-    else
-    {
-      uniqmutex.UnLock();
-      timespec ts;
-      eos::common::Timing::GetTimeSpec(ts);
-      tm tm;
-      localtime_r(&ts.tv_sec, &tm);
-
-      switch (sliceduration)
-      {
-      case testly:
-        tm.tm_sec = ((tm.tm_sec / 10) + 1)*10;
-        break;
-      case hourly:
-        tm.tm_hour++;
-        tm.tm_sec = tm.tm_min = 0;
-        break;
-      case daily:
-        tm.tm_mday++;
-        tm.tm_sec = tm.tm_min = tm.tm_hour;
-        break;
-      case weekly:
-        tm.tm_mday += (7 - tm.tm_wday);
-        tm.tm_sec = tm.tm_min = tm.tm_hour;
-        break;
-      default:
-        tm.tm_sec += sliceduration;
-        break;
-      }
-      ts.tv_sec = mktime(&tm);
-      ts.tv_nsec = 0;
-      archmutex.Lock();
-      tTimeToPeriodedFile::iterator it;
-      for (it = archqueue.begin(); it != archqueue.end(); it++)
-        if (it->second.first.compare(dbname) == 0)
-          break;
-      if (it != archqueue.end())
-      { // if an entry already exists delete it
-        archqueue.erase(it);
-      }
-      bool awakearchthread = false;
-      if (archqueue.empty())
-        awakearchthread = true;
-      else if (ts < archqueue.begin()->first)
-        awakearchthread = true;
-      archqueue.insert(pair<timespec, tPeriodedFile > (ts, tPeriodedFile(dbname, sliceduration)));
-      archmutex.UnLock();
-      if (awakearchthread) archmutex.Signal();
-
-      return file2db[dbname].second;
-    }
-  }
-  return -1;
-}
-
-bool
-LvDbDbLogInterface::SetDbFile (const string &dbname, int sliceduration, int createperm)
-{
-  // check if the file can be opened, it creates it with the required permissions if it does not exist.
-  leveldb::DB *testdb = NULL;
-  leveldb::Options options;
-
-  // try to create the directory if it doesn't exist (don't forget to add the x mode to all users to make the directory browsable)
-  mkdir(dbname.c_str(), createperm ? createperm | 0111 : 0644 | 0111);
-
-  uniqmutex.Lock();
-  archmutex.Lock(); 
-
-  if (!dbname.empty())
-  {
-    if (file2db.find(dbname) == file2db.end())
-    { // we do the check only if the file to attach is not yet attached
-      options.create_if_missing = true;
-      options.error_if_exists = false;
-      options.filter_policy = leveldb::NewBloomFilterPolicy(10);
-      leveldb::Status status = leveldb::DB::Open(options, dbname.c_str(), &testdb);
-      if (!status.ok())
-      {
-        delete options.filter_policy;
-        archmutex.UnLock();
-        uniqmutex.UnLock();            
-        return false;
-      }
-    }
-    //uniqmutex.UnLock();
-  }
-
-  if (!this->dbname.empty())
-  { // detach the current sqname
-    tCountedDbAndFilter &csqn = file2db[this->dbname];
-    if (csqn.second > 1) csqn.second--; // if there is other instances pointing to the that db DON'T detach
-    else
-    { // if there is no other instances pointing to the that db DO detach
-      for (tTimeToPeriodedFile::iterator it = archqueue.begin(); it != archqueue.end(); it++)
-      {
-        if (it->second.first.compare(this->dbname) == 0)
-        { // erase the reference to this db is the archiving queue
-          archqueue.erase(it);
-          break;
-        }
-      }
-      if (debugmode) printf("LEVELDB>> closing db --> %p\n", csqn.first.first);
-      delete csqn.first.first; // close the DB
-      delete csqn.first.second; // delete the filter
-      file2db.erase(this->dbname);
-      this->db = NULL;
-      this->dbname = "";
-    }
-    isopen = false;
-  }
-
-  this->dbname = dbname;
-
-  if (!dbname.empty())
-  {
-    if (file2db.find(dbname) != file2db.end())
-    {
-      file2db[this->dbname].second++; // if there is already others instances pointing to that db DON'T attach
-      db = file2db[this->dbname].first.first;
-    }
-    else
-    {
-      db = testdb;
-      file2db[dbname] = tCountedDbAndFilter(DbAndFilter(db, (leveldb::FilterPolicy*)options.filter_policy), 1);
-    }
-    isopen = true;
-  }
-
-  archmutex.UnLock();
-  uniqmutex.UnLock();            
-
-  if (sliceduration > 0) SetArchivingPeriod(dbname, sliceduration);
-
-  return true;
-}
-
-bool
-LvDbDbLogInterface::IsOpen () const
-{
-  return isopen;
-}
-
-string
-LvDbDbLogInterface::GetDbFile () const
-{
-  return dbname;
-}
-
-size_t
-LvDbDbLogInterface::GetByRegex (const string &sregex, TlogentryVec &retvec, size_t nmax, Tlogentry *startafter) const
-{
-  size_t count = retvec.size();
-  regex_t regex;
-  memset(&regex, 0, sizeof (regex));
-  int ret;
-  const char *pattern;
-  string input_string;
-
-  pattern = sregex.c_str();
-
-  if ((ret = regcomp(&regex, pattern, REG_EXTENDED)))
-  {
-    // eos warning
-    eos_warning("Error compiling regex in DbMap : return code %d\n", ret);
-    printf("Error compiling regex in DbMap : return code %d\n", ret);
-    regfree(&regex);
-    return 0;
-  }
-
-  leveldb::Iterator *it = db->NewIterator(leveldb::ReadOptions());
-  it->SeekToFirst();
-  if (startafter)
-  {
-    if (!startafter->timestamp.empty())
-    {
-      // if a starting position is given seek to that position
-      string skey;
-      skey = startafter->timestamp;
-      skey.reserve(64); // this size fits for a number of seconds on 9 figures (300 years in the future starting from 1970) and for a precision of 1 nanosecond
-      skey += ":";
-      skey += startafter->writer;
-      it->Seek(skey);
-      it->Next();
-    }
-  }
-  if (!nmax) nmax = std::numeric_limits<size_t>::max();
-  size_t n = 0;
-  for (; it->Valid() && n < nmax; it->Next())
-  {
-    input_string = it->value().ToString();
-    if (!(ret = regexec(&regex, input_string.c_str(), 0, NULL, 0)))
-    {
-      Tlogentry entry;
-      istringstream iss(it->value().ToString());
-      entry.timestamp = it->key().ToString();
-      int c = 0;
-      while (entry.timestamp[c] != ':') c++;
-      entry.timestamp.resize(c);
-      getline(iss, entry.timestampstr, '\t');
-      getline(iss, entry.seqid, '\t');
-      getline(iss, entry.writer, '\t');
-      getline(iss, entry.key, '\t');
-      getline(iss, entry.value, '\t');
-      getline(iss, entry.comment, '\t');
-      retvec.push_back(entry);
-      n++;
-    }
-  }
-  if (startafter)
-  {
-    if (retvec.empty()) (*startafter) = Tlogentry();
-    else (*startafter) = retvec[retvec.size() - 1];
-  }
-  delete it;
-  regfree(&regex);
-  return retvec.size() - count;
-}
-
-size_t
-LvDbDbLogInterface::GetTail (int nentries, TlogentryVec &retvec) const
-{
-  size_t count = retvec.size();
-  leveldb::Iterator *it = db->NewIterator(leveldb::ReadOptions());
-  size_t n = 0;
-  for (it->SeekToLast(); it->Valid() && (nentries--) > 0; it->Prev())
-  {
-    Tlogentry entry;
-    istringstream iss(it->value().ToString());
-    entry.timestamp = it->key().ToString();
-    getline(iss, entry.timestampstr, '\t');
-    getline(iss, entry.seqid, '\t');
-    getline(iss, entry.writer, '\t');
-    getline(iss, entry.key, '\t');
-    getline(iss, entry.value, '\t');
-    getline(iss, entry.comment, '\t');
-    retvec.push_back(entry);
-    n++;
-  }
-  if ((count+n-1)>0)
-    std::reverse(&retvec[count], &retvec[count + n - 1]);
-  delete it;
-  return retvec.size() - count;
-}
-
-size_t
-LvDbDbLogInterface::GetAll (TlogentryVec &retvec, size_t nmax, Tlogentry *startafter) const
-{
-  size_t count = retvec.size();
-  leveldb::Iterator *it = db->NewIterator(leveldb::ReadOptions());
-  it->SeekToFirst();
-  if (startafter)
-  {
-    if (!startafter->timestamp.empty())
-    {
-      // if a starting position is given seek to that position
-      string skey;
-      skey = startafter->timestamp;
-      skey.reserve(64); // this size fits for a number of seconds on 9 figures (300 years in the future starting from 1970) and for a precision of 1 nanosecond
-      skey += ":";
-      skey += startafter->writer;
-      it->Seek(skey);
-      it->Next();
-    }
-  }
-  if (!nmax) nmax = std::numeric_limits<size_t>::max();
-  size_t n = 0;
-  for (; it->Valid() && n < nmax; it->Next())
-  {
-    Tlogentry entry;
-    istringstream iss(it->value().ToString());
-    entry.timestamp = it->key().ToString();
-    int c = 0;
-    while (entry.timestamp[c] != ':') c++;
-    entry.timestamp.resize(c);
-    getline(iss, entry.timestampstr, '\t');
-    getline(iss, entry.seqid, '\t');
-    getline(iss, entry.writer, '\t');
-    getline(iss, entry.key, '\t');
-    getline(iss, entry.value, '\t');
-    getline(iss, entry.comment, '\t');
-    retvec.push_back(entry);
-    n++;
-  }
-  if (startafter)
-  {
-    if (retvec.empty()) (*startafter) = Tlogentry();
-    else (*startafter) = retvec[retvec.size() - 1];
-  }
-  delete it;
-  return retvec.size() - count;
-}
-
-LvDbDbMapInterface::LvDbDbMapInterface () : batched (false) { }
-
-LvDbDbMapInterface::~LvDbDbMapInterface ()
-{
-  for (map<string, tOwnedLDLIptr>::iterator it = attacheddbs.begin(); it != attacheddbs.end(); it = attacheddbs.begin())
-  { // strange loop because DetachDbLog erase entries from the map
-    if (it->second.second)
-      DetachDbLog(it->first);
-    else
-      DetachDbLog(static_cast<DbLogInterface*> (it->second.first));
-  }
-}
-
-void
-LvDbDbMapInterface::SetName (const string &name)
-{
-  this->name = name;
-}
-
-const string &
-LvDbDbMapInterface::GetName () const
-{
-  return name;
-}
-
-bool
-LvDbDbMapInterface::BeginTransaction ()
-{
-  batched = true;
-  return true;
-}
-
-bool
-LvDbDbMapInterface::EndTransaction ()
-{
-  if (batched)
-  {
-    leveldb::Status status;
-    for (map<string, tOwnedLDLIptr>::iterator it = attacheddbs.begin(); it != attacheddbs.end(); it++)
-    { // strange loop because DetachDbLog erase entries from the map
-      status = it->second.first->db->Write(leveldb::WriteOptions(), &writebatch);
-      TestLvDbError(status, this);
-    }
-    writebatch.Clear();
-    batched = false;
-  }
-  return true;
-}
-
-bool
-LvDbDbMapInterface::InsertEntry (const Tkey &key, const Tval &val)
-{
-  string sval;
-  sval.reserve(1024);
-  string skey;
-  skey.reserve(64);
-  skey.resize(20, '0'); // this size fits for a number of seconds on 9 figures (300 years in the future starting from 1970) and for a precision of 1 nanosecond
-  string tab("\t");
-  char sseqid[24];
-  modp_ulitoa10(val.timestamp, (char*) (&(skey[0])));
-  modp_ulitoa10(val.seqid, sseqid);
-
-  // the key string is timestamp:writer to avoid collision in multithreaded use
-  skey[19] = ':';
-  skey += val.writer.empty() ? this->name : val.writer;
-  ((((((((((sval += val.timestampstr) += tab) += sseqid) += tab) += val.writer.empty() ? this->name : val.writer) += tab) += key) += tab) += val.value) += tab) += val.comment;
-
-  if (batched)
-  {
-    writebatch.Put(skey, sval);
-  }
-  else
-  {
-    for (map<string, tOwnedLDLIptr>::iterator it = attacheddbs.begin(); it != attacheddbs.end(); it++)
-    { // strange loop because DetachDbLog erase entries from the map
-      leveldb::Status status = it->second.first->db->Put(leveldb::WriteOptions(), skey, sval);
-      TestLvDbError(status, this);
-    }
-  }
-
-  return true;
-}
-
-bool
-LvDbDbMapInterface::ChangeEntry (const Tkey &key, const Tval &val)
-{
-  return InsertEntry(key, val);
-}
-
-bool
-LvDbDbMapInterface::RemoveEntry (const Tkey &key)
-{
-  if (batched)
-  {
-    writebatch.Delete(key);
-  }
-  else
-  {
-    for (map<string, tOwnedLDLIptr>::iterator it = attacheddbs.begin(); it != attacheddbs.end(); it++)
-    { // strange loop because DetachDbLog erase entries from the map
-      leveldb::Status status = it->second.first->db->Delete(leveldb::WriteOptions(), key);
-      TestLvDbError(status, this);
-=======
-    {
       Tlogentry2Tval(*it,&tval);
       sqdbm.set(it->key, tval); // keep the original metadata
->>>>>>> 20dc8f85
-    }
+  }
     lventryvec.clear();
-  }
+}
   sqdbm.endSetSequence();
   return true;
 }
