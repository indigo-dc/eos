#ifndef __MURMUR3__HH__
#define __MURMUR3__HH__

<<<<<<< HEAD
class Murmur3
{
=======
#include <random>

class Murmur3 {
>>>>>>> 4f804e4c
  // simple murmur3 hash
public:

  template<typename T>
  struct MurmurHasher {
    size_t operator()(uint64_t key) const
    {
      key ^= key >> 33;
      key *= 0xff51afd7ed558ccd;
      key ^= key >> 33;
      key *= 0xc4ceb9fe1a85ec53;
      key ^= key >> 33;
      return key;
<<<<<<< HEAD
=======
    }

    size_t operator()(const std::string& key) const {
      static std::random_device murmur_rd;
      static std::mt19937_64 murmur_gen(murmur_rd());
      static std::uniform_int_distribution<uint64_t> murmur_dis;
      static const size_t seed = murmur_dis(murmur_gen);

      static const uint32_t c1 = 0xcc9e2d51;
      static const uint32_t c2 = 0x1b873593;
      static const uint64_t c3 = 0xff51afd7ed558ccd;

      size_t hash = seed;
      auto data = key.c_str();
      auto chunk = (const uint32_t*) data;
      auto lengthInBytes = key.size() * sizeof(char);
      auto blocks = lengthInBytes / 4;
      for(int i = 0; i < blocks; i++) {
        uint32_t k = *chunk;
        k *= c1;
        k = (k << 15) | (k >> 17);
        k *= c2;

        hash ^= k;
        hash ^= hash >> 33;
        hash *= c3;

        chunk++;
      }

      auto tail = (const uint8_t*)(data + blocks * 4);
      uint32_t k = 0;
      switch(lengthInBytes & 3)
      {
        case 3: k ^= tail[2] << 16;
        case 2: k ^= tail[1] << 8;
        case 1: k ^= tail[0];
          k *= c1;
          k = (k << 15) | (k >> 17);
          k *= c2;
          hash ^= k;
          hash ^= hash >> 33;
          hash *= c3;
      };

      return hash;
>>>>>>> 4f804e4c
    }
  };

  struct eqstr {
    bool operator()(const uint64_t s1, const uint64_t s2) const
    {
      return (s1 == s2);
    }

    bool operator()(const std::string& s1, const std::string& s2) const
    {
      return (s1 == s2);
    }
  };
};

#endif<|MERGE_RESOLUTION|>--- conflicted
+++ resolved
@@ -1,14 +1,10 @@
 #ifndef __MURMUR3__HH__
 #define __MURMUR3__HH__
 
-<<<<<<< HEAD
+#include <random>
+
 class Murmur3
 {
-=======
-#include <random>
-
-class Murmur3 {
->>>>>>> 4f804e4c
   // simple murmur3 hash
 public:
 
@@ -22,55 +18,55 @@
       key *= 0xc4ceb9fe1a85ec53;
       key ^= key >> 33;
       return key;
-<<<<<<< HEAD
-=======
     }
 
-    size_t operator()(const std::string& key) const {
+    size_t operator()(const std::string& key) const
+    {
       static std::random_device murmur_rd;
       static std::mt19937_64 murmur_gen(murmur_rd());
       static std::uniform_int_distribution<uint64_t> murmur_dis;
       static const size_t seed = murmur_dis(murmur_gen);
-
       static const uint32_t c1 = 0xcc9e2d51;
       static const uint32_t c2 = 0x1b873593;
       static const uint64_t c3 = 0xff51afd7ed558ccd;
-
       size_t hash = seed;
       auto data = key.c_str();
       auto chunk = (const uint32_t*) data;
       auto lengthInBytes = key.size() * sizeof(char);
       auto blocks = lengthInBytes / 4;
-      for(int i = 0; i < blocks; i++) {
+
+      for (int i = 0; i < blocks; i++) {
         uint32_t k = *chunk;
         k *= c1;
         k = (k << 15) | (k >> 17);
         k *= c2;
-
         hash ^= k;
         hash ^= hash >> 33;
         hash *= c3;
-
         chunk++;
       }
 
       auto tail = (const uint8_t*)(data + blocks * 4);
       uint32_t k = 0;
-      switch(lengthInBytes & 3)
-      {
-        case 3: k ^= tail[2] << 16;
-        case 2: k ^= tail[1] << 8;
-        case 1: k ^= tail[0];
-          k *= c1;
-          k = (k << 15) | (k >> 17);
-          k *= c2;
-          hash ^= k;
-          hash ^= hash >> 33;
-          hash *= c3;
+
+      switch (lengthInBytes & 3) {
+      case 3:
+        k ^= tail[2] << 16;
+
+      case 2:
+        k ^= tail[1] << 8;
+
+      case 1:
+        k ^= tail[0];
+        k *= c1;
+        k = (k << 15) | (k >> 17);
+        k *= c2;
+        hash ^= k;
+        hash ^= hash >> 33;
+        hash *= c3;
       };
 
       return hash;
->>>>>>> 4f804e4c
     }
   };
 
