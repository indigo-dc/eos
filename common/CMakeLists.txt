# ----------------------------------------------------------------------
# File: CMakeLists.txt
# Author: Andreas-Joachim Peters - CERN
# ----------------------------------------------------------------------

# ************************************************************************
# * EOS - the CERN Disk Storage System                                   *
# * Copyright (C) 2011 CERN/Switzerland                                  *
# *                                                                      *
# * This program is free software: you can redistribute it and/or modify *
# * it under the terms of the GNU General Public License as published by *
# * the Free Software Foundation, either version 3 of the License, or    *
# * (at your option) any later version.                                  *
# *                                                                      *
# * This program is distributed in the hope that it will be useful,      *
# * but WITHOUT ANY WARRANTY; without even the implied warranty of       *
# * MERCHANTABILITY or FITNESS FOR A PARTICULAR PURPOSE.  See the        *
# * GNU General Public License for more details.                         *
# *                                                                      *
# * You should have received a copy of the GNU General Public License    *
# * along with this program.  If not, see <http://www.gnu.org/licenses/>.*
# ************************************************************************

include_directories( 
  ${CMAKE_SOURCE_DIR}
  ${CMAKE_CURRENT_BINARY_DIR}
  ${Z_INCLUDE_DIRS}
  ${XROOTD_INCLUDE_DIRS}
  ${NCURSES_INCLUDE_DIRS}
		     ${CURL_INCLUDE_DIRS}
  ${LEVELDB_INCLUDE_DIRS}
  ${ZMQ_INCLUDE_DIRS}
  ${SPARSEHASH_INCLUDE_DIRS})

#-------------------------------------------------------------------------------
# Generate protocol buffer files
#-------------------------------------------------------------------------------
PROTOBUF_GENERATE_CPP(DBMAPTEST_SRCS DBMAPTEST_HDRS PROTOFILES dbmaptest/test.proto)
set_source_files_properties(
  ${DBMAPTEST_SRCS}
  ${DBMAPTEST_HDRS}
  PROPERTIES GENERATED 1)

#-------------------------------------------------------------------------------
# eosCommon library
#-------------------------------------------------------------------------------
set(
  EOSCOMMON_SRCS
<<<<<<< HEAD
  Fmd.cc
  Logging.cc
  Mapping.cc
  Statfs.cc
  SymKeys.cc
  GlobalConfig.cc
  Report.cc
  ZMQ.cc
  ShellExecutor.cc
  ShellCmd.cc
  StringTokenizer.cc
  StringConversion.cc
  CommentLog.cc
=======
	    Fmd.cc
	    Logging.cc
	    Mapping.cc
	    Statfs.cc
	    SymKeys.cc
	    GlobalConfig.cc
            Attr.cc
            Report.cc
	    ZMQ.cc
	    ShellExecutor.cc
	    ShellCmd.cc
	    StringTokenizer.cc
            StringConversion.cc
	    CommentLog.cc
>>>>>>> 92b523b0
  RWMutex.cc)

add_library(eosCommon SHARED ${EOSCOMMON_SRCS})

if( MacOSX )
  target_link_libraries(
    eosCommon
    XrdMqClient
    ${Z_LIBRARY}
    ${ZMQ_LIBRARIES}
    ${UUID_LIBRARIES}
    ${ATTR_LIBRARIES}
    ${NCURSES_LIBRARY}
    ${CURL_LIBRARIES}
    ${XROOTD_CL_LIBRARY}
    ${XROOTD_UTILS_LIBRARY}
    ${OPENSSL_CRYPTO_LIBRARY})
else()
  add_library(eosCommon-Static STATIC ${EOSCOMMON_SRCS})

  target_link_libraries(
    eosCommon
    XrdMqClient
    ${Z_LIBRARY}
    ${ZMQ_LIBRARIES}
    ${UUID_LIBRARIES}
    ${ATTR_LIBRARIES}
    ${NCURSES_LIBRARY}
    ${CURL_LIBRARIES}
    ${GLIBC_RT_LIBRARY}
    ${XROOTD_CL_LIBRARY}
    ${XROOTD_UTILS_LIBRARY}
    ${OPENSSL_CRYPTO_LIBRARY})

  add_library(
    eosCommonServer SHARED
 	    FileSystem.cc
            TransferQueue.cc
            TransferJob.cc
            sqlite/sqlite3.c
            DbMap.cc
    DbMapSqlite.cc
    DbMapLevelDb.cc
    DbMapCommon.cc
            http/HttpServer.cc
            http/HttpRequest.cc
            http/HttpResponse.cc
            http/s3/S3Handler.cc
    stringencoders/modp_numtoa.c)

  target_link_libraries(
    eosCommonServer
                        XrdMqClient 
    ${Z_LIBRARY}
                        ${UUID_LIBRARIES} 
    ${ATTR_LIBRARIES}
    ${NCURSES_LIBRARY}
    ${LEVELDB_LIBRARIES}
  		        ${CURL_LIBRARIES}
    ${GLIBC_RT_LIBRARY}
    ${XROOTD_CL_LIBRARY}
    ${XROOTD_UTILS_LIBRARY}
    ${OPENSSL_CRYPTO_LIBRARY})

  if(MICROHTTPD_FOUND)
    target_link_libraries(eosCommonServer ${MICROHTTPD_LIBRARIES})
  endif()

  set_target_properties(
    eosCommonServer
    PROPERTIES
    VERSION ${VERSION}
    SOVERSION ${VERSION_MAJOR}
    CLEAN_DIRECT_OUTPUT 1
    COMPILE_FLAGS -DSQLITE_NO_SYNC=1)

  install(
    TARGETS eosCommonServer
    LIBRARY DESTINATION ${CMAKE_INSTALL_FULL_LIBDIR}
    RUNTIME DESTINATION ${CMAKE_INSTALL_FULL_BINDIR}
    ARCHIVE DESTINATION ${CMAKE_INSTALL_FULL_LIBDIR})

  target_link_libraries(
    eosCommon-Static
                        XrdMqClient-Static 
    ${Z_LIBRARY}
    ${ZMQ_LIBRARIES}
                        ${UUID_LIBRARIES} 
    ${ATTR_LIBRARIES}
    ${NCURSES_LIBRARY}
                        ${CURL_LIBRARIES}
    ${XROOTD_CL_LIBRARY}
    ${XROOTD_UTILS_LIBRARY}
    ${OPENSSL_CRYPTO_LIBRARY})

  set_target_properties(eosCommon-Static PROPERTIES COMPILE_FLAGS "-fPIC")
endif()

set_target_properties(
  eosCommon
  PROPERTIES
  VERSION ${VERSION}
  SOVERSION ${VERSION_MAJOR}
  CLEAN_DIRECT_OUTPUT 1
  MACOSX_RPATH TRUE)

install(
  TARGETS eosCommon
  LIBRARY DESTINATION ${CMAKE_INSTALL_FULL_LIBDIR}
  RUNTIME DESTINATION ${CMAKE_INSTALL_FULL_BINDIR}
  ARCHIVE DESTINATION ${CMAKE_INSTALL_FULL_LIBDIR})

#-------------------------------------------------------------------------------
# Create helper executables
#-------------------------------------------------------------------------------i
if(NOT CLIENT)
if (Linux)
  add_executable(dbmaptestburn dbmaptest/DbMapTestBurn.cc)
  add_executable(mutextest mutextest/RWMutexTest.cc)
  add_executable(
    dbmaptestfunc
    dbmaptest/DbMapTestFunc.cc
    ${DBMAPTEST_SRCS}
    ${DBMAPTEST_HDRS})

target_link_libraries (dbmaptestburn eosCommonServer eosCommon ${CMAKE_THREAD_LIBS_INIT})
target_link_libraries (mutextest eosCommon ${CMAKE_THREAD_LIBS_INIT})
  target_link_libraries(
    dbmaptestfunc
    eosCommonServer
    eosCommon
    ${PROTOBUF_LIBRARIES}
    ${CMAKE_THREAD_LIBS_INIT})
endif()
endif()

#-------------------------------------------------------------------------------
# Plugin Manager library
#-------------------------------------------------------------------------------
add_library(
  EosPluginManager SHARED
  plugin_manager/Plugin.hh
  Namespace.hh
  Logging.cc                        Logging.hh
  plugin_manager/PluginManager.cc   plugin_manager/PluginManager.hh
  plugin_manager/DynamicLibrary.cc  plugin_manager/DynamicLibrary.hh)

  set_target_properties ( 
  EosPluginManager
  PROPERTIES
  VERSION ${VERSION}
    SOVERSION ${VERSION_MAJOR}
  INTERFACE_LINK_LIBRARIES ""
  MACOSX_RPATH TRUE)

install(
  TARGETS EosPluginManager
          LIBRARY DESTINATION ${CMAKE_INSTALL_FULL_LIBDIR}
  ARCHIVE DESTINATION ${CMAKE_INSTALL_FULL_LIBDIR})<|MERGE_RESOLUTION|>--- conflicted
+++ resolved
@@ -27,7 +27,7 @@
   ${Z_INCLUDE_DIRS}
   ${XROOTD_INCLUDE_DIRS}
   ${NCURSES_INCLUDE_DIRS}
-		     ${CURL_INCLUDE_DIRS}
+  ${CURL_INCLUDE_DIRS}
   ${LEVELDB_INCLUDE_DIRS}
   ${ZMQ_INCLUDE_DIRS}
   ${SPARSEHASH_INCLUDE_DIRS})
@@ -46,7 +46,6 @@
 #-------------------------------------------------------------------------------
 set(
   EOSCOMMON_SRCS
-<<<<<<< HEAD
   Fmd.cc
   Logging.cc
   Mapping.cc
@@ -60,27 +59,11 @@
   StringTokenizer.cc
   StringConversion.cc
   CommentLog.cc
-=======
-	    Fmd.cc
-	    Logging.cc
-	    Mapping.cc
-	    Statfs.cc
-	    SymKeys.cc
-	    GlobalConfig.cc
-            Attr.cc
-            Report.cc
-	    ZMQ.cc
-	    ShellExecutor.cc
-	    ShellCmd.cc
-	    StringTokenizer.cc
-            StringConversion.cc
-	    CommentLog.cc
->>>>>>> 92b523b0
   RWMutex.cc)
 
 add_library(eosCommon SHARED ${EOSCOMMON_SRCS})
 
-if( MacOSX )
+if(MacOSX)
   target_link_libraries(
     eosCommon
     XrdMqClient
@@ -112,29 +95,29 @@
 
   add_library(
     eosCommonServer SHARED
- 	    FileSystem.cc
-            TransferQueue.cc
-            TransferJob.cc
-            sqlite/sqlite3.c
-            DbMap.cc
+    FileSystem.cc
+    TransferQueue.cc
+    TransferJob.cc
+    sqlite/sqlite3.c
+    DbMap.cc
     DbMapSqlite.cc
     DbMapLevelDb.cc
     DbMapCommon.cc
-            http/HttpServer.cc
-            http/HttpRequest.cc
-            http/HttpResponse.cc
-            http/s3/S3Handler.cc
+    http/HttpServer.cc
+    http/HttpRequest.cc
+    http/HttpResponse.cc
+    http/s3/S3Handler.cc
     stringencoders/modp_numtoa.c)
 
   target_link_libraries(
     eosCommonServer
-                        XrdMqClient 
-    ${Z_LIBRARY}
-                        ${UUID_LIBRARIES} 
+    XrdMqClient
+    ${Z_LIBRARY}
+    ${UUID_LIBRARIES}
     ${ATTR_LIBRARIES}
     ${NCURSES_LIBRARY}
     ${LEVELDB_LIBRARIES}
-  		        ${CURL_LIBRARIES}
+    ${CURL_LIBRARIES}
     ${GLIBC_RT_LIBRARY}
     ${XROOTD_CL_LIBRARY}
     ${XROOTD_UTILS_LIBRARY}
@@ -147,6 +130,7 @@
   set_target_properties(
     eosCommonServer
     PROPERTIES
+    INTERFACE_LINK_LIBRARIES "${OPENSSL_CRYPTO_LIBRARY}"
     VERSION ${VERSION}
     SOVERSION ${VERSION_MAJOR}
     CLEAN_DIRECT_OUTPUT 1
@@ -160,13 +144,13 @@
 
   target_link_libraries(
     eosCommon-Static
-                        XrdMqClient-Static 
+    XrdMqClient-Static
     ${Z_LIBRARY}
     ${ZMQ_LIBRARIES}
-                        ${UUID_LIBRARIES} 
-    ${ATTR_LIBRARIES}
-    ${NCURSES_LIBRARY}
-                        ${CURL_LIBRARIES}
+    ${UUID_LIBRARIES}
+    ${ATTR_LIBRARIES}
+    ${NCURSES_LIBRARY}
+    ${CURL_LIBRARIES}
     ${XROOTD_CL_LIBRARY}
     ${XROOTD_UTILS_LIBRARY}
     ${OPENSSL_CRYPTO_LIBRARY})
@@ -177,6 +161,7 @@
 set_target_properties(
   eosCommon
   PROPERTIES
+  INTERFACE_LINK_LIBRARIES "dl ${Z_LIBRARY}    ${ZMQ_LIBRARIES}    ${UUID_LIBRARIES}    ${ATTR_LIBRARIES}    ${NCURSES_LIBRARY}    ${CURL_LIBRARIES}    ${XROOTD_CL_LIBRARY}    ${XROOTD_UTILS_LIBRARY}    ${OPENSSL_CRYPTO_LIBRARY}"
   VERSION ${VERSION}
   SOVERSION ${VERSION_MAJOR}
   CLEAN_DIRECT_OUTPUT 1
@@ -201,8 +186,8 @@
     ${DBMAPTEST_SRCS}
     ${DBMAPTEST_HDRS})
 
-target_link_libraries (dbmaptestburn eosCommonServer eosCommon ${CMAKE_THREAD_LIBS_INIT})
-target_link_libraries (mutextest eosCommon ${CMAKE_THREAD_LIBS_INIT})
+  target_link_libraries(dbmaptestburn eosCommonServer eosCommon ${CMAKE_THREAD_LIBS_INIT})
+  target_link_libraries(mutextest eosCommon ${CMAKE_THREAD_LIBS_INIT})
   target_link_libraries(
     dbmaptestfunc
     eosCommonServer
@@ -223,15 +208,15 @@
   plugin_manager/PluginManager.cc   plugin_manager/PluginManager.hh
   plugin_manager/DynamicLibrary.cc  plugin_manager/DynamicLibrary.hh)
 
-  set_target_properties ( 
+set_target_properties(
   EosPluginManager
   PROPERTIES
   VERSION ${VERSION}
-    SOVERSION ${VERSION_MAJOR}
+  SOVERSION ${VERSION_MAJOR}
   INTERFACE_LINK_LIBRARIES ""
   MACOSX_RPATH TRUE)
 
 install(
   TARGETS EosPluginManager
-          LIBRARY DESTINATION ${CMAKE_INSTALL_FULL_LIBDIR}
+  LIBRARY DESTINATION ${CMAKE_INSTALL_FULL_LIBDIR}
   ARCHIVE DESTINATION ${CMAKE_INSTALL_FULL_LIBDIR})