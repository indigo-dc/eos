// ----------------------------------------------------------------------
// File: DbMap.hh
// Author: Geoffray Adde - CERN
// ----------------------------------------------------------------------

/************************************************************************
 * EOS - the CERN Disk Storage System                                   *
 * Copyright (C) 2011 CERN/Switzerland                                  *
 *                                                                      *
 * This program is free software: you can redistribute it and/or modify *
 * it under the terms of the GNU General Public License as published by *
 * the Free Software Foundation, either version 3 of the License, or    *
 * (at your option) any later version.                                  *
 *                                                                      *
 * This program is distributed in the hope that it will be useful,      *
 * but WITHOUT ANY WARRANTY; without even the implied warranty of       *
 * MERCHANTABILITY or FITNESS FOR A PARTICULAR PURPOSE.  See the        *
 * GNU General Public License for more details.                         *
 *                                                                      *
 * You should have received a copy of the GNU General Public License    *
 * along with this program.  If not, see <http://www.gnu.org/licenses/>.*
 ************************************************************************/

/**
 * @file   DbMap.hh
 *
 * @brief  Classes for a key-value container stored into an underlying DB/key-value store.
 *         Especially, changes issued to this container can be logged to a db file.
 *         The default underlying DB is leveldb from google.
 *         If the EOS_SQLITE_DBMAP is defined, then SQLITE3 is used instead
 *         Note that the SQLITE3 implementation is roughly 10 times slower for write operations
 *
 */
<<<<<<< HEAD
/*----------------------------------------------------------------------------*/
#include "common/DbMapCommon.hh"
#include "common/DbMapLevelDb.hh"
#include "common/DbMapSqlite.hh"
/*----------------------------------------------------------------------------*/
/*----------------------------------------------------------------------------*/
#include <regex.h>
=======
/*----------------------------------------------------------------------------*/
#include "common/DbMapCommon.hh"
#include "common/DbMapLevelDb.hh"
#include "common/DbMapSqlite.hh"
/*----------------------------------------------------------------------------*/
/*----------------------------------------------------------------------------*/
#ifdef __APPLE__
#include <regex>
#else
#include <regex.h>
#endif
>>>>>>> e2c9185a
/*----------------------------------------------------------------------------*/

#ifndef __EOSCOMMON_DBMAP_HH__
#define __EOSCOMMON_DBMAP_HH__
EOSCOMMONNAMESPACE_BEGIN

class RegexBranch
{
public:
  RegexBranch()
  {
    pContent=new Content;
    pContent->ptrcount=1;
  }

  /*----------------------------------------------------------------------------*/
  //! Construct a branch out of a variable name and a pattern
  //!
  //! If any value of these two arguments is wrong, HasError return true
  /*----------------------------------------------------------------------------*/
  RegexBranch(const std::string &variable, const std::string &pattern)
  {
    pContent=new Content;
    pContent->ptrcount=1;
    pContent->op=Content::op_expr;
    pContent->pattern=pattern;
<<<<<<< HEAD
=======
#ifdef __APPLE__
    try {
    pContent->buffer=new std::regex(pattern.c_str(),std::regex::egrep);
    }
    catch (...) {
      pContent->op=Content::op_error;
    }
#else
>>>>>>> e2c9185a
    re_set_syntax(RE_SYNTAX_POSIX_EGREP);
    pContent->buffer=new re_pattern_buffer;
    memset(pContent->buffer, 0, sizeof (*pContent->buffer));
    if(re_compile_pattern(pattern.data(), pattern.size(), pContent->buffer))
    {
      //eos_err("DbMap: Error Compiling Regex");
      pContent->op=Content::op_error;
    }
<<<<<<< HEAD
=======
#endif
>>>>>>> e2c9185a

    if(variable=="key") pContent->var=Content::var_key;
    else if(variable=="value") pContent->var=Content::var_val;
    else if(variable=="writer") pContent->var=Content::var_writer;
    else if(variable=="seqid") pContent->var=Content::var_seqid;
    else if(variable=="comment") pContent->var=Content::var_comment;
    else if(variable=="timestampstr") pContent->var=Content::var_tstampstr;
    else pContent->op=Content::op_error;
  }

  ~RegexBranch()
  {
    clear();
  }

  RegexBranch( const RegexBranch &rb) : pContent(rb.pContent)
  {
    pContent->ptrcount++;
  }

  /*----------------------------------------------------------------------------*/
  //! Assignment operator
  //!
  //! Note that no content is copied, it uses a smart pointer mechanism
  /*----------------------------------------------------------------------------*/
  RegexBranch& operator = (const RegexBranch &model)
  {
    clear();
    pContent=model.pContent;
    pContent->ptrcount++;
    if(pContent->buffer)
    {
<<<<<<< HEAD
      regfree(pContent->buffer);
=======
#ifndef __APPLE__
      regfree(pContent->buffer);
#endif
>>>>>>> e2c9185a
      delete pContent->buffer;
    }
    return *this;
  }

  /*----------------------------------------------------------------------------*/
  //! Evaluate the logical value of the regex branch for the given entry
  //!
  //! Note that any part of the branch having an error is evaluated to false.
  //! So it's an advisable practice to check the branch for error before
  //! evaluating its logical value for a given entry.
  /*----------------------------------------------------------------------------*/
  bool eval(const DbMapTypes::Tlogentry &entry) const
  {
    bool result;
    switch(pContent->op)
    {
      case Content::op_expr:
      switch(pContent->var)
      {
<<<<<<< HEAD
=======
#ifdef __APPLE__
        case Content::var_key:
        result = regex_match(entry.key.data(),*pContent->buffer);
        break;
        case Content::var_val:
        result = regex_match(entry.value.data(),*pContent->buffer);
        break;
        case Content::var_comment:
        result = regex_match(entry.comment.data(),*pContent->buffer);
        break;
        case Content::var_seqid:
        result = regex_match(entry.seqid.data(),*pContent->buffer);
        break;
        case Content::var_writer:
        result = regex_match(entry.writer.data(),*pContent->buffer);
        break;
        case Content::var_tstampstr:
        result = regex_match(entry.timestampstr.data(),*pContent->buffer);
        break;
#else
>>>>>>> e2c9185a
        case Content::var_key:
        result = re_match(pContent->buffer, entry.key.data(), entry.key.size(), 0, NULL)>=0;
        break;
        case Content::var_val:
        result = re_match(pContent->buffer, entry.value.data(), entry.value.size(), 0, NULL)>=0;
        break;
        case Content::var_comment:
        result = re_match(pContent->buffer, entry.comment.data(), entry.comment.size(), 0, NULL)>=0;
        break;
        case Content::var_seqid:
        result = re_match(pContent->buffer, entry.seqid.data(), entry.seqid.size(), 0, NULL)>=0;
        break;
        case Content::var_writer:
        result = re_match(pContent->buffer, entry.writer.data(), entry.writer.size(), 0, NULL)>=0;
        break;
        case Content::var_tstampstr:
        result = re_match(pContent->buffer, entry.timestampstr.data(), entry.timestampstr.size(), 0, NULL)>=0;
        break;
<<<<<<< HEAD
=======
#endif
>>>>>>> e2c9185a
        default:
        result=false;
        break;
      }
      return result;
      break;
      case Content::op_not:
      return ! pContent->right->eval(entry);
      case Content::op_and:
      return pContent->left->eval(entry) && pContent->right->eval(entry);
      case Content::op_or:
      return pContent->left->eval(entry) || pContent->right->eval(entry);
      default:
      return false;
    }
  }

  RegexBranch operator ! () const
  {
    RegexBranch ret;
    ret.pContent->op=Content::op_not;
    ret.pContent->right=new RegexBranch(*this);
    return ret;
  }

  RegexBranch operator || (const RegexBranch &right) const
  {
    RegexBranch ret;
    ret.pContent->op=Content::op_or;
    ret.pContent->left = new RegexBranch(*this);
    ret.pContent->right = new RegexBranch(right);
    return ret;
  }

  RegexBranch operator && (const RegexBranch & right) const
  {
    RegexBranch ret;
    ret.pContent->op=Content::op_and;
    ret.pContent->left = new RegexBranch(*this);
    ret.pContent->right = new RegexBranch(right);
    return ret;
  }

  /*----------------------------------------------------------------------------*/
  //! Non-recursively check if the branch is blank.
  /*----------------------------------------------------------------------------*/
  bool isBlank() const
  {
    return pContent->op==Content::op_error
    && pContent->pattern.empty()
    && pContent->var==Content::var_none;
  }

  /*----------------------------------------------------------------------------*/
  //! Recursively check if the branch contains any error
  /*----------------------------------------------------------------------------*/
  bool hasError() const
  {
    if(isBlank()) return false;
    switch(pContent->op)
    {
      case Content::op_expr:
      return false; // it's fine
      case Content::op_error:
      return true;// something is wrong
      default:
      bool result=false;
      if(pContent->left) result|=pContent->left->hasError();
      if(pContent->right) result|=pContent->right->hasError();
      return result;
    }
  }

  /*----------------------------------------------------------------------------*/
  //! Non-recursively return the pattern of the branch.
  /*----------------------------------------------------------------------------*/
  const std::string &getPattern() const
  { return pContent->pattern;}

protected:
  void clear()
  {
    if(!--pContent->ptrcount)
    {
      if(pContent->left) delete pContent->left;
      if(pContent->left) delete pContent->right;
      delete pContent;
    }
  }

  struct Content
  {
    //! this enum describes what type of logical operation in this branch if any
    enum t_op
    { op_error,op_expr,op_and,op_or,op_not};
    //! this enum describes what on what field the regex should be run
    enum t_var
    { var_none,var_key,var_val,var_comment,var_seqid,var_writer,var_tstampstr};

    //! counts the number of pointers on this object
    size_t ptrcount;
    //! logical operation in this branch
    t_op op;
    //! variable to run the regex
    t_var var;
    //! regex pattern
    std::string pattern;
    //! compiled regex
<<<<<<< HEAD
    struct re_pattern_buffer *buffer;
=======
#ifdef    __APPLE__
    std::regex *buffer;
#else
    struct re_pattern_buffer *buffer;
#endif
>>>>>>> e2c9185a
    //! left subranch
    RegexBranch *left;
    //! right subranch
    RegexBranch *right;

    Content() : ptrcount(0), op(op_error), var(var_none), pattern(), buffer(NULL), left(NULL), right(NULL)
    {}
  };
  Content *pContent;
};

/*----------------------------------------------------------------------------*/
//! Helper function to create RegexBranches
//! @param[in] variable
//!  the name of the variable to be matched with the regex
//! @param[in] regex
//!  the regular expression to match (POSIX regexp)
/*----------------------------------------------------------------------------*/
inline RegexBranch RegexAtom(const std::string &variable, const std::string &regex)
{
  return RegexBranch(variable,regex);
}

/*----------------------------------------------------------------------------*/
//! Helper Predicate to use with std::algorithm
/*----------------------------------------------------------------------------*/
class RegexPredicate : std::unary_function<DbMapTypes::Tlogentry,bool>
{
  RegexBranch mRegex;
public:
  RegexPredicate (const RegexBranch &regex) : mRegex(regex)
  {}
  bool operator () (const DbMapTypes::Tlogentry &entry) const
  {
    bool regeval=mRegex.eval(entry);
    return !regeval;
  }
};

/*------------    DbMap and DbLog TEMPLATE IMPLEMENTATIONS     ---------------*/
template<class TDbMapInterface, class TDbLogInterface> class DbLogT; // the definition of this template comes later in the same file

/*----------------------------------------------------------------------------*/
//! this class is like a map its content lays in a db or in memory or both.
//! If the data lays only in the db, it's called out of core.
//! it maps a key (a string) to a value (a string) and a comment (a string).
//! Additional informations are automatically added into the map, namely :
//! a time stamp (a size_t), a string representation of the timestamp, a sequence id ( an integer ).
//! Any modification to the content data can be logged thanks to the DbLog Class.
/*----------------------------------------------------------------------------*/
template<class TDbMapInterface,class TDbLogInterface> class DbMapT : public eos::common::LogId
{
public:
  // typedefs
  typedef DbMapTypes::Tkey Tkey;
  typedef DbMapTypes::Tval Tval;
  typedef DbMapTypes::TvalSlice TvalSlice;
  typedef DbMapTypes::Tlogentry Tlogentry;
  typedef DbMapTypes::TlogentryVec TlogentryVec;
  typedef std::pair<Tkey,Tval> Tkeyval;
  typedef typename TDbMapInterface::Option Toption;
#ifdef EOS_STDMAP_DBMAP
  typedef std::map<Tkey,Tval> Tmap;
#else
  typedef ::google::dense_hash_map<Tkey,Tval> Tmap;
#endif
  typedef std::vector<Tkeyval> Tlist;

private:
  // ------------------------------------------------------------------------
  //! some db interface parameters
  // ------------------------------------------------------------------------
  static size_t pDbIterationChunkSize;

  // ------------------------------------------------------------------------
  //! this set makes sure that every name is unique
  // ------------------------------------------------------------------------
  static std::set<std::string> gNames;

  static RWMutex gNamesMutex;
  static RWMutex gTimeMutex;
  static bool gInitialized;

  // ------------------------------------------------------------------------
  //! the name of the DbMap instance. Default is db%p where %p is the value of 'this' pointer. it can be changed
  //! this name is used as the 'writer' value into the DbLog
  // ------------------------------------------------------------------------
  std::string pName;

  // ------------------------------------------------------------------------
  //! this variable shows if the content of the db should be kept in memory inside a map.
  //! Then all read operations are issued from the memory and write operations are issued to both memory and db.
  // ------------------------------------------------------------------------
  mutable bool pUseMap;

  // ------------------------------------------------------------------------
  //! this variable shows if the content sequence id should be used. It requires a look up each time a value is written.
  // ------------------------------------------------------------------------
  mutable bool pUseSeqId;

  // ------------------------------------------------------------------------
  //! this variable shows that the instance is being iterated (const_iteration is the only available). all others threads trying to access to the instance are blocked while a thread is iterating iterating.
  // ------------------------------------------------------------------------
  mutable bool pIterating;

  // ------------------------------------------------------------------------
  //! This is the thread id of the thread currently iterating over the DbMap (if it's being iterated). It allows to have a set sequence while iterating.
  // ------------------------------------------------------------------------
  mutable pthread_t pItThreadId;

  // ------------------------------------------------------------------------
  //! this is the map containing the data. Any read access to the instance is made to this map without accessing it. Any write access to the instance is made on both this map and the DB.
  // ------------------------------------------------------------------------
  Tmap pMap;

  // ------------------------------------------------------------------------
  //! this map is meant to allow to get values without interrupting a set sequence by updating the db. All pending changes are there.
  // ------------------------------------------------------------------------
  Tmap pSetSeqMap;

  // ------------------------------------------------------------------------
  //! this is the underlying iterator to the const_iteration feature from the memory
  // ------------------------------------------------------------------------
  mutable Tmap::const_iterator pIt;

  // ------------------------------------------------------------------------
  //! this is the underlying iterator to the const_iteration feature from the db
  // ------------------------------------------------------------------------
  mutable TlogentryVec::const_iterator pDbIt;

  // ------------------------------------------------------------------------
  //! this list is used to accumulate pairs of key values during a "set" sequence.
  // ------------------------------------------------------------------------
  Tlist pSetSeqList;

  // ------------------------------------------------------------------------
  //! this list is used to iterate through the db by block
  // ------------------------------------------------------------------------
  mutable TlogentryVec pDbItList;

  // ------------------------------------------------------------------------
  //! these members are used for the iteration through the map
  // ------------------------------------------------------------------------
  mutable Tkey pDbItKey;
  mutable Tval pDbItVal;

  // ------------------------------------------------------------------------
  //! setsequence is true if an ongoing set sequence is running. It doesn't lock the instance.
  // ------------------------------------------------------------------------
  mutable bool pSetSequence;

  // ------------------------------------------------------------------------
  //! db is a pointer to the db manager of the data
  //! the TDmapInterface is not supposed to be thread-safe. So db must be protected by a lock.
  // ------------------------------------------------------------------------
  TDbMapInterface *pDb;

  // ------------------------------------------------------------------------
  //! this is mutex at instance granularity
  // ------------------------------------------------------------------------
  mutable RWMutex pMutex;

  // ------------------------------------------------------------------------
  //! this are the counters of 'set' and 'get' calls to this instance
  // ------------------------------------------------------------------------
  mutable size_t pSetCounter, pGetCounter;
  mutable size_t pNestedSetSeq;

protected:
  // ------------------------------------------------------------------------
  //! this function generates a new time stamp suffixed by a sequence tag
  // ------------------------------------------------------------------------
  static bool now( time_t *timearg, size_t *orderarg)
  {
    RWMutexWriteLock lock(gTimeMutex);
    static size_t orderinsec=0;
    static time_t prevtime=0;
    time_t now = time(0);
    if(now==prevtime)
    orderinsec++;
    else
    {
      prevtime=now;
      orderinsec=0;
    }
    *timearg=now;
    *orderarg=orderinsec;
    return orderinsec==0;
  }

  // ------------------------------------------------------------------------
  //! generates a new time stamp suffixed by a sequence tag and build a string representation.
  // ------------------------------------------------------------------------
  static void nowStr(const char** timestrarg,time_t *timet=NULL)
  {
    // this function is thread-safe
    // each thread has its own static variables and update them when needed
    static __thread char timestr[64];
    static __thread time_t prevtime=0;
    static __thread size_t offset;
    time_t time;
    size_t order;
    now(&time,&order);
    if(time!=prevtime)
    {
      // convert time to str
      struct tm ptm;
      localtime_r(&time,&ptm);
      offset=strftime(timestr, 64, "%Y-%m-%d %H:%M:%S", &ptm);
      timestr[offset++]='#';
      prevtime=time;
    }
    // convert the ordernumber
    sprintf(timestr+offset, "%9.9lu",order);

    *timestrarg=timestr;
    if(timet!=NULL) *timet=time;
  }

  // ------------------------------------------------------------------------
  //! this function is used when closing a set sequence it flushes setseqlist to 'db' and to 'db' if necessary
  //! it returns the number of processed elements in the list
  // ------------------------------------------------------------------------
  int processSetSeqList()
  {
    unsigned long rc=(unsigned long)pSetSeqList.size();
    int i=0;
    pDb->beginTransaction();
    for(Tlist::iterator it=pSetSeqList.begin();it!=pSetSeqList.end();it++)
    {
      i++;
      if(it->second.seqid==0)
      {
        if(!doRemove(it->first,it->second)) return -1;
      }
      else
      if(!doSet(it->first,it->second)) return -1;
    }
    pDb->endTransaction();
    return rc;
  }

  // ------------------------------------------------------------------------
  //! This function sets an entry in the DbMap of which is the time stamp is set to now
  // ------------------------------------------------------------------------
  bool doSet(const Slice& key, const Slice& value, const Slice& comment)
  {
    const char *tstr;
    nowStr(&tstr);
    Slice tstrslice(tstr,strlen(tstr));
    TvalSlice val=
    { tstrslice,1,pName,value,comment};
    return doSet(key,val);
<<<<<<< HEAD
  }

  // ------------------------------------------------------------------------
  //! This function sets an entry in the DbMap
  // ------------------------------------------------------------------------
  bool doSet(const Slice &timestr, const Slice& key, const Slice& value, const Slice& comment)
  {
    TvalSlice val=
    { timestr,1,pName,value,comment};

    return doSet(key,val);
  }

  // ------------------------------------------------------------------------
  //! This function sets an entry in the DbMap of which is the time stamp is set to now
  // ------------------------------------------------------------------------
  bool doSet(const Slice& key, const TvalSlice& val)
  {
    Tmap::iterator it;
    if(pUseMap)
    { // using memory map and updating the db
      pMap[key.ToString()]=(Tval)val;
    }
    if(pDb->setEntry(key,val))
    {
      AtomicInc(pSetCounter);
      return true;}
    else
    return false;
  }

  // ------------------------------------------------------------------------
  //! This function removes an entry from the DbMap
  // ------------------------------------------------------------------------
  bool doRemove(const Slice& key, const TvalSlice& val)
  {
    if(pUseMap)
    {
      std::string keystr(key.ToString());
      Tmap::iterator it=pMap.find(keystr);
      if(it!=pMap.end())
      {
        pMap.erase(it);
      }
    }
    return pDb->removeEntry(key,val);
  }

  // ------------------------------------------------------------------------
=======
  }

  // ------------------------------------------------------------------------
  //! This function sets an entry in the DbMap
  // ------------------------------------------------------------------------
  bool doSet(const Slice &timestr, const Slice& key, const Slice& value, const Slice& comment)
  {
    TvalSlice val=
    { timestr,1,pName,value,comment};

    return doSet(key,val);
  }

  // ------------------------------------------------------------------------
  //! This function sets an entry in the DbMap of which is the time stamp is set to now
  // ------------------------------------------------------------------------
  bool doSet(const Slice& key, const TvalSlice& val)
  {
    Tmap::iterator it;
    if(pUseMap)
    { // using memory map and updating the db
      pMap[key.ToString()]=(Tval)val;
    }
    if(pDb->setEntry(key,val))
    {
      AtomicInc(pSetCounter);
      return true;}
    else
    return false;
  }

  // ------------------------------------------------------------------------
  //! This function removes an entry from the DbMap
  // ------------------------------------------------------------------------
  bool doRemove(const Slice& key, const TvalSlice& val)
  {
    if(pUseMap)
    {
      std::string keystr(key.ToString());
      Tmap::iterator it=pMap.find(keystr);
      if(it!=pMap.end())
      {
        pMap.erase(it);
      }
    }
    return pDb->removeEntry(key,val);
  }

  // ------------------------------------------------------------------------
>>>>>>> e2c9185a
  //! This function retrieves the data associated to a given key.
  // ------------------------------------------------------------------------
  bool doGet (const Slice& key,Tval *val) const
  {
    std::string keystr;
    if(pSetSequence || pUseMap) keystr=key.ToString();
    if(pSetSequence)
    {
      Tmap::const_iterator it=pSetSeqMap.find(keystr);
      if(it!=pSetSeqMap.end())
      {
        *val=(it->second);
        return true;
      }
    }
    if(pUseMap)
    { // NOT out-of-core
      Tmap::const_iterator it=pMap.find(keystr);
      if(it!=pMap.end())
      {
        *val=(it->second);
        return true;
      }
      else
      return false;
    }
    else // out-of-core
    return pDb->getEntry(key,val);
  }

  // ------------------------------------------------------------------------
  //! Removes an entry from the DbMap
  //! @param[in] key the key of which the entry is to be removed
  //! @param[in] value is a place holder for some information
  //! @return the number of entries buffered in the seqlist. It means 0 if the set sequence is not enabled.
  //!         -1 if an error occurs
  // ------------------------------------------------------------------------
  int remove (const Slice& key, const TvalSlice &val)
  {
    RWMutexWriteLock lock(pMutex);
    if(pSetSequence)
    {
      std::string keystr(key.ToString());
      pSetSeqList.push_back( Tkeyval(keystr,val) );
      pSetSeqMap.erase(keystr);
      return pSetSeqList.size();
    }
    else
    {
      if(doRemove(key,val))
      return 0;
      else
      return -1;
    }
  }

public:
  // ------------------------------------------------------------------------
  /// capacity
  // ------------------------------------------------------------------------

  // ------------------------------------------------------------------------
  //! Get the number of entries in the DbMap
  //! @return the number of entries in the DbMap
  // ------------------------------------------------------------------------
  size_t size() const
  {
    if(!pDb->getAttachedDbName().empty())
    {
      RWMutexReadLock lock(pMutex);
      return pDb->size();
    }
    else
    return pMap.size();
  }

  // ------------------------------------------------------------------------
  //! Check if the DbMap is empty
  //! @return true is the DbMap is empty, false else.
  // ------------------------------------------------------------------------
  bool empty() const
  { return size()==0;}
  size_t Count(const Slice &key) const
  {
    if(!pDb->getAttachedDbName().empty())
    {
      RWMutexReadLock lock(pMutex);
      return pDb->count(key);
    }
    else
    return pMap.count(key.ToString());
  }

  // ------------------------------------------------------------------------
  /// counters
  // ------------------------------------------------------------------------

  // ------------------------------------------------------------------------
  //! Get the number of reads in the DbMap
  //! @return the number of reads in the DbMap
  // ------------------------------------------------------------------------
  size_t getReadCount() const
  { return pGetCounter;}

  // ------------------------------------------------------------------------
  //! Get the number of writes in the DbMap
  //! @return the number of writes in the DbMap
  // ------------------------------------------------------------------------
  size_t getWriteCount() const
  { return pSetCounter;}

  // ------------------------------------------------------------------------
  /// Persistency
  // ------------------------------------------------------------------------

  // ------------------------------------------------------------------------
  //! Attach a db to the DbMap.
  //! When using out-of-core, this function should be used first.
  //! At most one db can be attached to a given instance of a DbMap.
  //! If a db is already attached or if an error occurs, the return value is false.
  //! @param[in] dbname the file name of the db to be attached
  //! @param[in] repair if true, a repair will attempted if opening the db fails
  //! @param[in] create createperm UNIX permission flag in case the file would have to be created
  //! @param[in] option a pointer to a struct containing parameters for the underlying db
  //! @return true if the attach is successful. false otherwise.
  // ------------------------------------------------------------------------
  bool attachDb(const std::string &dbname, bool repair=false, int createperm=0, Toption *option=NULL)
  {
    RWMutexWriteLock lock(pMutex);
    return pDb->attachDb(dbname,repair, createperm, option) && pDb->syncFromDb(&pMap);
  }

  // ------------------------------------------------------------------------
  //! Consolidate the underlying db.
  //! @return true if the operation succeeded. False otherwise.
  // ------------------------------------------------------------------------
  bool trimDb()
  {
    RWMutexWriteLock lock(pMutex);
    return pDb->trimDb();
  }

  // ------------------------------------------------------------------------
  //! Detach the currently attached db from the DbMap.
  //! @return true if successfully detached or if no db previously attached db, false otherwise
  // ------------------------------------------------------------------------
  bool detachDb()
  {
    if(!pDb->getAttachedDbName().empty())
    {
      RWMutexWriteLock lock(pMutex);
      return pDb->detachDb();
    }
    return true;
  }

  // ------------------------------------------------------------------------
  //! Turn out-of-core mode on or off.
  //! It means that the data are not stored in memory (apart from any caching of the underlying db)
  //! A necessary condition to turn ofc on is to have a db attached to the DbMap.
  //! @param[in] ofc specify if out-of-core should be on
  //! @return true if the out-of-core was successfully set as requested, false otherwise
  // ------------------------------------------------------------------------
  bool outOfCore(bool ofc)
  {
    if(pUseMap==ofc)
    {
      RWMutexWriteLock lock(pMutex);
      if(this->pDb->getAttachedDbName().empty())
      return false;
      if(pSetSequence)
      endSetSequence();
      if(pIterating)
      endIter();
      if(ofc)
      { // moving to out of core
        pMap.clear();
        pUseMap=false;
        return true;
      }
      else
      { // leaving out of core
        const DbMapTypes::Tkey *key;
        const DbMapTypes::Tval *val;
        for (beginIter(false); iterate(&key, &val,false);)
        {
          pMap[*key]=*val;
          pUseMap=true;
          return true;
        }
      }
    }
    return true; // nothing to do, so the change is ok
  }

  // ------------------------------------------------------------------------
  //! Turn the sequence id on or off.
  //! If on, a version number is associated to each key. it's incremented every time the value is modified.
  //! It needs an additional lookup every time the value is modified
  //! @param[in] on specify if the sequence id should be enabled
  // ------------------------------------------------------------------------
  void useSeqId(bool on)
  {
    RWMutexWriteLock lock(pMutex);
    pUseSeqId=on;
  }

  // ------------------------------------------------------------------------
  /// logging
  // ------------------------------------------------------------------------

  // ------------------------------------------------------------------------
  //! Attach a log to the DbMap
  //! all operations are logged to the db. The name of the DbMap is refered as writer in the log.
  //! Multiple log can be attached to a DbMap.
  //! A log can attached to several DbMap.
  //! @param[in] dbname the file name of the db to be attached
  //! @param[in] volumeduration the duration in seconds of each volume of the dblog (if set to -1, no splitting is processed)
  //! @param[in] createperm the unix permission in case the file is to be created.
  //! @param[in] option a pointer to a structure holding some parameters for the underlying db.
  //! @return true if the dbname was attached, false otherwise (it maybe because the file is already attached to this DbMap)
  // ------------------------------------------------------------------------
  bool attachLog(const std::string &dbname,int volumeduration=-1, int createperm=0, Toption *option=NULL)
  {
    RWMutexWriteLock lock(pMutex);
    return pDb->attachDbLog(dbname,volumeduration,createperm,(void*)option);
  }

  // ------------------------------------------------------------------------
  //! Attach a log to the DbMap
  //! @param[in] dblog an existing DbLog. This DbLog instance is not destroyed when the DbMap is destroyed.
  //! @return true if the dbname was attached, false otherwise (it maybe because the file is already attached to this DbMap)
  // ------------------------------------------------------------------------
  bool attachLog(DbLogT<TDbMapInterface,TDbLogInterface>* dblog)
  {
    RWMutexWriteLock lock(pMutex);
    return pDb->attachDbLog(dblog->pDb);
  }

  // ------------------------------------------------------------------------
  //! Detach a previously attached DbLog.
  //! Then all subsequent operations on the DbMap are not logged anymore into that DbLog.
  //! @param[in] dbname the file name of the db to be detached
  //! @return true if the dbname was successfully detached, false otherwise (it may be because the file has already been detached)
  // ------------------------------------------------------------------------
  bool detachLog(const std::string &dbname)
  {
    RWMutexWriteLock lock(pMutex);
    return pDb->detachDbLog(dbname);
  }

  // ------------------------------------------------------------------------
  //! Detach a previously attached DbLog. Note that the DbLog instance is not destroyed.
  //! Then all subsequent operations on the DbMap are not logged anymore into that DbLog.
  //! @param[in] dblog an existing DbLog. This DbLog instance is not destroyed.
  //! @return true if the dbname was successfully detached, false otherwise (it may be because the file has already been detached)
  // ------------------------------------------------------------------------
  bool detachLog(DbLogT<TDbMapInterface,TDbLogInterface>* dblog)
  {
    RWMutexWriteLock lock(pMutex);
    return pDb->detachDbLog(dblog->pDb);
  }

  // ------------------------------------------------------------------------
  /// constr , destr
  // ------------------------------------------------------------------------
  DbMapT() : pUseMap(true), pUseSeqId(true), pIterating(false), pSetSequence(false), pSetCounter(0), pGetCounter(0), pNestedSetSeq(0)
  {
    pDb = new TDbMapInterface();
    char buffer[32];
    sprintf(buffer,"dbmap%p",this);
    pName = buffer;
    gNamesMutex.LockWrite();
    gNames.insert(pName);
    gNamesMutex.UnLockWrite();
    pDb->setName(pName);
    pMutex.SetBlocking(true);
    if(!gInitialized)
    {
      gTimeMutex.SetBlocking(true);
      gNamesMutex.SetBlocking(true);
      gInitialized = true;
    }
#ifndef EOS_STDMAP_DBMAP
    pMap.set_empty_key("\x01");
    pMap.set_deleted_key("\x02");
    pSetSeqMap.set_empty_key("\x01");
    pSetSeqMap.set_deleted_key("\x02");
#endif
  }
  ~DbMapT()
  {
    gNamesMutex.LockWrite();
    gNames.erase(pName);
    gNamesMutex.UnLockWrite();
    delete static_cast<TDbMapInterface*>(pDb);
  }

  // ------------------------------------------------------------------------
  //! Set the name of the DbMap. This name is used in the logs attached to this DbMap.
  //! if not changed with this function the default name of a dbmap is dbmap%p where %p is the pointer to the DbMap Object.
  //! this avoid any conflict at any time but doesn't guarantee consistency over time.
  //! @param[in] name the name used for this DbMap as the writer in the logs
  //! @return true if the name of the instance was successfully set. If the return value is false, the name is already given to another instance.
  // ------------------------------------------------------------------------
  bool setName(const std::string &name)
  {
    gNamesMutex.LockWrite();
    if(gNames.find(name)!=gNames.end())
    {
      gNamesMutex.UnLockWrite();
      return false;
    }
    gNames.erase(this->pName);
    gNames.insert(name);
    this->pName=name;
    pDb->setName(name);
    gNamesMutex.UnLockWrite();
    return true;
  }

  // ------------------------------------------------------------------------
  //! Begin a const_iteration. It blocks the access to all the other threads as long as the iteration is not over.
  //! the actual iteration steps are done by calling iterate
  //! the iteration can be terminated using EndIter().
  //! the iteration is automatically stopped if it reaches the end.
  //! @param[in] lockit should be given true (default value)
  // ------------------------------------------------------------------------
  void beginIter(bool lockit=true) const
  {
    if (lockit) pMutex.LockWrite(); // to prevent collisions in multiple threads iterating simultaneously
    if(pUseMap)
    {
      pIt=pMap.begin();
    }
    else
    {
      pDbItList.clear();
      pDb->getAll( &pDbItList, pDbIterationChunkSize,NULL );
      pDbIt=pDbItList.begin();
    }
    pIterating=true;
    pItThreadId=pthread_self();
  }

  // ------------------------------------------------------------------------
  //! Get the next pair of (key,value) in the iteration
  //! @param[out] keyOut a pointer to the const C-string holding the key
  //! @param[out] valOut a pointer to the const C-string holding the value
  //! @param[in] unlockit should be given true (default value)
  //! @return true if there is at least one more step in the iteration after the current one. false otherwise.
  // ------------------------------------------------------------------------
  bool iterate(const Tkey** keyOut, const Tval **valOut, bool unlockit=true) const
  {
    if(!pIterating) return false;
    if(pUseMap)
    {
      bool ret=(pIt!=pMap.end());
      if(ret)
      {
        *keyOut=&pIt->first;
        *valOut=&pIt->second;
        Tval valdb;

        AtomicInc(pGetCounter);
        pIt++;
        return true;
      }
      else
      {
        endIter(unlockit);
        return false;
      }
    }
    else
    { // iter directly from the db
      if(pDbIt==pDbItList.end())
      {
        Tlogentry entry;
        Tlogentry* lastentry;
        if(pDbItList.empty())
        {
          lastentry=NULL;
        }
        else
        {
          entry=*--pDbIt;
          lastentry=&entry;
        }
        pDbItList.clear();
        if(pDb->getAll( &pDbItList, pDbIterationChunkSize, lastentry )==0)
        {
          endIter();
          return false;
        }
        pDbIt=pDbItList.begin();
      }
      // dbit actually points to something
      Tkeyval entry;
      pDbItKey=pDbIt->key;
      Tlogentry2Tval(*pDbIt,&pDbItVal);
      *keyOut=&pDbItKey;
      *valOut=&pDbItVal;

      pDbIt++;
      return true;
    }
  }

  // ------------------------------------------------------------------------
  //! Stop an ongoing iteration
  //! WARNING : if an ongoing iteration is not stopped, no readings or writings can be done oh the instance.
  //! @param[in] unlockit should be given true (default value)
  // ------------------------------------------------------------------------
  void endIter(bool unlockit=true) const
  {
    if(pIterating)
    {
      pIterating=false;
      if(unlockit) pMutex.UnLockWrite();
    }
  }

  // ------------------------------------------------------------------------
  //! Set a Key / Value / Comment Entry
  //! this function returns the number of entries buffered in the seqlist. It means 0 if the set sequence is not enabled.
  // ------------------------------------------------------------------------
  unsigned long set (const Slice& key, const Slice& value, const Slice& comment)
  {
    const char *tstr;
    nowStr(&tstr);

    return set(tstr,key,value,comment);
  }

  // ------------------------------------------------------------------------
  //! this function sets an entry in the DbMap.
  //! it returns the number of entries buffered in the seqlist. It means 0 if the set sequence is not enabled.
  // ------------------------------------------------------------------------
  int set( const Slice& timestr, const Slice& key, const Slice& value, const Slice& comment)
  {
    RWMutexWriteLock lock(pMutex);
    Tval gval;
    TvalSlice val=
    { timestr,1,pName,value,comment};
    if(pUseSeqId)
    {
      bool keyfound=doGet(key,&gval);
      if(keyfound) val.seqid=gval.seqid+1;
    }

    if(pSetSequence)
    {
      pSetSeqList.push_back( Tkeyval(key.ToString(),val) );
      pSetSeqMap[key.ToString()]=val;
      return pSetSeqList.size();
    }
    else
    {
      if(doSet(key,val))
      return 0;
      else
      return -1;

    }
  }

  // ------------------------------------------------------------------------
  //! Set a Key / full Value
  //! @param[in] key the key
  //! @param[in] val the full value struct
  //! @return the number of entries buffered in the seqlist. It means 0 if the set sequence is not enabled.
  //!         -1 if an error occurs
  // ------------------------------------------------------------------------
  int set( const Slice& key, const TvalSlice& val)
  {
    // RWMutexWriteLock lock(mutex);
    if(pSetSequence)
    {
      if(!pIterating || pItThreadId!=pthread_self()) pMutex.LockWrite(); // if the current thread is iterating through the dbmap, don't lock
      // On the other hand, it allows to do some set inside an iteration by using a setsequence
      // then endSetSequence should be called after Enditerate
      std::string keystr(key.ToString());
      pSetSeqList.push_back( Tkeyval(keystr,val) );
      pSetSeqMap[keystr]=val;
      unsigned long ret=pSetSeqList.size();
      if(!pIterating || pItThreadId!=pthread_self()) pMutex.UnLockWrite();

      return ret;
    }
    else
    {
      RWMutexWriteLock lock(pMutex);
      if(doSet(key,val))
      return 0;
      else
      return -1;
    }
  }

  // ------------------------------------------------------------------------
  //! Remove an entry from the DbMap
  //! @param[in] key the key of which the entry is to be removed
  //! @return the number of entries buffered in the seqlist. It means 0 if the set sequence is not enabled.
  //!         -1 if an error occurs
  // ------------------------------------------------------------------------
  int remove (const Slice& key)
  {
    const char *tstr;
    nowStr(&tstr);

    Tval val=
    { tstr,0,pName,"","!DELETE"};
    return remove(key,val);
  }

  // ------------------------------------------------------------------------
  //! Erase all the entries in the DbMap
  //! WARNING : if a db is attached, its content is erased
  //! @return false if an error occurs, true otherwise
  // ------------------------------------------------------------------------
  bool clear ()
  {
    pMutex.LockWrite();
    if(pDb->clear())
    pMap.clear();
    else
    {
      pMutex.UnLockWrite();
      return false;
    }

    pMutex.UnLockWrite();
    return true;
  }

  // ------------------------------------------------------------------------
  //! Get the value associated with a key.
  //! @param[in] key the key of which the value is to be retreived
  //! @param[out] val a pointer to a struct where the full value is to be written
  //! @return false if an error occurs, true otherwise
  // ------------------------------------------------------------------------
  bool get (const Slice& key, Tval* val) const
  {
    RWMutexReadLock lock(pMutex);
    if(doGet(key,val))
    {
      AtomicInc(pGetCounter);
      return true;
<<<<<<< HEAD
=======
    }
    return false;
  }

  // ------------------------------------------------------------------------
  /// transactions
  // ------------------------------------------------------------------------

  // ------------------------------------------------------------------------
  //! Begin a set sequence
  //! when using a set sequence all subsequent 'set' operations are cached into a list.
  //! it can be filled by multiple thread which are actually serialized.
  //! beware, the setsequence status of an instance can be changed from multiple threads.
  // ------------------------------------------------------------------------
  void beginSetSequence() const
  {
    RWMutexWriteLock lock(pMutex);
    AtomicInc(pNestedSetSeq);
    //assert(!setsequence);
    if(!pSetSequence)
    {
      pSetSequence=true;
>>>>>>> e2c9185a
    }
    return false;
  }

  // ------------------------------------------------------------------------
<<<<<<< HEAD
  /// transactions
  // ------------------------------------------------------------------------

  // ------------------------------------------------------------------------
  //! Begin a set sequence
  //! when using a set sequence all subsequent 'set' operations are cached into a list.
  //! it can be filled by multiple thread which are actually serialized.
  //! beware, the setsequence status of an instance can be changed from multiple threads.
  // ------------------------------------------------------------------------
  void beginSetSequence() const
  {
    RWMutexWriteLock lock(pMutex);
    AtomicInc(pNestedSetSeq);
    //assert(!setsequence);
    if(!pSetSequence)
    {
      pSetSequence=true;
    }
  }

  // ------------------------------------------------------------------------
=======
>>>>>>> e2c9185a
  //! Terminate a set sequence
  //! when a write sequence ends. All the pending 'set' and 'remove' are committed atomically.
  //! @return the number of committed changes.
  // ------------------------------------------------------------------------
  unsigned long endSetSequence()
  {
    RWMutexWriteLock lock(pMutex);
    //assert(setsequence);
    AtomicDec(pNestedSetSeq);
    if(pSetSequence && pNestedSetSeq==0)
    {
      unsigned long ret=processSetSeqList();
      pSetSeqList.clear();
      pSetSeqMap.clear();
      pSetSequence=false;
      return ret;
    }
    return 0;
  }

  // ------------------------------------------------------------------------
  //! Replay the operations recorded into a logdb
  //! @param[in] dblogint a pointer to an existing dblog
  //! @return -1 if any error occurs, otherwise the number of replayed changes.
  // ------------------------------------------------------------------------
  int loadDbLog(const DbLogT<TDbMapInterface,TDbLogInterface> *dblogint)
  {
    const int blocksize=1000;
    DbMapTypes::Tlogentry entry;
    DbMapTypes::TlogentryVec entryvec;
    DbMapTypes::TlogentryVec::const_iterator entryit;
    entryvec.reserve(blocksize);
    int count=0;
    for(; dblogint->getAll(&entryvec,blocksize,&entry); entryvec.clear() )
    {
      beginSetSequence();
      for( entryit=entryvec.begin(); entryit!=entryvec.end(); entryit++ )
      {
        count++;
        Tval val;
        Tlogentry2Tval(*entryit,&val);
        if(val.seqid==0)
        {
          if(remove(entryit->key,val)<0) return -1;
        }
        else
        {
          if(set(entryit->key,val)<0) return -1;
        }
      }
      endSetSequence();
    }
    return count;
  }

  // ------------------------------------------------------------------------
  //! Replay the operations recorded into a logdb and attaches this logdb
  //! WARNING: This is not an atomic operation.
  //! Another thread might issue some change to the content between the Load and the Attach.
  //! @param[in] dblogint a pointer to an existing dblog. This object is never destroyed by the DbMap.
  //! @return -1 if any error occurs, otherwise the number of replayed changes.
  // ------------------------------------------------------------------------
  int loadAndattachDbLog(DbLogT<TDbMapInterface,TDbLogInterface> *dblogint)
  {
    int count=loadDbLog(dblogint);
    if(count>=0)
    attachLog(dblogint);
    return count;
  }

  // ------------------------------------------------------------------------
  //! Replay the operations recorded into a logdb
  //! @param[in] dbname the file name of the dblog to be replayed
  //! @return -1 if any error occurs, otherwise the number of replayed changes.
  // ------------------------------------------------------------------------
  int loadDbLog(const std::string &dbname)
  {
    DbLogT<TDbMapInterface,TDbLogInterface> dblg(dbname);
    return loadDbLog(&dblg);
  }

  // ------------------------------------------------------------------------
  //! Replay the operations recorded into a logdb and attaches this logdb
  //! WARNING: This is not an atomic operation.
  //! Another thread might issue some change to the content between the Load and the Attach.
  //! @param[in] dbname the file name of the dblog to be replayed and attached
  //! @param[in] volumeduration the duration in seconds of each volume of the dblog (if set to -1, no splitting is processed)
  //! @param[in] createperm the unix permission in case the file is to be created.
  //! @param[in] option a pointer to a structure holding some parameters for the underlying db.
  //! @return true if the dbname was successfully replayed and attached,
  //!         false otherwise (it maybe because the file is already attached to this DbMap)
  // ------------------------------------------------------------------------
  int loadAndattachDbLog(const std::string &dbname, int volumeduration, int createperm, Toption *option)
  {
    int count=loadDbLog(dbname);
    if(count>=0)
    attachLog(dbname,volumeduration,createperm,option);
    return count;
  }

  // ------------------------------------------------------------------------
  //! Get the underlying db system
  //! @return a string containing the name of the underlying db system
  // ------------------------------------------------------------------------
  static std::string getDbType()
  { return TDbMapInterface::getDbType();}
};

/*----------------------------------------------------------------------------*/
//! this class is a logging container which store snapshots of entries of DbMap.
//! It provides some reading facilities.
//! Writing to this class must be done via the TDbMap class.
/*----------------------------------------------------------------------------*/
template<class TDbMapInterface, class TDbLogInterface> class DbLogT : public eos::common::LogId
{
  friend class DbMapT<TDbMapInterface,TDbLogInterface>;
  // db is a pointer to the db manager of the data
  // the TDbMapInterface is not supposed to be thread-safe. So db must be protected by a lock.
  TDbLogInterface *pDb;
  mutable RWMutex pMutex;
public:
  // typedefs
  typedef DbMapTypes::Tkey Tkey;
  typedef DbMapTypes::Tval Tval;
  typedef DbMapTypes::TvalSlice TvalSlice;
  typedef DbMapTypes::Tlogentry Tlogentry;
  typedef DbMapTypes::TlogentryVec TlogentryVec;
  typedef std::pair<Tkey,Tval> Tkeyval;
  typedef std::map<Tkey,Tval> Tmap;
  typedef std::vector<Tkeyval> Tlist;
  typedef typename TDbLogInterface::Option Toption;

  // ------------------------------------------------------------------------
  /// constr , destr
  // ------------------------------------------------------------------------
  DbLogT()
  {
    pDb=new TDbLogInterface();
    pMutex.SetBlocking(true);
  }

  DbLogT(const std::string dbfile,int volumeduration=-1, int createperm=0, Toption *option=NULL)
  {
    pDb=new TDbLogInterface(dbfile,volumeduration, createperm, option);
  };
  ~DbLogT()
  { RWMutexWriteLock lock(pMutex); delete pDb;}
  bool setDbFile( const std::string &dbname, int volumeduration=-1, int createperm=0, Toption* option=NULL)
  {
    RWMutexWriteLock lock(pMutex);
    return pDb->setDbFile(dbname,volumeduration, createperm, (void*)option);
  }

  // ------------------------------------------------------------------------
  //! Check if the underlying db is properly opened
  //! @return true if the underlying db is open, false otherzise
  // ------------------------------------------------------------------------
  bool isOpen()
  {
    return pDb->isOpen();
  }

  // ------------------------------------------------------------------------
  //! Get the name of the underlying db file
  //! @return the name of the underlying dbfile
  // ------------------------------------------------------------------------
  std::string getDbFile() const
  {
    RWMutexWriteLock lock(pMutex);
    return pDb->getDbFile();
  }

  // ------------------------------------------------------------------------
  //! Get all the entries of the DbLog optionally by block and optionally matching a regexp
  //! @param[out] retvec a pointer to a vector of entries to which the result of the operation will be appended
  //! @param[in] nmax maximum number of elements to get at once
  //! @param[in,out] startafter before execution : position at which the search is to be started
  //!                           after  execution : position at which the search has to start at the next iteration
  //! @param[in] regex the regular expression the entries need to match
  //! @return the number of entries appended to the result vector retvec
  // ------------------------------------------------------------------------
  int getAll( TlogentryVec *retvec, size_t nmax=0, Tlogentry *startafter=NULL, RegexBranch regex=RegexBranch() ) const
  {
    if(regex.hasError()) return -1;
    int startsize=retvec->size();
    RWMutexReadLock lock(pMutex);
    pDb->getAll(retvec,nmax,startafter);
    if(regex.isBlank()) return retvec->size()-startsize;
    RegexPredicate rmpred(regex);
    TlogentryVec::iterator newend=std::remove_if(retvec->begin(),retvec->end(),rmpred);
    retvec->erase(newend,retvec->end());
    return retvec->size()-startsize;
  }

  // ------------------------------------------------------------------------
  //! Get the latest entries of the DbLog optionally matching a regexp
  //! @param[in] nentries maximum number of elements to run the search on starting from the end
  //! @param[out] retvec a pointer to a vector of entries to which the result of the operation will be appended
  //! @param[in] regex the regular expression the entries need to match
  //! @return the number of entries appended to the result vector retvec
  // ------------------------------------------------------------------------
  int getTail( int nentries, TlogentryVec *retvec, RegexBranch regex=RegexBranch()) const
  {
    if(regex.hasError()) return -1;
    int startsize=retvec->size();
    RWMutexReadLock lock(pMutex);
    pDb->getTail(nentries,retvec);
    if(regex.isBlank()) return retvec->size()-startsize;
    RegexPredicate rmpred(regex);
    TlogentryVec::iterator newend=std::remove_if(retvec->begin(),retvec->end(),rmpred);
    retvec->erase(newend,retvec->end());
    return retvec->size()-startsize;
  }

  // ------------------------------------------------------------------------
  //! Clear the content of the DbLog
  //! @return false if an error occurs, true otherwise
  // ------------------------------------------------------------------------
  bool clear()
  {
    RWMutexReadLock lock(pMutex);
    return pDb->clear();
  }

  // ------------------------------------------------------------------------
  //! Compactify a DbLog in place i.e. reduce the set of changes to the minimum equivalent set of changes.
  //! for example set a = 2, set a = 3, remove a, set a = 4 => set a = 4
  //! @return a pair containing first the number of entries before the compactation
  //!                           and second the number of entries after the compactation
  // ------------------------------------------------------------------------
  std::pair<int,int> compactify()
  {
    std::pair<int,int> retval;
    DbMapT<TDbMapInterface,TDbLogInterface> dbmap,dbmap2;
    retval.second=0;
    retval.first=dbmap.loadDbLog(this);
    this->clear();
    dbmap2.attachLog(this);
    const DbMapTypes::Tkey *key;
    const DbMapTypes::Tval *val;
    dbmap2.beginSetSequence();
    for (dbmap.beginIter(); dbmap.iterate(&key, &val);)
    {
      if(dbmap2.set(*key,*val))
      retval.second++;
    }
    dbmap2.endSetSequence();
    return retval;
  }

  // ------------------------------------------------------------------------
  //! Compactify a DbLog to another db file i.e. reduce the set of changes to the minimum equivalent set of changes.
  //! for example set a = 2, set a = 3, remove a, set a = 4 => set a = 4
  //! @param[in] dbname the name of the db file to write the compacted version of the DbLog
  //! @return a pair containing first the number of entries before the compactation
  //!                           and second the number of entries after the compactation
  // ------------------------------------------------------------------------
  std::pair<int,int> compactifyTo( const string &dbname) const
  {
    std::pair<int,int> retval;
    DbMapT<TDbMapInterface,TDbLogInterface> dbmap,dbmap2;
    retval.first=dbmap.loadDbLog(this);
    dbmap2.attachLog(dbname);
    const DbMapTypes::Tkey *key;
    const DbMapTypes::Tval *val;
    dbmap2.beginSetSequence();
    for (dbmap.beginIter(); dbmap.iterate(&key, &val);)
    {
      if(dbmap2.set(*key,*val))
      retval.second++;
    }
    dbmap2.endSetSequence();
    return retval;
  }

  // ------------------------------------------------------------------------
  //! Get the underlying db system
  //! @return a string containing the name of the underlying db system
  // ------------------------------------------------------------------------
  static std::string getDbType()
  { return TDbLogInterface::getDbType();}
};
/*----------------------------------------------------------------------------*/

/*-------------    DEFAULT DbMap and DbLog IMPLEMENTATIONS     ---------------*/
#ifdef EOS_SQLITE_DBMAP
typedef DbMapT<SqliteDbMapInterface,SqliteDbLogInterface> DbMap;
typedef DbLogT<SqliteDbMapInterface,SqliteDbLogInterface> DbLog;
#else
typedef DbMapT<LvDbDbMapInterface,LvDbDbLogInterface> DbMap;
typedef DbLogT<LvDbDbMapInterface,LvDbDbLogInterface> DbLog;
#endif
/*----------------------------------------------------------------------------*/

/*------------------------    DISPLAY HELPERS     ----------------------------*/
//std::ostream& operator << (std::ostream &os, const DbMap &map );
template<class DbMapInterface, class DbLogInterface> std::ostream& operator << (std::ostream &os, const DbMapT<DbMapInterface,DbLogInterface> &map)
{
  const DbMapTypes::Tkey *key;
  const DbMapTypes::Tval *val;
  for (map.beginIter(); map.iterate(&key, &val);)
  {
    os << *key << " --> " << *val << std::endl;
  }
  return os;
}

/*----------------------------------------------------------------------------*/

#ifndef EOS_SQLITE_DBMAP
/*-----------------------    CONVERSION HELPERS     --------------------------*/
DbMapT<SqliteDbMapInterface,SqliteDbLogInterface> DbMapLevelDb2Sqlite (const DbMapT<LvDbDbMapInterface,LvDbDbLogInterface>&);
DbMapT<LvDbDbMapInterface,LvDbDbLogInterface> DbMapSqlite2LevelDb (const DbMapT<SqliteDbMapInterface,SqliteDbLogInterface>&);
bool ConvertSqlite2LevelDb(const std::string &sqlpath, const std::string &lvdbpath, const std::string &sqlrename="");
bool ConvertLevelDb2Sqlite(const std::string &lvdbpath, const std::string &sqlpath, const std::string &lvdbrename="");
/*----------------------------------------------------------------------------*/
#endif

EOSCOMMONNAMESPACE_END

#endif
<|MERGE_RESOLUTION|>--- conflicted
+++ resolved
@@ -31,15 +31,6 @@
  *         Note that the SQLITE3 implementation is roughly 10 times slower for write operations
  *
  */
-<<<<<<< HEAD
-/*----------------------------------------------------------------------------*/
-#include "common/DbMapCommon.hh"
-#include "common/DbMapLevelDb.hh"
-#include "common/DbMapSqlite.hh"
-/*----------------------------------------------------------------------------*/
-/*----------------------------------------------------------------------------*/
-#include <regex.h>
-=======
 /*----------------------------------------------------------------------------*/
 #include "common/DbMapCommon.hh"
 #include "common/DbMapLevelDb.hh"
@@ -51,7 +42,6 @@
 #else
 #include <regex.h>
 #endif
->>>>>>> e2c9185a
 /*----------------------------------------------------------------------------*/
 
 #ifndef __EOSCOMMON_DBMAP_HH__
@@ -78,8 +68,6 @@
     pContent->ptrcount=1;
     pContent->op=Content::op_expr;
     pContent->pattern=pattern;
-<<<<<<< HEAD
-=======
 #ifdef __APPLE__
     try {
     pContent->buffer=new std::regex(pattern.c_str(),std::regex::egrep);
@@ -88,7 +76,6 @@
       pContent->op=Content::op_error;
     }
 #else
->>>>>>> e2c9185a
     re_set_syntax(RE_SYNTAX_POSIX_EGREP);
     pContent->buffer=new re_pattern_buffer;
     memset(pContent->buffer, 0, sizeof (*pContent->buffer));
@@ -97,10 +84,7 @@
       //eos_err("DbMap: Error Compiling Regex");
       pContent->op=Content::op_error;
     }
-<<<<<<< HEAD
-=======
 #endif
->>>>>>> e2c9185a
 
     if(variable=="key") pContent->var=Content::var_key;
     else if(variable=="value") pContent->var=Content::var_val;
@@ -133,13 +117,9 @@
     pContent->ptrcount++;
     if(pContent->buffer)
     {
-<<<<<<< HEAD
-      regfree(pContent->buffer);
-=======
 #ifndef __APPLE__
       regfree(pContent->buffer);
 #endif
->>>>>>> e2c9185a
       delete pContent->buffer;
     }
     return *this;
@@ -160,8 +140,6 @@
       case Content::op_expr:
       switch(pContent->var)
       {
-<<<<<<< HEAD
-=======
 #ifdef __APPLE__
         case Content::var_key:
         result = regex_match(entry.key.data(),*pContent->buffer);
@@ -182,7 +160,6 @@
         result = regex_match(entry.timestampstr.data(),*pContent->buffer);
         break;
 #else
->>>>>>> e2c9185a
         case Content::var_key:
         result = re_match(pContent->buffer, entry.key.data(), entry.key.size(), 0, NULL)>=0;
         break;
@@ -201,10 +178,7 @@
         case Content::var_tstampstr:
         result = re_match(pContent->buffer, entry.timestampstr.data(), entry.timestampstr.size(), 0, NULL)>=0;
         break;
-<<<<<<< HEAD
-=======
 #endif
->>>>>>> e2c9185a
         default:
         result=false;
         break;
@@ -313,15 +287,11 @@
     //! regex pattern
     std::string pattern;
     //! compiled regex
-<<<<<<< HEAD
-    struct re_pattern_buffer *buffer;
-=======
 #ifdef    __APPLE__
     std::regex *buffer;
 #else
     struct re_pattern_buffer *buffer;
 #endif
->>>>>>> e2c9185a
     //! left subranch
     RegexBranch *left;
     //! right subranch
@@ -575,7 +545,6 @@
     TvalSlice val=
     { tstrslice,1,pName,value,comment};
     return doSet(key,val);
-<<<<<<< HEAD
   }
 
   // ------------------------------------------------------------------------
@@ -625,57 +594,6 @@
   }
 
   // ------------------------------------------------------------------------
-=======
-  }
-
-  // ------------------------------------------------------------------------
-  //! This function sets an entry in the DbMap
-  // ------------------------------------------------------------------------
-  bool doSet(const Slice &timestr, const Slice& key, const Slice& value, const Slice& comment)
-  {
-    TvalSlice val=
-    { timestr,1,pName,value,comment};
-
-    return doSet(key,val);
-  }
-
-  // ------------------------------------------------------------------------
-  //! This function sets an entry in the DbMap of which is the time stamp is set to now
-  // ------------------------------------------------------------------------
-  bool doSet(const Slice& key, const TvalSlice& val)
-  {
-    Tmap::iterator it;
-    if(pUseMap)
-    { // using memory map and updating the db
-      pMap[key.ToString()]=(Tval)val;
-    }
-    if(pDb->setEntry(key,val))
-    {
-      AtomicInc(pSetCounter);
-      return true;}
-    else
-    return false;
-  }
-
-  // ------------------------------------------------------------------------
-  //! This function removes an entry from the DbMap
-  // ------------------------------------------------------------------------
-  bool doRemove(const Slice& key, const TvalSlice& val)
-  {
-    if(pUseMap)
-    {
-      std::string keystr(key.ToString());
-      Tmap::iterator it=pMap.find(keystr);
-      if(it!=pMap.end())
-      {
-        pMap.erase(it);
-      }
-    }
-    return pDb->removeEntry(key,val);
-  }
-
-  // ------------------------------------------------------------------------
->>>>>>> e2c9185a
   //! This function retrieves the data associated to a given key.
   // ------------------------------------------------------------------------
   bool doGet (const Slice& key,Tval *val) const
@@ -1225,8 +1143,6 @@
     {
       AtomicInc(pGetCounter);
       return true;
-<<<<<<< HEAD
-=======
     }
     return false;
   }
@@ -1249,36 +1165,10 @@
     if(!pSetSequence)
     {
       pSetSequence=true;
->>>>>>> e2c9185a
-    }
-    return false;
-  }
-
-  // ------------------------------------------------------------------------
-<<<<<<< HEAD
-  /// transactions
-  // ------------------------------------------------------------------------
-
-  // ------------------------------------------------------------------------
-  //! Begin a set sequence
-  //! when using a set sequence all subsequent 'set' operations are cached into a list.
-  //! it can be filled by multiple thread which are actually serialized.
-  //! beware, the setsequence status of an instance can be changed from multiple threads.
-  // ------------------------------------------------------------------------
-  void beginSetSequence() const
-  {
-    RWMutexWriteLock lock(pMutex);
-    AtomicInc(pNestedSetSeq);
-    //assert(!setsequence);
-    if(!pSetSequence)
-    {
-      pSetSequence=true;
-    }
-  }
-
-  // ------------------------------------------------------------------------
-=======
->>>>>>> e2c9185a
+    }
+  }
+
+  // ------------------------------------------------------------------------
   //! Terminate a set sequence
   //! when a write sequence ends. All the pending 'set' and 'remove' are committed atomically.
   //! @return the number of committed changes.
