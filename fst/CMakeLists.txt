--- conflicted
+++ resolved
@@ -22,13 +22,8 @@
 # ************************************************************************
 
 if(KINETICIO_FOUND)
-<<<<<<< HEAD
     set(KINETICIO_SRC "io/kinetic/KineticIo.cc")
     set(KINETICIO_HDR "io/kinetic/KineticIo.hh")
-=======
-    set(KINETICIO_SRC "io/KineticIo.cc")
-    set(KINETICIO_HDR "io/KineticIo.hh")
->>>>>>> 92b523b0
 else()
     set(KINETICIO_SRC "")
     set(KINETICIO_HDR "")
@@ -36,13 +31,8 @@
 
 if(DAVIX_FOUND)
     add_definitions(-DDAVIX_FOUND)
-<<<<<<< HEAD
     set(DAVIX_SRC "io/davix/DavixIo.cc")
     set(DAVIX_HDR "io/davix/DavixIo.hh")
-=======
-    set(DAVIX_SRC "io/DavixIo.cc")
-    set(DAVIX_HDR "io/DavixIo.hh")
->>>>>>> 92b523b0
 else()
     set(DAVIX_INCLUDE_DIR "")
     set(DAVIX_LIBRARIES "")
@@ -62,10 +52,7 @@
   ${KINETICIO_INCLUDE_DIR}
   ${JSONC_INCLUDE_DIR}
   ${DAVIX_INCLUDE_DIR})
-<<<<<<< HEAD
-
-=======
->>>>>>> 92b523b0
+
 
 #-------------------------------------------------------------------------------
 # Add CppUnit tests if possible
@@ -118,22 +105,12 @@
   # File IO interface
   #-----------------------------------------------------------------------------
   io/FileIo.hh
-<<<<<<< HEAD
   io/local/LocalIo.cc	         io/local/LocalIo.hh
   io/local/FsIo.cc               io/local/FsIo.hh
   ${KINETICIO_SRC}               ${KINETICIO_HDR}
   ${DAVIX_SRC}		         ${DAVIX_HDR}
   io/rados/RadosIo.cc            io/rados/RadosIo.hh
   io/xrd/XrdIo.cc                io/xrd/XrdIo.hh
-=======
-  io/FileIoPlugin.hh
-  io/LocalIo.cc                  io/LocalIo.hh
-  io/FsIo.cc                     io/FsIo.hh
-  ${KINETICIO_SRC}               ${KINETICIO_HDR}
-  ${DAVIX_SRC}                   ${DAVIX_HDR}
-  io/RadosIo.cc                  io/RadosIo.hh
-  io/XrdIo.cc                    io/XrdIo.hh
->>>>>>> 92b523b0
   io/HeaderCRC.cc                io/HeaderCRC.hh
   io/AsyncMetaHandler.cc         io/AsyncMetaHandler.hh
   io/ChunkHandler.cc             io/ChunkHandler.hh
@@ -183,13 +160,8 @@
   ${CMAKE_THREAD_LIBS_INIT}
   ${JSONC_LIBRARIES}
   ${KINETICIO_LIBRARIES}
-<<<<<<< HEAD
   ${DAVIX_LIBRARIES}			
   ${CMAKE_THREAD_LIBS_INIT})
-=======
-  ${DAVIX_LIBRARIES}
-  ${PROTOBUF_LIBRARIES})
->>>>>>> 92b523b0
 
 
 if(Linux)
@@ -210,11 +182,7 @@
     ${XROOTD_UTILS_LIBRARY}
     ${NCURSES_LIBRARY_STATIC}
     ${OPENSSL_CRYPTO_LIBRARY_STATIC}
-    ${CMAKE_THREAD_LIBS_INIT}
-    ${JSONC_LIBRARIES}
-    ${KINETICIO_LIBRARIES}
-    ${DAVIX_LIBRARIES}
-)
+    ${CMAKE_THREAD_LIBS_INIT})
 endif()
 
 #-------------------------------------------------------------------------------
@@ -227,7 +195,6 @@
   ScanDir.cc
   Messaging.cc
   io/FileIoPlugin-Server.cc
-  io/LocalIo.cc                  io/LocalIo.hh
   ${CMAKE_SOURCE_DIR}/common/LayoutId.hh
 
   #-----------------------------------------------------------------------------
@@ -297,11 +264,7 @@
    ${XROOTD_CL_LIBRARY}
    ${XOORTD_UTILS_LIBRARY}
    ${OPENSSL_CRYPTO_LIBRARY}
-   ${CMAKE_THREAD_LIBS_INIT}
-   ${JSONC_LIBRARIES}
-   ${KINETICIO_LIBRARIES}
-   ${DAVIX_LIBRARIES}
-)
+   ${CMAKE_THREAD_LIBS_INIT})
 
 #-------------------------------------------------------------------------------
 # eoscp executable
@@ -359,29 +322,10 @@
   ${XROOTD_UTILS_LIBRARY}
   ${CMAKE_THREAD_LIBS_INIT})
 
-target_link_libraries(eos-check-blockxs EosFstIo-Static eosCommon ${CMAKE_THREAD_LIBS_INIT})
-target_link_libraries(eos-compute-blockxs EosFstIo-Static eosCommon  ${CMAKE_THREAD_LIBS_INIT})
-target_link_libraries(eos-adler32 EosFstIo-Static eosCommon ${CMAKE_THREAD_LIBS_INIT})
-
-if(MacOSX)
-target_link_libraries(
-  eos-scan-fs
-  eosCommon
-  eosCommonServer
-<<<<<<< HEAD
-  EosFstIo-Static
-=======
-  EosFstIo
->>>>>>> 92b523b0
-  ${GLIBC_RT_LIBRARY}
-  ${XROOTD_CL_LIBRARY}
-  ${KINETICIO_LIBRARIES} 
-  ${DAVIX_LIBRARIES}
-  ${PROTOBUF_LIBRARIES}
-  ${KINETICIO_LIBRARIES} 
-  ${DAVIX_LIBRARIES} 
-  ${CMAKE_THREAD_LIBS_INIT})
-else(MacOSX)
+target_link_libraries(eos-check-blockxs  EosFstIo-Static eosCommon ${CMAKE_THREAD_LIBS_INIT} )
+target_link_libraries(eos-compute-blockxs  EosFstIo-Static eosCommon  ${CMAKE_THREAD_LIBS_INIT} )
+target_link_libraries(eos-adler32  EosFstIo-Static eosCommon ${CMAKE_THREAD_LIBS_INIT} )
+
 target_link_libraries(
   eos-scan-fs
   eosCommon
@@ -389,11 +333,10 @@
   EosFstIo-Static
   ${GLIBC_RT_LIBRARY}
   ${XROOTD_CL_LIBRARY}
+  ${KINETICIO_LIBRARIES} 
+  ${DAVIX_LIBRARIES}
   ${PROTOBUF_LIBRARIES}
-  ${KINETICIO_LIBRARIES} 
-  ${DAVIX_LIBRARIES} 
   ${CMAKE_THREAD_LIBS_INIT})
-endif()
 
 if(MacOSX)
   set_target_properties(
