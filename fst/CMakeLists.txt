# ----------------------------------------------------------------------
# File: CMakeLists.txt
# Author: Andreas-Joachim Peters - CERN
# ----------------------------------------------------------------------

# ************************************************************************
# * EOS - the CERN Disk Storage System                                   *
# * Copyright (C) 2011 CERN/Switzerland                                  *
# *                                                                      *
# * This program is free software: you can redistribute it and/or modify *
# * it under the terms of the GNU General Public License as published by *
# * the Free Software Foundation, either version 3 of the License, or    *
# * (at your option) any later version.                                  *
# *                                                                      *
# * This program is distributed in the hope that it will be useful,      *
# * but WITHOUT ANY WARRANTY; without even the implied warranty of       *
# * MERCHANTABILITY or FITNESS FOR A PARTICULAR PURPOSE.  See the        *
# * GNU General Public License for more details.                         *
# *                                                                      *
# * You should have received a copy of the GNU General Public License    *
# * along with this program.  If not, see <http://www.gnu.org/licenses/>.*
# ************************************************************************

if(KINETICIO_FOUND)
    set(KINETICIO_SRC "io/kinetic/KineticIo.cc")
    set(KINETICIO_HDR "io/kinetic/KineticIo.hh")
else()
    set(KINETICIO_SRC "")
    set(KINETICIO_HDR "")
endif()

if(DAVIX_FOUND)
    add_definitions(-DDAVIX_FOUND)
    set(DAVIX_SRC "io/davix/DavixIo.cc")
    set(DAVIX_HDR "io/davix/DavixIo.hh")
else()
    set(DAVIX_INCLUDE_DIR "")
    set(DAVIX_LIBRARIES "")
    set(DAVIX_SRC "")
    set(DAVIX_HDR "")
endif()

include_directories(
  ${CMAKE_SOURCE_DIR}
  ${CMAKE_BINARY_DIR}
  ${PROTOBUF_INCLUDE_DIRS}
  ${XROOTD_INCLUDE_DIRS}
  ${SPARSEHASH_INCLUDE_DIRS}
  ${NCURSES_INCLUDE_DIRS}
  ${OPENSSL_INCLUDE_DIRS}
  ${Z_INCLUDE_DIRS}
  ${XFS_INCLUDE_DIRS}
<<<<<<< HEAD
=======
  ${KINETICIO_INCLUDE_DIR}
  ${JSONC_INCLUDE_DIR}
  ${DAVIX_INCLUDE_DIR}
>>>>>>> 02c6173e
  ${CMAKE_CURRENT_SOURCE_DIR}/layout/gf-complete/include
  ${CMAKE_CURRENT_SOURCE_DIR}/layout/jerasure/include)

#-------------------------------------------------------------------------------
# Add CppUnit tests if possible
#-------------------------------------------------------------------------------
if(CPPUNIT_FOUND)
  add_subdirectory(tests)
endif(CPPUNIT_FOUND)

#-------------------------------------------------------------------------------
# Generate protocol buffer files used in several targets and make them visible
# at the global scope
#-------------------------------------------------------------------------------
PROTOBUF_GENERATE_CPP(FMDBASE_SRCS FMDBASE_HDRS PROTOFILES FmdBase.proto)
set_source_files_properties(
  ${FMDBASE_SRCS}
  ${FMDBASE_HDRS}
  PROPERTIES GENERATED 1)

set(FMDBASE_SRCS ${FMDBASE_SRCS} PARENT_SCOPE)
set(FMDBASE_HDRS ${FMDBASE_HDRS} PARENT_SCOPE)

#-------------------------------------------------------------------------------
# gf-complete static library
#-------------------------------------------------------------------------------
set(
  GFCOMPLETE_SRCS
  ./layout/gf-complete/src/gf.c
  ./layout/gf-complete/src/gf_w128.c
  ./layout/gf-complete/src/gf_rand.c
  ./layout/gf-complete/src/gf_method.c
  ./layout/gf-complete/src/gf_general.c
  ./layout/gf-complete/src/gf_w16.c
  ./layout/gf-complete/src/gf_w32.c
  ./layout/gf-complete/src/gf_w8.c
  ./layout/gf-complete/src/gf_w64.c
  ./layout/gf-complete/src/gf_w4.c
  ./layout/gf-complete/src/gf_wgen.c)

set(
  GFCOMPLETE_HDRS
  ./layout/gf-complete/include/gf_complete.h
  ./layout/gf-complete/include/gf_rand.h
  ./layout/gf-complete/include/gf_method.h
  ./layout/gf-complete/include/gf_int.h
  ./layout/gf-complete/include/gf_general.h
  ./layout/gf-complete/include/gf_w8.h
  ./layout/gf-complete/include/gf_w64.h
  ./layout/gf-complete/include/gf_w4.h
  ./layout/gf-complete/include/gf_w32.h
  ./layout/gf-complete/include/gf_w16.h)

add_library(
  gf-complete STATIC
  ${GFCOMPLETE_SRCS}
  ${GFCOMPLETE_HDRS})

target_compile_definitions(
  gf-complete
  PRIVATE -D_LARGEFILE_SOURCE -D_LARGEFILE64_SOURCE -D_FILE_OFFSET_BITS=64)

target_compile_options(gf-complete PUBLIC -fPIC)

#-------------------------------------------------------------------------------
# jerasure 2.0 static library
#-------------------------------------------------------------------------------
set(
  JERASURE_SRCS
  layout/jerasure/src/cauchy_best_r6.c
  layout/jerasure/src/cauchy.c
  layout/jerasure/src/galois.c
  layout/jerasure/src/jerasure.c
  layout/jerasure/src/liberation.c
  layout/jerasure/src/reed_sol.c
  layout/jerasure/src/timing.c)

set(
  JERASURE_HDRS
  layout/jerasure/include/cauchy.h
  layout/jerasure/include/galois.h
  layout/jerasure/include/jerasure.h
  layout/jerasure/include/liberation.h
  layout/jerasure/include/reed_sol.h
  layout/jerasure/include/timing.h)

add_library(
  jerasure STATIC
  ${JERASURE_SRCS}
  ${JERASURE_HDRS})

target_compile_definitions(
  jerasure
  PRIVATE -D_LARGEFILE_SOURCE -D_LARGEFILE64_SOURCE -D_FILE_OFFSET_BITS=64)

target_compile_options(
  jerasure PUBLIC -fPIC)

target_link_libraries(jerasure gf-complete)

#-------------------------------------------------------------------------------
# EosFstIo library
#-------------------------------------------------------------------------------
set(
  EOSFSTIO_SRCS
  ${FMDBASE_SRCS}
  ${FMDBASE_HDRS}

  #-----------------------------------------------------------------------------
  # File IO interface
  #-----------------------------------------------------------------------------
  io/FileIo.hh
<<<<<<< HEAD
  io/XrdIo.cc                    io/XrdIo.hh
=======
  io/local/LocalIo.cc	         io/local/LocalIo.hh
  io/local/FsIo.cc               io/local/FsIo.hh
  ${KINETICIO_SRC}               ${KINETICIO_HDR}
  ${DAVIX_SRC}		         ${DAVIX_HDR}
  io/rados/RadosIo.cc            io/rados/RadosIo.hh
  io/xrd/XrdIo.cc                io/xrd/XrdIo.hh
>>>>>>> 02c6173e
  io/HeaderCRC.cc                io/HeaderCRC.hh
  io/AsyncMetaHandler.cc         io/AsyncMetaHandler.hh
  io/ChunkHandler.cc             io/ChunkHandler.hh
  io/VectChunkHandler.cc         io/VectChunkHandler.hh
  io/SimpleHandler.cc            io/SimpleHandler.hh

  #-----------------------------------------------------------------------------
  # Checksum interface
  #-----------------------------------------------------------------------------
  checksum/CheckSum.cc           checksum/CheckSum.hh
  checksum/Adler.cc              checksum/Adler.hh
  checksum/crc32c.cc             checksum/crc32ctables.cc

  #-----------------------------------------------------------------------------
  # File layout interface
  #-----------------------------------------------------------------------------
  layout/LayoutPlugin.cc             layout/LayoutPlugin.hh
  layout/Layout.cc                   layout/Layout.hh
  layout/PlainLayout.cc              layout/PlainLayout.hh
  layout/ReplicaParLayout.cc         layout/ReplicaParLayout.hh
  layout/RaidMetaLayout.cc           layout/RaidMetaLayout.hh
  layout/RaidDpLayout.cc             layout/RaidDpLayout.hh
  layout/ReedSLayout.cc              layout/ReedSLayout.hh)

add_library(
  EosFstIo SHARED
  ${EOSFSTIO_SRCS}
  io/FileIoPlugin.hh  io/FileIoPlugin.cc)

target_link_libraries(
  EosFstIo
  eosCommon
  jerasure
  ${Z_LIBRARY}
  ${UUID_LIBRARIES}
  ${ATTR_LIBRARIES}
  ${GLIBC_RT_LIBRARY}
  ${GLIBC_DL_LIBRARY}
  ${NCURSES_LIBRARIES}
  ${XROOTD_CL_LIBRARY}
  ${XROOTD_UTILS_LIBRARY}
  ${XROOTD_SERVER_LIBRARY}
  ${OPENSSL_CRYPTO_LIBRARY}
<<<<<<< HEAD
=======
  ${JSONC_LIBRARIES}
  ${KINETICIO_LIBRARIES}
  ${DAVIX_LIBRARIES}			
  ${CMAKE_THREAD_LIBS_INIT}
>>>>>>> 02c6173e
  ${CMAKE_THREAD_LIBS_INIT}
  ${PROTOBUF_LIBRARIES})

#-------------------------------------------------------------------------------
# eoscp executable
#-------------------------------------------------------------------------------
add_executable(eoscp txqueue/eoscp.cc)

set_target_properties(
  eoscp
  PROPERTIES
  COMPILE_FLAGS "-D_LARGEFILE_SOURCE -D_LARGEFILE64_SOURCE -D_FILE_OFFSET_BITS=64")

if(MacOSX)
  set_target_properties(
    EosFstIo
    PROPERTIES
    VERSION ${VERSION}
    SOVERSION ${VERSION_MAJOR}
    MACOSX_RPATH TRUE)
<<<<<<< HEAD

  target_link_libraries(eoscp EosFstIo ${XROOTD_CL_LIBRARY})

  install(
    TARGETS EosFstIo
    LIBRARY DESTINATION ${CMAKE_INSTALL_FULL_LIBDIR}
    RUNTIME DESTINATION ${CMAKE_INSTALL_FULL_BINDIR}
    ARCHIVE DESTINATION ${CMAKE_INSTALL_FULL_LIBDIR})
else()
  add_library(
    EosFstIo-Static STATIC
    ${EOSFSTIO_SRCS}
    io/FileIoPlugin.hh  io/FileIoPlugin.cc)

=======

  target_link_libraries(eoscp EosFstIo ${XROOTD_CL_LIBRARY})

  install(
    TARGETS EosFstIo
    LIBRARY DESTINATION ${CMAKE_INSTALL_FULL_LIBDIR}
    RUNTIME DESTINATION ${CMAKE_INSTALL_FULL_BINDIR}
    ARCHIVE DESTINATION ${CMAKE_INSTALL_FULL_LIBDIR})
else()
  add_library(
    EosFstIo-Static STATIC
    ${EOSFSTIO_SRCS}
    io/FileIoPlugin.hh  io/FileIoPlugin.cc)

>>>>>>> 02c6173e
  target_link_libraries(
    EosFstIo-Static
    eosCommon-Static
    jerasure
    ${UUID_LIBRARIES}
    ${ATTR_LIBRARIES}
    ${Z_LIBRARY_STATIC}
    ${GLIBC_DL_LIBRARY}
    ${GLIBC_RT_LIBRARY}
    ${XROOTD_CL_LIBRARY}
    ${XROOTD_UTILS_LIBRARY}
    ${NCURSES_LIBRARY_STATIC}
    ${OPENSSL_CRYPTO_LIBRARY_STATIC}
<<<<<<< HEAD
=======
    ${JSONC_LIBRARIES}
    ${KINETICIO_LIBRARIES}
    ${DAVIX_LIBRARIES}			
>>>>>>> 02c6173e
    ${CMAKE_THREAD_LIBS_INIT})

  set_target_properties(
    EosFstIo-Static
    PROPERTIES
    COMPILE_FLAGS "-D_LARGEFILE_SOURCE -D_LARGEFILE64_SOURCE -D_FILE_OFFSET_BITS=64 -fPIC")
  target_link_libraries(eoscp EosFstIo-Static)
endif()

install(
  TARGETS eoscp
  LIBRARY DESTINATION ${CMAKE_INSTALL_FULL_LIBDIR}
  RUNTIME DESTINATION ${CMAKE_INSTALL_FULL_BINDIR}
  ARCHIVE DESTINATION ${CMAKE_INSTALL_FULL_LIBDIR})

if(NOT CLIENT)
#-------------------------------------------------------------------------------
# EosFstOss library
#-------------------------------------------------------------------------------
add_library(
  EosFstOss MODULE
  XrdFstOss.cc XrdFstOss.hh
  XrdFstOssFile.cc XrdFstOssFile.hh
  checksum/CheckSum.cc checksum/CheckSum.hh
  checksum/Adler.cc checksum/Adler.hh
  checksum/crc32c.cc checksum/crc32ctables.cc
  ${CMAKE_SOURCE_DIR}/common/LayoutId.hh)

target_compile_definitions(
  EosFstOss PUBLIC -DHAVE_ATOMICS=1)

target_link_libraries(
  EosFstOss
<<<<<<< HEAD
=======
  EosFstIo
>>>>>>> 02c6173e
  eosCommon
  ${UUID_LIBRARIES}
  ${XROOTD_SERVER_LIBRARY})

#-------------------------------------------------------------------------------
# XrdEosFst library
#-------------------------------------------------------------------------------
set(
  XRDEOSFST_SRCS
  Config.cc
  Load.cc
  ScanDir.cc
  Messaging.cc
  io/FileIoPlugin-Server.cc
<<<<<<< HEAD
  io/LocalIo.cc                  io/LocalIo.hh
  ${CMAKE_SOURCE_DIR}/common/LayoutId.hh

  #-----------------------------------------------------------------------------
  # OFS layer implementation
  #-----------------------------------------------------------------------------
  XrdFstOfs.cc                   XrdFstOfs.hh
  XrdFstOfsFile.cc               XrdFstOfsFile.hh

  #-----------------------------------------------------------------------------
  # Storage interface
  #-----------------------------------------------------------------------------
=======
  ${CMAKE_SOURCE_DIR}/common/LayoutId.hh
  XrdFstOfs.cc                   XrdFstOfs.hh
  XrdFstOfsFile.cc               XrdFstOfsFile.hh
>>>>>>> 02c6173e
  storage/Balancer.cc
  storage/Cleaner.cc             storage/Comunicator.cc
  storage/Drainer.cc             storage/ErrorReport.cc
  storage/FileSystem.cc          storage/MgmSyncer.cc
  storage/Publish.cc             storage/Remover.cc
  storage/Report.cc              storage/Scrub.cc
  storage/Storage.cc             storage/Supervisor.cc
  storage/Trim.cc                storage/Verify.cc
<<<<<<< HEAD

  #-----------------------------------------------------------------------------
  # Transfer interface
  #-----------------------------------------------------------------------------
  txqueue/TransferMultiplexer.cc
  txqueue/TransferJob.cc
  txqueue/TransferQueue.cc

  #-----------------------------------------------------------------------------
  # File metadata interface
  #-----------------------------------------------------------------------------
=======
  txqueue/TransferMultiplexer.cc
  txqueue/TransferJob.cc
  txqueue/TransferQueue.cc
>>>>>>> 02c6173e
  Fmd.cc               Fmd.hh
  FmdHandler.cc        FmdHandler.hh
  FmdDbMap.cc          FmdDbMap.hh
  FmdClient.cc         FmdClient.hh
  ${FMDBASE_SRCS}
  ${FMDBASE_HDRS}
<<<<<<< HEAD

  #-----------------------------------------------------------------------------
  # HTTP interface
  #-----------------------------------------------------------------------------
  http/HttpServer.cc    http/HttpServer.hh
  http/HttpHandler.cc   http/HttpHandler.hh
  http/s3/S3Handler.cc  http/s3/S3Handler.hh

  #-----------------------------------------------------------------------------
  # EosFstIo interface
  #-----------------------------------------------------------------------------
  ${EOSFSTIO_SRCS})

add_library(XrdEosFst MODULE ${XRDEOSFST_SRCS})
=======
  http/HttpServer.cc    http/HttpServer.hh
  http/HttpHandler.cc   http/HttpHandler.hh
  http/s3/S3Handler.cc  http/s3/S3Handler.hh
  io/FileIoPlugin-Server.cc
  ${EOSFSTIO_SRCS_SERVER})

add_library(XrdEosFst MODULE 
            ${XRDEOSFST_SRCS})
>>>>>>> 02c6173e

target_compile_definitions(
  XrdEosFst PUBLIC -DDAEMONUID=${DAEMONUID} -DDAEMONGID=${DAEMONGID})

target_link_libraries(
   XrdEosFst
<<<<<<< HEAD
=======
   EosFstIo
>>>>>>> 02c6173e
   eosCommon
   eosCommonServer
   EosFstIo-Static
   eosCapability-Static
   XrdMqClient-Static
   ${Z_LIBRARY}
   ${UUID_LIBRARIES}
   ${ATTR_LIBRARIES}
   ${GLIBC_RT_LIBRARY}
   ${GLIBC_DL_LIBRARY}
   ${PROTOBUF_LIBRARY}
   ${NCURSES_LIBRARIES}
   ${XROOTD_CL_LIBRARY}
   ${XOORTD_UTILS_LIBRARY}
   ${OPENSSL_CRYPTO_LIBRARY}
   ${CMAKE_THREAD_LIBS_INIT})

install(
  TARGETS
  EosFstOss XrdEosFst
  LIBRARY DESTINATION ${CMAKE_INSTALL_FULL_LIBDIR}
  RUNTIME DESTINATION ${CMAKE_INSTALL_FULL_BINDIR}
  ARCHIVE DESTINATION ${CMAKE_INSTALL_FULL_LIBDIR})

#-------------------------------------------------------------------------------
# Other executables
#-------------------------------------------------------------------------------
add_executable(
  eos-check-blockxs
  tools/CheckBlockXS.cc
  checksum/Adler.cc
  checksum/CheckSum.cc
  checksum/crc32c.cc
  checksum/crc32ctables.cc)

add_executable(
  eos-compute-blockxs
  tools/ComputeBlockXS.cc
  checksum/Adler.cc
  checksum/CheckSum.cc
  checksum/crc32c.cc
  checksum/crc32ctables.cc)

add_executable(
  eos-scan-fs
  ScanDir.cc             Load.cc
  Fmd.cc                 FmdHandler.cc
  FmdDbMap.cc
  FmdClient.cc           tools/ScanXS.cc
  checksum/Adler.cc      checksum/CheckSum.cc
  checksum/crc32c.cc     checksum/crc32ctables.cc
  ${FMDBASE_SRCS}
  ${FMDBASE_HDRS})

add_executable(
  eos-adler32
  tools/Adler32.cc
  checksum/Adler.cc
  checksum/CheckSum.cc
  checksum/crc32c.cc
  checksum/crc32ctables.cc)

set_target_properties(eos-scan-fs PROPERTIES COMPILE_FLAGS -D_NOOFS=1)

add_executable(eos-ioping tools/IoPing.cc)
add_executable(FstLoad Load.cc tools/FstLoad.cc)
target_link_libraries(
  FstLoad
  ${GLIBC_RT_LIBRARY}
  ${GLIBC_DL_LIBRARY}
  ${XROOTD_UTILS_LIBRARY}
  ${CMAKE_THREAD_LIBS_INIT})

<<<<<<< HEAD
target_link_libraries(eos-check-blockxs eosCommon ${CMAKE_THREAD_LIBS_INIT})
target_link_libraries(eos-compute-blockxs eosCommon ${CMAKE_THREAD_LIBS_INIT})
target_link_libraries(eos-adler32 eosCommon ${CMAKE_THREAD_LIBS_INIT})
=======
target_link_libraries(eos-check-blockxs  EosFstIo-Static eosCommon ${CMAKE_THREAD_LIBS_INIT} )
target_link_libraries(eos-compute-blockxs  EosFstIo-Static eosCommon  ${CMAKE_THREAD_LIBS_INIT} )
target_link_libraries(eos-adler32  EosFstIo-Static eosCommon ${CMAKE_THREAD_LIBS_INIT} )
>>>>>>> 02c6173e

target_link_libraries(
  eos-scan-fs
  eosCommon
  eosCommonServer
<<<<<<< HEAD
  ${GLIBC_RT_LIBRARY}
  ${XROOTD_CL_LIBRARY}
=======
  EosFstIo-Static
  ${GLIBC_RT_LIBRARY}
  ${XROOTD_CL_LIBRARY}
  ${KINETICIO_LIBRARIES} 
  ${DAVIX_LIBRARIES}
>>>>>>> 02c6173e
  ${PROTOBUF_LIBRARIES}
  ${CMAKE_THREAD_LIBS_INIT})

target_link_libraries(eos-ioping ${GLIBC_M_LIBRARY})

install(
  PROGRAMS
  tools/eosfstregister
  tools/eosfstinfo
  tools/eos-iobw
  tools/eos-iops
  DESTINATION ${CMAKE_INSTALL_FULL_SBINDIR})

install(
  TARGETS
  eos-ioping eos-adler32
  eos-check-blockxs eos-compute-blockxs eos-scan-fs
  RUNTIME DESTINATION ${CMAKE_INSTALL_FULL_SBINDIR})
<<<<<<< HEAD
=======

endif()

if (MacOSX)
  install(
    TARGETS
    EosFstIo XrdEosFst eoscp
    LIBRARY DESTINATION ${CMAKE_INSTALL_FULL_LIBDIR}
    RUNTIME DESTINATION ${CMAKE_INSTALL_FULL_BINDIR}
    ARCHIVE DESTINATION ${CMAKE_INSTALL_FULL_LIBDIR})
else()
  install(
    TARGETS
    EosFstIo EosFstOss XrdEosFst eoscp
    LIBRARY DESTINATION ${CMAKE_INSTALL_FULL_LIBDIR}
    RUNTIME DESTINATION ${CMAKE_INSTALL_FULL_BINDIR}
    ARCHIVE DESTINATION ${CMAKE_INSTALL_FULL_LIBDIR})
>>>>>>> 02c6173e
endif()<|MERGE_RESOLUTION|>--- conflicted
+++ resolved
@@ -50,12 +50,9 @@
   ${OPENSSL_INCLUDE_DIRS}
   ${Z_INCLUDE_DIRS}
   ${XFS_INCLUDE_DIRS}
-<<<<<<< HEAD
-=======
   ${KINETICIO_INCLUDE_DIR}
   ${JSONC_INCLUDE_DIR}
   ${DAVIX_INCLUDE_DIR}
->>>>>>> 02c6173e
   ${CMAKE_CURRENT_SOURCE_DIR}/layout/gf-complete/include
   ${CMAKE_CURRENT_SOURCE_DIR}/layout/jerasure/include)
 
@@ -168,16 +165,12 @@
   # File IO interface
   #-----------------------------------------------------------------------------
   io/FileIo.hh
-<<<<<<< HEAD
-  io/XrdIo.cc                    io/XrdIo.hh
-=======
   io/local/LocalIo.cc	         io/local/LocalIo.hh
   io/local/FsIo.cc               io/local/FsIo.hh
   ${KINETICIO_SRC}               ${KINETICIO_HDR}
   ${DAVIX_SRC}		         ${DAVIX_HDR}
   io/rados/RadosIo.cc            io/rados/RadosIo.hh
   io/xrd/XrdIo.cc                io/xrd/XrdIo.hh
->>>>>>> 02c6173e
   io/HeaderCRC.cc                io/HeaderCRC.hh
   io/AsyncMetaHandler.cc         io/AsyncMetaHandler.hh
   io/ChunkHandler.cc             io/ChunkHandler.hh
@@ -221,13 +214,10 @@
   ${XROOTD_UTILS_LIBRARY}
   ${XROOTD_SERVER_LIBRARY}
   ${OPENSSL_CRYPTO_LIBRARY}
-<<<<<<< HEAD
-=======
   ${JSONC_LIBRARIES}
   ${KINETICIO_LIBRARIES}
   ${DAVIX_LIBRARIES}			
   ${CMAKE_THREAD_LIBS_INIT}
->>>>>>> 02c6173e
   ${CMAKE_THREAD_LIBS_INIT}
   ${PROTOBUF_LIBRARIES})
 
@@ -248,7 +238,6 @@
     VERSION ${VERSION}
     SOVERSION ${VERSION_MAJOR}
     MACOSX_RPATH TRUE)
-<<<<<<< HEAD
 
   target_link_libraries(eoscp EosFstIo ${XROOTD_CL_LIBRARY})
 
@@ -263,22 +252,6 @@
     ${EOSFSTIO_SRCS}
     io/FileIoPlugin.hh  io/FileIoPlugin.cc)
 
-=======
-
-  target_link_libraries(eoscp EosFstIo ${XROOTD_CL_LIBRARY})
-
-  install(
-    TARGETS EosFstIo
-    LIBRARY DESTINATION ${CMAKE_INSTALL_FULL_LIBDIR}
-    RUNTIME DESTINATION ${CMAKE_INSTALL_FULL_BINDIR}
-    ARCHIVE DESTINATION ${CMAKE_INSTALL_FULL_LIBDIR})
-else()
-  add_library(
-    EosFstIo-Static STATIC
-    ${EOSFSTIO_SRCS}
-    io/FileIoPlugin.hh  io/FileIoPlugin.cc)
-
->>>>>>> 02c6173e
   target_link_libraries(
     EosFstIo-Static
     eosCommon-Static
@@ -292,12 +265,9 @@
     ${XROOTD_UTILS_LIBRARY}
     ${NCURSES_LIBRARY_STATIC}
     ${OPENSSL_CRYPTO_LIBRARY_STATIC}
-<<<<<<< HEAD
-=======
     ${JSONC_LIBRARIES}
     ${KINETICIO_LIBRARIES}
     ${DAVIX_LIBRARIES}			
->>>>>>> 02c6173e
     ${CMAKE_THREAD_LIBS_INIT})
 
   set_target_properties(
@@ -331,10 +301,7 @@
 
 target_link_libraries(
   EosFstOss
-<<<<<<< HEAD
-=======
   EosFstIo
->>>>>>> 02c6173e
   eosCommon
   ${UUID_LIBRARIES}
   ${XROOTD_SERVER_LIBRARY})
@@ -349,24 +316,9 @@
   ScanDir.cc
   Messaging.cc
   io/FileIoPlugin-Server.cc
-<<<<<<< HEAD
-  io/LocalIo.cc                  io/LocalIo.hh
-  ${CMAKE_SOURCE_DIR}/common/LayoutId.hh
-
-  #-----------------------------------------------------------------------------
-  # OFS layer implementation
-  #-----------------------------------------------------------------------------
-  XrdFstOfs.cc                   XrdFstOfs.hh
-  XrdFstOfsFile.cc               XrdFstOfsFile.hh
-
-  #-----------------------------------------------------------------------------
-  # Storage interface
-  #-----------------------------------------------------------------------------
-=======
   ${CMAKE_SOURCE_DIR}/common/LayoutId.hh
   XrdFstOfs.cc                   XrdFstOfs.hh
   XrdFstOfsFile.cc               XrdFstOfsFile.hh
->>>>>>> 02c6173e
   storage/Balancer.cc
   storage/Cleaner.cc             storage/Comunicator.cc
   storage/Drainer.cc             storage/ErrorReport.cc
@@ -375,45 +327,15 @@
   storage/Report.cc              storage/Scrub.cc
   storage/Storage.cc             storage/Supervisor.cc
   storage/Trim.cc                storage/Verify.cc
-<<<<<<< HEAD
-
-  #-----------------------------------------------------------------------------
-  # Transfer interface
-  #-----------------------------------------------------------------------------
   txqueue/TransferMultiplexer.cc
   txqueue/TransferJob.cc
   txqueue/TransferQueue.cc
-
-  #-----------------------------------------------------------------------------
-  # File metadata interface
-  #-----------------------------------------------------------------------------
-=======
-  txqueue/TransferMultiplexer.cc
-  txqueue/TransferJob.cc
-  txqueue/TransferQueue.cc
->>>>>>> 02c6173e
   Fmd.cc               Fmd.hh
   FmdHandler.cc        FmdHandler.hh
   FmdDbMap.cc          FmdDbMap.hh
   FmdClient.cc         FmdClient.hh
   ${FMDBASE_SRCS}
   ${FMDBASE_HDRS}
-<<<<<<< HEAD
-
-  #-----------------------------------------------------------------------------
-  # HTTP interface
-  #-----------------------------------------------------------------------------
-  http/HttpServer.cc    http/HttpServer.hh
-  http/HttpHandler.cc   http/HttpHandler.hh
-  http/s3/S3Handler.cc  http/s3/S3Handler.hh
-
-  #-----------------------------------------------------------------------------
-  # EosFstIo interface
-  #-----------------------------------------------------------------------------
-  ${EOSFSTIO_SRCS})
-
-add_library(XrdEosFst MODULE ${XRDEOSFST_SRCS})
-=======
   http/HttpServer.cc    http/HttpServer.hh
   http/HttpHandler.cc   http/HttpHandler.hh
   http/s3/S3Handler.cc  http/s3/S3Handler.hh
@@ -422,17 +344,13 @@
 
 add_library(XrdEosFst MODULE 
             ${XRDEOSFST_SRCS})
->>>>>>> 02c6173e
 
 target_compile_definitions(
   XrdEosFst PUBLIC -DDAEMONUID=${DAEMONUID} -DDAEMONGID=${DAEMONGID})
 
 target_link_libraries(
    XrdEosFst
-<<<<<<< HEAD
-=======
    EosFstIo
->>>>>>> 02c6173e
    eosCommon
    eosCommonServer
    EosFstIo-Static
@@ -506,30 +424,19 @@
   ${XROOTD_UTILS_LIBRARY}
   ${CMAKE_THREAD_LIBS_INIT})
 
-<<<<<<< HEAD
-target_link_libraries(eos-check-blockxs eosCommon ${CMAKE_THREAD_LIBS_INIT})
-target_link_libraries(eos-compute-blockxs eosCommon ${CMAKE_THREAD_LIBS_INIT})
-target_link_libraries(eos-adler32 eosCommon ${CMAKE_THREAD_LIBS_INIT})
-=======
 target_link_libraries(eos-check-blockxs  EosFstIo-Static eosCommon ${CMAKE_THREAD_LIBS_INIT} )
 target_link_libraries(eos-compute-blockxs  EosFstIo-Static eosCommon  ${CMAKE_THREAD_LIBS_INIT} )
 target_link_libraries(eos-adler32  EosFstIo-Static eosCommon ${CMAKE_THREAD_LIBS_INIT} )
->>>>>>> 02c6173e
 
 target_link_libraries(
   eos-scan-fs
   eosCommon
   eosCommonServer
-<<<<<<< HEAD
-  ${GLIBC_RT_LIBRARY}
-  ${XROOTD_CL_LIBRARY}
-=======
   EosFstIo-Static
   ${GLIBC_RT_LIBRARY}
   ${XROOTD_CL_LIBRARY}
   ${KINETICIO_LIBRARIES} 
   ${DAVIX_LIBRARIES}
->>>>>>> 02c6173e
   ${PROTOBUF_LIBRARIES}
   ${CMAKE_THREAD_LIBS_INIT})
 
@@ -548,8 +455,6 @@
   eos-ioping eos-adler32
   eos-check-blockxs eos-compute-blockxs eos-scan-fs
   RUNTIME DESTINATION ${CMAKE_INSTALL_FULL_SBINDIR})
-<<<<<<< HEAD
-=======
 
 endif()
 
@@ -567,5 +472,4 @@
     LIBRARY DESTINATION ${CMAKE_INSTALL_FULL_LIBDIR}
     RUNTIME DESTINATION ${CMAKE_INSTALL_FULL_BINDIR}
     ARCHIVE DESTINATION ${CMAKE_INSTALL_FULL_LIBDIR})
->>>>>>> 02c6173e
 endif()