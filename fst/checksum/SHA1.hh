// ----------------------------------------------------------------------
// File: SHA1.hh
// Author: Andreas-Joachim Peters - CERN
// ----------------------------------------------------------------------

/************************************************************************
 * EOS - the CERN Disk Storage System                                   *
 * Copyright (C) 2011 CERN/Switzerland                                  *
 *                                                                      *
 * This program is free software: you can redistribute it and/or modify *
 * it under the terms of the GNU General Public License as published by *
 * the Free Software Foundation, either version 3 of the License, or    *
 * (at your option) any later version.                                  *
 *                                                                      *
 * This program is distributed in the hope that it will be useful,      *
 * but WITHOUT ANY WARRANTY; without even the implied warranty of       *
 * MERCHANTABILITY or FITNESS FOR A PARTICULAR PURPOSE.  See the        *
 * GNU General Public License for more details.                         *
 *                                                                      *
 * You should have received a copy of the GNU General Public License    *
 * along with this program.  If not, see <http://www.gnu.org/licenses/>.*
 ************************************************************************/

#ifndef __EOSFST_SHA1_HH__
#define __EOSFST_SHA1_HH__

/*----------------------------------------------------------------------------*/
#include "fst/Namespace.hh"
#include "fst/checksum/CheckSum.hh"
/*----------------------------------------------------------------------------*/
#include "XrdOuc/XrdOucEnv.hh"
#include "XrdOuc/XrdOucString.hh"
/*----------------------------------------------------------------------------*/
#include <openssl/sha.h>

/*----------------------------------------------------------------------------*/

EOSFSTNAMESPACE_BEGIN

class SHA1 : public CheckSum
{
private:
  SHA_CTX ctx;
  off_t sha1offset;
  unsigned char sha1[SHA_DIGEST_LENGTH + 1];
<<<<<<< HEAD

=======
>>>>>>> 84823336
public:

  SHA1 () : CheckSum ("sha1")
  {
    Reset();
  }

  off_t
  GetLastOffset ()
  {
    return sha1offset;
  }

  bool
  Add (const char* buffer, size_t length, off_t offset)
  {
    if (offset != sha1offset)
    {
        needsRecalculation = true;
        return false;
    }
    SHA1_Update(&ctx, (const void*) buffer, (unsigned long) length);
    sha1offset += length;
    return true;
  }

  const char*
  GetHexChecksum ()
  {
    Checksum = "";
    char hexs[16];
    for (int i = 0; i < SHA_DIGEST_LENGTH; i++)
    {
        sprintf(hexs, "%02x", sha1[i]);
        Checksum += hexs;
    }
    return Checksum.c_str();
  }

  const char*
  GetBinChecksum (int &len)
  {
    len = SHA_DIGEST_LENGTH;
    return (char*) &sha1;
  }

  int
  GetCheckSumLen ()
  {
    return SHA_DIGEST_LENGTH;
  }

  void
  Finalize ()
  {
    if (!finalized) 
    {
      SHA1_Final(sha1, &ctx);
      sha1[SHA_DIGEST_LENGTH] = 0;
      finalized = true;
    }
  }

  void
  Reset ()
  {
    sha1offset = 0;
    SHA1_Init(&ctx);
    memset(sha1, 0, SHA_DIGEST_LENGTH + 1);
    needsRecalculation = 0;
    sha1[0] = 0;
    finalized = false;
  }

  virtual
  ~SHA1 () { };

};

EOSFSTNAMESPACE_END

#endif<|MERGE_RESOLUTION|>--- conflicted
+++ resolved
@@ -41,12 +41,9 @@
 {
 private:
   SHA_CTX ctx;
+
   off_t sha1offset;
   unsigned char sha1[SHA_DIGEST_LENGTH + 1];
-<<<<<<< HEAD
-
-=======
->>>>>>> 84823336
 public:
 
   SHA1 () : CheckSum ("sha1")
