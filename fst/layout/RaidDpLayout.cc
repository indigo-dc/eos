//------------------------------------------------------------------------------
// File: RaidDpLayout.cc
// Author Elvin-Alin Sindrilaru <esindril@cern.ch> 
//------------------------------------------------------------------------------

/************************************************************************
 * EOS - the CERN Disk Storage System                                   *
 * Copyright (C) 2011 CERN/Switzerland                                  *
 *                                                                      *
 * This program is free software: you can redistribute it and/or modify *
 * it under the terms of the GNU General Public License as published by *
 * the Free Software Foundation, either version 3 of the License, or    *
 * (at your option) any later version.                                  *
 *                                                                      *
 * This program is distributed in the hope that it will be useful,      *
 * but WITHOUT ANY WARRANTY; without even the implied warranty of       *
 * MERCHANTABILITY or FITNESS FOR A PARTICULAR PURPOSE.  See the        *
 * GNU General Public License for more details.                         *
 *                                                                      *
 * You should have received a copy of the GNU General Public License    *
 * along with this program.  If not, see <http://www.gnu.org/licenses/>.*
 ************************************************************************/

/*----------------------------------------------------------------------------*/
#include <cmath>
#include <map>
#include <sys/types.h>
#include <sys/stat.h>
/*----------------------------------------------------------------------------*/
#include "fst/layout/RaidDpLayout.hh"
#include "fst/io/AsyncMetaHandler.hh"
#include "common/Timing.hh"
/*----------------------------------------------------------------------------*/

EOSFSTNAMESPACE_BEGIN

typedef long v2do __attribute__ ((vector_size (VECTOR_SIZE)));

//------------------------------------------------------------------------------
// Constructor
//------------------------------------------------------------------------------
RaidDpLayout::RaidDpLayout (XrdFstOfsFile* file,
                            unsigned long lid,
                            const XrdSecEntity* client,
                            XrdOucErrInfo* outError,
                            const char *path,
                            uint16_t timeout, 
                            bool storeRecovery,
                            off_t targetSize,
                            std::string bookingOpaque) :
  RaidMetaLayout (file, lid, client, outError, path, timeout,
                  storeRecovery, targetSize, bookingOpaque)
{
  mNbDataBlocks = static_cast<int> (pow((double) mNbDataFiles, 2));
  mNbTotalBlocks = mNbDataBlocks + 2 * mNbDataFiles;
  mSizeGroup = mNbDataBlocks * mStripeWidth;
  mSizeLine = mNbDataFiles * mStripeWidth;
}


//------------------------------------------------------------------------------
// Destructor
//------------------------------------------------------------------------------
RaidDpLayout::~RaidDpLayout ()
{
  // empty
}


//------------------------------------------------------------------------------
// Compute simple and double parity blocks
//------------------------------------------------------------------------------
bool
RaidDpLayout::ComputeParity ()
{
  int index_pblock;
  int current_block;

  // Compute simple parity
  for (unsigned int i = 0; i < mNbDataFiles; i++)
  {
    index_pblock = (i + 1) * mNbDataFiles + 2 * i;
    current_block = i * (mNbDataFiles + 2); //beginning of current line
    OperationXOR(mDataBlocks[current_block],
                 mDataBlocks[current_block + 1],
                 mDataBlocks[index_pblock],
                 mStripeWidth);
    current_block += 2;

    while (current_block < index_pblock)
    {
      OperationXOR(mDataBlocks[index_pblock],
                   mDataBlocks[current_block],
                   mDataBlocks[index_pblock],
                   mStripeWidth);
      current_block++;
    }
  }

  // Compute double parity
  unsigned int aux_block;
  unsigned int next_block;
  unsigned int index_dpblock;
  unsigned int jump_blocks = mNbTotalFiles + 1;
  vector<int> used_blocks;

  for (unsigned int i = 0; i < mNbDataFiles; i++)
  {
    index_dpblock = (i + 1) * (mNbDataFiles + 1) + i;
    used_blocks.push_back(index_dpblock);
  }

  for (unsigned int i = 0; i < mNbDataFiles; i++)
  {
    index_dpblock = (i + 1) * (mNbDataFiles + 1) + i;
    next_block = i + jump_blocks;
    OperationXOR(mDataBlocks[i],
                 mDataBlocks[next_block],
                 mDataBlocks[index_dpblock],
                 mStripeWidth);
    used_blocks.push_back(i);
    used_blocks.push_back(next_block);

    for (unsigned int j = 0; j < mNbDataFiles - 2; j++)
    {
      aux_block = next_block + jump_blocks;

      if ((aux_block < mNbTotalBlocks) &&
          (find(used_blocks.begin(), used_blocks.end(), aux_block) == used_blocks.end()))
      {
        next_block = aux_block;
      }
      else
      {
        next_block++;

        while (find(used_blocks.begin(), used_blocks.end(), next_block) != used_blocks.end())
        {
          next_block++;
        }
      }

      OperationXOR(mDataBlocks[index_dpblock],
                   mDataBlocks[next_block],
                   mDataBlocks[index_dpblock],
                   mStripeWidth);
      used_blocks.push_back(next_block);
    }
  }

  return true;
}


//------------------------------------------------------------------------------
// XOR the two blocks using 128 bits and return the result
//------------------------------------------------------------------------------
void
RaidDpLayout::OperationXOR (char* pBlock1,
                            char* pBlock2,
                            char* pResult,
                            size_t totalBytes)
{
  v2do* xor_res;
  v2do* idx1;
  v2do* idx2;
  char* byte_res;
  char* byte_idx1;
  char* byte_idx2;
  long int noPices = -1;
  idx1 = (v2do*) pBlock1;
  idx2 = (v2do*) pBlock2;
  xor_res = (v2do*) pResult;
  noPices = totalBytes / sizeof ( v2do);

  for (unsigned int i = 0; i < noPices; idx1++, idx2++, xor_res++, i++)
  {
    *xor_res = *idx1 ^ *idx2;
  }

  // If the block does not devide perfectly to 128 ...
  if (totalBytes % sizeof ( v2do) != 0)
  {
    byte_res = (char*) xor_res;
    byte_idx1 = (char*) idx1;
    byte_idx2 = (char*) idx2;

    for (unsigned int i = noPices * sizeof ( v2do);
      i < totalBytes;
      byte_res++, byte_idx1++, byte_idx2++, i++)
    {
      *byte_res = *byte_idx1 ^ *byte_idx2;
    }
  }
}


//------------------------------------------------------------------------------
// Use simple and double parity to recover corrupted pieces in the curerent
// group, all errors in the map belong to the same group
//------------------------------------------------------------------------------
bool
RaidDpLayout::RecoverPiecesInGroup (XrdCl::ChunkList& grp_errs)
{
  // Obs: RecoverPiecesInGroup also checks the simple and double parity blocks
  int64_t nread = 0;
  bool ret = true;
  bool* status_blocks;
  uint64_t offset_local;
  unsigned int stripe_id;
  unsigned int physical_id;
  set<int> corrupt_ids;
  set<int> exclude_ids;
  uint64_t offset = grp_errs.begin()->offset;
  uint64_t offset_group = (offset / mSizeGroup) * mSizeGroup;
  AsyncMetaHandler* phandler = 0;
  XrdCl::ChunkList found_errs;
  vector<unsigned int> simple_parity = GetSimpleParityIndices();
  vector<unsigned int> double_parity = GetDoubleParityIndices();
  status_blocks = static_cast<bool*> (calloc(mNbTotalBlocks, sizeof ( bool)));

  // Reset all the async handlers
  for (unsigned int i = 0; i < mStripe.size(); i++)
  {
    if (mStripe[i])
    {
<<<<<<< HEAD
      phandler  = static_cast<AsyncMetaHandler*>(mStripe[i]->GetAsyncHandler());
      if (phandler)
        phandler->Reset();
=======
      ptr_handler  = static_cast<AsyncMetaHandler*>(mStripeFiles[i]->fileGetAsyncHandler());
      if (ptr_handler)
        ptr_handler->Reset();
>>>>>>> e9f20629
    }
  }

  // Read the current group of blocks
  for (unsigned int i = 0; i < mNbTotalBlocks; i++)
  {
    memset(mDataBlocks[i], 0, mStripeWidth);
    status_blocks[i] = true;
    stripe_id = i % mNbTotalFiles;
    physical_id = mapLP[stripe_id];
    offset_local = (offset_group / mSizeLine) * mStripeWidth +
      ((i / mNbTotalFiles) * mStripeWidth);
    offset_local += mSizeHeader;

    // Read data from stripe
    if (mStripe[physical_id])
    {
      // Enable readahead
<<<<<<< HEAD
      nread = mStripe[physical_id]->ReadAsync(offset_local, mDataBlocks[i],
=======
      nread = mStripeFiles[physical_id]->fileReadAsync(offset_local, mDataBlocks[i],
>>>>>>> e9f20629
                                                   mStripeWidth, true, mTimeout); 

      if (nread != (int64_t)mStripeWidth)
      {
        status_blocks[i] = false;
        corrupt_ids.insert(i);
      }
    }
    else
    {
      status_blocks[i] = false;
      corrupt_ids.insert(i);
    }
  }

  // Mark the corrupted blocks
  for (unsigned int i = 0; i < mStripe.size(); i++)
  {
    if (mStripe[i])
    {
<<<<<<< HEAD
      phandler  = static_cast<AsyncMetaHandler*>(mStripe[i]->GetAsyncHandler());
=======
      ptr_handler  = static_cast<AsyncMetaHandler*>(mStripeFiles[i]->fileGetAsyncHandler());
>>>>>>> e9f20629
    
      if (phandler)
      {
        uint16_t error_type = phandler->WaitOK();
        
        if (error_type != XrdCl::errNone)
        {
          // Get type of error and the errors map 
          found_errs = phandler->GetErrors();
                         
          for (auto chunk = found_errs.begin(); chunk != found_errs.end(); chunk++)
          {
            offset_local = chunk->offset - mSizeHeader;
            int line = ((offset_local % mSizeLine) / mStripeWidth);
            int index = line * mNbTotalFiles + mapPL[i];
            status_blocks[index] = false;
            corrupt_ids.insert(index);
          }

          found_errs.clear();

          // If timeout error, then disable current file 
          if (error_type == XrdCl::errOperationExpired)
          {
<<<<<<< HEAD
            mStripe[i]->Close(mTimeout);
            delete mStripe[i];
            mStripe[i] = NULL;
=======
            mStripeFiles[i]->fileClose(mTimeout);
            delete mStripeFiles[i];
            mStripeFiles[i] = NULL;
>>>>>>> e9f20629
          }
        }

        if (mStripe[i])
          phandler->Reset();
      }
    }
  }

  if (corrupt_ids.empty())
  {
    free(status_blocks);
    eos_warning("warning=no corrupted blocks, although we saw some before");
    return true;
  }

  // Recovery algorithm
  int64_t nwrite;
  unsigned int id_corrupted;
  vector<unsigned int> horizontal_stripe;
  vector<unsigned int> diagonal_stripe;

  while (!corrupt_ids.empty())
  {
    auto iter = corrupt_ids.begin();
    id_corrupted = *iter;
    corrupt_ids.erase(iter);

    if (ValidHorizStripe(horizontal_stripe, status_blocks, id_corrupted))
    {
      // Try to recover using simple parity
      memset(mDataBlocks[id_corrupted], 0, mStripeWidth);

      for (unsigned int ind = 0; ind < horizontal_stripe.size(); ind++)
      {
        if (horizontal_stripe[ind] != id_corrupted)
        {
          OperationXOR(mDataBlocks[id_corrupted],
                       mDataBlocks[horizontal_stripe[ind]],
                       mDataBlocks[id_corrupted],
                       mStripeWidth);
        }
      }

      // Return recovered block and also write it to the file
      stripe_id = id_corrupted % mNbTotalFiles;
      physical_id = mapLP[stripe_id];
      offset_local = ((offset_group / mSizeLine) * mStripeWidth) +
        ((id_corrupted / mNbTotalFiles) * mStripeWidth);
      offset_local += mSizeHeader;

      if (mStoreRecovery && mStripe[physical_id])
      {
<<<<<<< HEAD
        nwrite = mStripe[physical_id]->WriteAsync(offset_local,
=======
        nwrite = mStripeFiles[physical_id]->fileWriteAsync(offset_local,
>>>>>>> e9f20629
                                                       mDataBlocks[id_corrupted],
                                                       mStripeWidth,
                                                       mTimeout);
        
        if (nwrite != (int64_t)mStripeWidth)
        {
          eos_err("while doing write operation stripe=%u, offset=%lli",
                  stripe_id, offset_local);
          ret = false;
        }
      }
    
      // Return corrected information to the buffer
      for (auto chunk = grp_errs.begin(); chunk != grp_errs.end(); chunk++)
      {
        offset = chunk->offset;

        // If not SP or DP, maybe we have to return it
        if (find(simple_parity.begin(), simple_parity.end(), id_corrupted) == simple_parity.end() &&
            find(double_parity.begin(), double_parity.end(), id_corrupted) == double_parity.end())
        {
          if ((offset >= (offset_group + MapBigToSmall(id_corrupted) * mStripeWidth)) &&
              (offset < (offset_group + (MapBigToSmall(id_corrupted) + 1) * mStripeWidth)))
          {
            chunk->buffer = static_cast<char*> (memcpy(chunk->buffer,
                                                       mDataBlocks[id_corrupted] + (offset % mStripeWidth),
                                                       chunk->length));
          }
        }
      }

      // Copy the unrecoverd blocks back in the queue
      if (!exclude_ids.empty())
      {
        corrupt_ids.insert(exclude_ids.begin(), exclude_ids.end());
        exclude_ids.clear();
      }

      status_blocks[id_corrupted] = true;
    }
    else
    {
      // Try to recover using double parity
      if (ValidDiagStripe(diagonal_stripe, status_blocks, id_corrupted))
      {
        memset(mDataBlocks[id_corrupted], 0, mStripeWidth);

        for (unsigned int ind = 0; ind < diagonal_stripe.size(); ind++)
        {
          if (diagonal_stripe[ind] != id_corrupted)
          {
            OperationXOR(mDataBlocks[id_corrupted],
                         mDataBlocks[diagonal_stripe[ind]],
                         mDataBlocks[id_corrupted],
                         mStripeWidth);
          }
        }

        // Return recovered block and also write them to the files
        stripe_id = id_corrupted % mNbTotalFiles;
        physical_id = mapLP[stripe_id];
        offset_local = ((offset_group / mSizeLine) * mStripeWidth) +
          ((id_corrupted / mNbTotalFiles) * mStripeWidth);
        offset_local += mSizeHeader;

        if (mStoreRecovery && mStripe[physical_id])
        {
<<<<<<< HEAD
          nwrite = mStripe[physical_id]->WriteAsync(offset_local,
                                                    mDataBlocks[id_corrupted],
                                                    mStripeWidth,
                                                    mTimeout);
=======
          nwrite = mStripeFiles[physical_id]->fileWriteAsync(offset_local,
                                                         mDataBlocks[id_corrupted],
                                                         mStripeWidth,
                                                         mTimeout);
>>>>>>> e9f20629

          if (nwrite != (int64_t)mStripeWidth)
          {
            eos_err("while doing write operation stripe=%u, offset=%lli",
                    stripe_id, (offset_local + mSizeHeader));
            ret = false;
          }
        }
      
        // Return corrected information to the buffer
        for (auto chunk = grp_errs.begin(); chunk != grp_errs.end(); chunk++)
        {
          offset = chunk->offset;

          // If not SP or DP, maybe we have to return it
          if (find(simple_parity.begin(), simple_parity.end(), id_corrupted) == simple_parity.end() &&
              find(double_parity.begin(), double_parity.end(), id_corrupted) == double_parity.end())
          {
            if ((offset >= (offset_group + MapBigToSmall(id_corrupted) * mStripeWidth)) &&
                (offset < (offset_group + (MapBigToSmall(id_corrupted) + 1) * mStripeWidth)))
            {
              chunk->buffer = static_cast<char*> (memcpy(chunk->buffer,
                                                         mDataBlocks[id_corrupted] + (offset % mStripeWidth),
                                                         chunk->length));
            }
          }
        }

        // Copy the unrecoverd blocks back in the queue
        if (!exclude_ids.empty())
        {
          corrupt_ids.insert(exclude_ids.begin(), exclude_ids.end());
          exclude_ids.clear();
        }

        status_blocks[id_corrupted] = true;
      }
      else
      {
        // Current block can not be recoverd in this configuration
        exclude_ids.insert(id_corrupted);
      }
    }
  }

  // Wait for write responses and reset all handlers
  for (unsigned int i = 0; i < mStripe.size(); i++)
  {
    if (mStoreRecovery && mStripe[i])
    {
<<<<<<< HEAD
      phandler = static_cast<AsyncMetaHandler*>(mStripe[i]->GetAsyncHandler());
=======
      ptr_handler = static_cast<AsyncMetaHandler*>(mStripeFiles[i]->fileGetAsyncHandler());
>>>>>>> e9f20629
      
      if (phandler)
      {
        uint16_t error_type = phandler->WaitOK();
        
        if (error_type != XrdCl::errNone)
        {
          eos_err("failed write on stripe %u", i);
          ret = false;
          
          if (error_type == XrdCl::errOperationExpired)
          {
<<<<<<< HEAD
            mStripe[i]->Close(mTimeout);
            delete mStripe[i];
            mStripe[i] = NULL;
=======
            mStripeFiles[i]->fileClose(mTimeout);
            delete mStripeFiles[i];
            mStripeFiles[i] = NULL;
>>>>>>> e9f20629
          }
        }
      }
    }
  }

  if (corrupt_ids.empty() && !exclude_ids.empty())
  {
    eos_err("exclude ids not empty, has size=%zu", exclude_ids.size());
    ret = false;
  }

  free(status_blocks);
  return ret;
}


//------------------------------------------------------------------------------
// Add a new data used to compute parity block
//------------------------------------------------------------------------------
void
RaidDpLayout::AddDataBlock (uint64_t offset,
                            const char* buffer,
                            uint32_t length)
{
  int indx_block;
  uint32_t nwrite;
  uint64_t offset_in_block;
  uint64_t offset_in_group = offset % mSizeGroup;

  if ((mOffGroupParity == -1) && (offset < mSizeGroup))
  {
    mOffGroupParity = 0;
  }

  if (offset_in_group == 0)
  {
    mFullDataBlocks = false;

    for (unsigned int i = 0; i < mNbTotalBlocks; i++)
      mDataBlocks[i] = static_cast<char*>(memset(mDataBlocks[i], 0, mStripeWidth));
  }

  char* ptr;
  uint32_t available_len;

  while (length)
  {
    offset_in_block = offset_in_group % mStripeWidth;
    available_len = mStripeWidth - offset_in_block;
    indx_block = MapSmallToBig(offset_in_group / mStripeWidth);
    nwrite = (length > available_len) ? available_len : length;
    ptr = mDataBlocks[indx_block];
    ptr += offset_in_block;
    ptr = static_cast<char*> (memcpy(ptr, buffer, nwrite));
    offset += nwrite;
    length -= nwrite;
    buffer += nwrite;
    offset_in_group = offset % mSizeGroup;

    if (offset_in_group == 0)
    {
      // We completed a group, we can compute parity
      mOffGroupParity = ((offset - 1) / mSizeGroup) * mSizeGroup;
      mFullDataBlocks = true;
      DoBlockParity(mOffGroupParity);
      mOffGroupParity += mSizeGroup;

      for (unsigned int i = 0; i < mNbTotalBlocks; i++)
      {
        mDataBlocks[i] = static_cast<char*>(memset(mDataBlocks[i], 0, mStripeWidth));
      }
    }
  }
}


//------------------------------------------------------------------------------
// Write the parity blocks from mDataBlocks to the corresponding file stripes
//------------------------------------------------------------------------------
int
RaidDpLayout::WriteParityToFiles (uint64_t offGroup)
{
  eos_debug("offGroup = %zu", offGroup);
  int ret = SFS_OK;
  int64_t nwrite = 0;
  uint64_t off_parity_local;
  unsigned int index_pblock;
  unsigned int index_dpblock;
  unsigned int physical_pindex = mapLP[mNbTotalFiles - 2];
  unsigned int physical_dpindex = mapLP[mNbTotalFiles - 1];

  for (unsigned int i = 0; i < mNbDataFiles; i++)
  {
    index_pblock = (i + 1) * mNbDataFiles + 2 * i;
    index_dpblock = (i + 1) * (mNbDataFiles + 1) + i;
    off_parity_local = (offGroup / mNbDataFiles) + (i * mStripeWidth);
    off_parity_local += mSizeHeader;

    // Writing simple parity
    if (mStripe[physical_pindex])
    {
<<<<<<< HEAD
      nwrite = mStripe[physical_pindex]->WriteAsync(off_parity_local,
                                                    mDataBlocks[index_pblock],
                                                    mStripeWidth,
                                                    mTimeout);
      if (nwrite != (int64_t)mStripeWidth)
=======
      nwrite = mStripeFiles[physical_pindex]->fileWriteAsync(off_parity_local,
                                                         mDataBlocks[index_pblock],
                                                         mStripeWidth,
                                                         mTimeout);
      if (nwrite != mStripeWidth)
>>>>>>> e9f20629
      {
        eos_err("error while writing simple parity information");
        ret = SFS_ERROR;
        break;
      }
    }
    else
    {
      eos_err("file not opened for simple parity write");
      ret = SFS_ERROR;
      break;
    }

    // Writing double parity
    if (mStripe[physical_dpindex])
    {
<<<<<<< HEAD
      nwrite = mStripe[physical_dpindex]->WriteAsync(off_parity_local,
                                                     mDataBlocks[index_dpblock],
                                                     mStripeWidth,
                                                     mTimeout);
      if (nwrite != (int64_t)mStripeWidth)
=======
      nwrite = mStripeFiles[physical_dpindex]->fileWriteAsync(off_parity_local,
                                                          mDataBlocks[index_dpblock],
                                                          mStripeWidth,
                                                          mTimeout);
      if (nwrite != mStripeWidth)
>>>>>>> e9f20629
      {
        eos_err("error while writing double parity information");
        ret = SFS_ERROR;
        break;
      }
    }
    else
    {
      eos_err("file not opened for double parity write");
      ret = SFS_ERROR;
      break;
    }
  }

  // We collect the write responses either the next time we do a read like in
  // ReadGroups or in the Close method for the whole file.
  return ret;
}


//------------------------------------------------------------------------------
// Return the indices of the simple parity blocks from a group
//------------------------------------------------------------------------------
std::vector<unsigned int>
RaidDpLayout::GetSimpleParityIndices ()
{
  unsigned int val = mNbDataFiles;
  std::vector<unsigned int> values;
  values.push_back(val);
  val++;

  for (unsigned int i = 1; i < mNbDataFiles; i++)
  {
    val += (mNbDataFiles + 1);
    values.push_back(val);
    val++;
  }

  return values;
}


//------------------------------------------------------------------------------
// Return the indices of the double parity blocks from a group
//------------------------------------------------------------------------------
std::vector<unsigned int>
RaidDpLayout::GetDoubleParityIndices ()
{
  unsigned int val = mNbDataFiles;
  std::vector<unsigned int> values;
  val++;
  values.push_back(val);

  for (unsigned int i = 1; i < mNbDataFiles; i++)
  {
    val += (mNbDataFiles + 1);
    val++;
    values.push_back(val);
  }

  return values;
}


//------------------------------------------------------------------------------
// Check if the diagonal stripe is valid in the sense that there is at most one
// corrupted block in the current stripe and this is not the ommited diagonal
//------------------------------------------------------------------------------
bool
RaidDpLayout::ValidDiagStripe (std::vector<unsigned int>& rStripes,
                               bool* pStatusBlocks,
                               unsigned int blockId)
{
  int corrupted = 0;
  rStripes.clear();
  rStripes = GetDiagonalStripe(blockId);

  if (rStripes.size() == 0) return false;

  // The ommited diagonal contains the block with index mNbDataFilesBlocks
  if (find(rStripes.begin(), rStripes.end(), mNbDataFiles) != rStripes.end())
    return false;

  for (auto iter = rStripes.begin(); iter != rStripes.end(); ++iter)
  {
    if (pStatusBlocks[*iter] == false)
    {
      corrupted++;
    }

    if (corrupted >= 2)
    {
      return false;
    }
  }

  return true;
}


//------------------------------------------------------------------------------
// Check if the HORIZONTAL stripe is valid in the sense that there is at
// most one corrupted block in the current stripe
//------------------------------------------------------------------------------
bool
RaidDpLayout::ValidHorizStripe (std::vector<unsigned int>& rStripes,
                                bool* pStatusBlock,
                                unsigned int blockId)
{
  int corrupted = 0;
  long int base_id = (blockId / mNbTotalFiles) * mNbTotalFiles;
  rStripes.clear();

  // If double parity block then no horizontal stripes
  if (blockId == (base_id + mNbDataFiles + 1))
    return false;

  for (unsigned int i = 0; i < mNbTotalFiles - 1; i++)
    rStripes.push_back(base_id + i);

  // Check if it is valid
  for (std::vector<unsigned int>::iterator iter = rStripes.begin();
    iter != rStripes.end();
    ++iter)
  {
    if (pStatusBlock[*iter] == false)
    {
      corrupted++;
    }

    if (corrupted >= 2)
    {
      return false;
    }
  }

  return true;
}


//------------------------------------------------------------------------------
// Return the blocks corrsponding to the diagonal stripe of blockId
//------------------------------------------------------------------------------
std::vector<unsigned int>
RaidDpLayout::GetDiagonalStripe (unsigned int blockId)
{
  bool dp_added = false;
  std::vector<unsigned int> last_column = GetDoubleParityIndices();
  unsigned int next_block;
  unsigned int jump_blocks;
  unsigned int idLastBlock;
  unsigned int previous_block;
  std::vector<unsigned int> stripe;

  // If we are on the ommited diagonal, return
  if (blockId == mNbDataFiles)
  {
    stripe.clear();
    return stripe;
  }

  stripe.push_back(blockId);

  // If we start with a dp index, then construct the diagonal in a special way
  if (find(last_column.begin(), last_column.end(), blockId) != last_column.end())
  {
    blockId = blockId % (mNbDataFiles + 1);
    stripe.push_back(blockId);
    dp_added = true;
  }

  previous_block = blockId;
  jump_blocks = mNbDataFiles + 3;
  idLastBlock = mNbTotalBlocks - 1;

  for (unsigned int i = 0; i < mNbDataFiles - 1; i++)
  {
    next_block = previous_block + jump_blocks;

    if (next_block > idLastBlock)
    {
      next_block %= idLastBlock;

      if (next_block >= mNbDataFiles + 1)
      {
        next_block = (previous_block + jump_blocks) % jump_blocks;
      }
    }
    else if (find(last_column.begin(), last_column.end(), next_block) != last_column.end())
    {
      next_block = previous_block + 2;
    }

    stripe.push_back(next_block);
    previous_block = next_block;

    // If on the ommited diagonal return
    if (next_block == mNbDataFiles)
    {
      eos_debug("Return empty vector - ommited diagonal");
      stripe.clear();
      return stripe;
    }
  }

  // Add the index from the double parity block
  if (!dp_added)
  {
    next_block = GetDParityBlock(stripe);
    stripe.push_back(next_block);
  }

  return stripe;
}


//------------------------------------------------------------------------------
// Return the id of stripe from a mNbTotalBlocks representation to a mNbDataBlocks
// representation in which we exclude the parity and double parity blocks
//------------------------------------------------------------------------------
unsigned int
RaidDpLayout::MapBigToSmall (unsigned int idBig)
{
  if ((idBig % (mNbDataFiles + 2) == mNbDataFiles) ||
      (idBig % (mNbDataFiles + 2) == mNbDataFiles + 1))
    return -1;
  else
    return ( (idBig / (mNbDataFiles + 2)) * mNbDataFiles +
            (idBig % (mNbDataFiles + 2)));
}


//------------------------------------------------------------------------------
// Return the id of stripe from a mNbDataBlocks representation in a mNbTotalBlocks
// representation
//------------------------------------------------------------------------------
unsigned int
RaidDpLayout::MapSmallToBig (unsigned int idSmall)
{
  if (idSmall >= mNbDataBlocks)
  {
    eos_err("idSmall bugger than expected");
    return -1;
  }

  return ( idSmall / mNbDataFiles) * (mNbDataFiles + 2) + idSmall % mNbDataFiles;
}


//------------------------------------------------------------------------------
// Return the id (out of mNbTotalBlocks) for the parity block corresponding to
// the current block
//------------------------------------------------------------------------------
unsigned int
RaidDpLayout::GetSParityBlock (unsigned int elemFromStripe)
{
  return ( mNbDataFiles + (elemFromStripe / (mNbDataFiles + 2))
          * (mNbDataFiles + 2));
}


//------------------------------------------------------------------------------
// Return the id (out of mNbTotalBlocks) for the double parity block corresponding
// to the current block
//------------------------------------------------------------------------------
unsigned int
RaidDpLayout::GetDParityBlock (std::vector<unsigned int>& rStripe)
{
  int min = *(std::min_element(rStripe.begin(), rStripe.end()));
  return ( (min + 1) * (mNbDataFiles + 1) + min);
}


//------------------------------------------------------------------------------
// Truncate file
//------------------------------------------------------------------------------
int
RaidDpLayout::Truncate (XrdSfsFileOffset offset)
{
  eos_debug("offset = %lli", offset);
  int rc = SFS_OK;
  uint64_t truncate_offset = 0;

  truncate_offset = ceil((offset * 1.0) / mSizeGroup) * mSizeLine;
  truncate_offset += mSizeHeader;
  
<<<<<<< HEAD
  if (mStripe[0])
    mStripe[0]->Truncate(truncate_offset, mTimeout);
=======
  if (mStripeFiles[0])
    mStripeFiles[0]->fileTruncate(truncate_offset, mTimeout);
>>>>>>> e9f20629
      
  eos_debug("Truncate local stripe to file_offset = %lli, stripe_offset = %zu",
            offset, truncate_offset);
  
  if (mIsEntryServer)
  {
   if (!mIsPio)
    {
      // In non PIO access each stripe will compute its own truncate value
      truncate_offset = offset;
    }
      
    for (unsigned int i = 1; i < mStripe.size(); i++)
    {
      eos_debug("Truncate stripe %i, to file_offset = %lli, stripe_offset = %zu",
                i, offset, truncate_offset);
      
      if (mStripe[i])
      {
<<<<<<< HEAD
        if (mStripe[i]->Truncate(truncate_offset, mTimeout))
=======
        if (mStripeFiles[i]->fileTruncate(truncate_offset, mTimeout))
>>>>>>> e9f20629
        {
          eos_err("error while truncating");
          return SFS_ERROR;
        }
      }
    }
  }

  // *!!!* Reset the maxOffsetWritten from XrdFstOfsFile to logical offset
  mFileSize = offset;

  if (!mIsPio)
  {
    mOfsFile->maxOffsetWritten = offset;
  }
  return rc;
}


//------------------------------------------------------------------------------
// Allocate file space (reserve)
//------------------------------------------------------------------------------
int
RaidDpLayout::Fallocate (XrdSfsFileOffset length)
{
  int64_t size = ceil( (1.0 * length) / mSizeGroup) * mSizeLine + mSizeHeader;
<<<<<<< HEAD
  return mStripe[0]->Fallocate(size);
=======
  return mStripeFiles[0]->fileFallocate(size);
>>>>>>> e9f20629
}


//------------------------------------------------------------------------------
// Deallocate file space
//------------------------------------------------------------------------------
int
RaidDpLayout::Fdeallocate (XrdSfsFileOffset fromOffset,
                           XrdSfsFileOffset toOffset)
{
  int64_t from_size = ceil( (1.0 * fromOffset) / mSizeGroup) * mSizeLine + mSizeHeader;
  int64_t to_size = ceil( (1.0 * toOffset) / mSizeGroup) * mSizeLine + mSizeHeader;
<<<<<<< HEAD
  return mStripe[0]->Fdeallocate(from_size, to_size);
}


//------------------------------------------------------------------------------
// Convert a global offset (from the inital file) to a local offset within
// a stripe file. The initial block does *NOT* span multiple chunks (stripes)
// therefore if the original length is bigger than one chunk the splitting
// must be done before calling this method.
//------------------------------------------------------------------------------
std::pair<int, uint64_t>
RaidDpLayout::GetLocalPos(uint64_t global_off)
{
  uint64_t local_off = (global_off / mSizeGroup) * mSizeLine +
                       ((global_off % mSizeGroup) / mSizeLine) * mStripeWidth +
                       (global_off % mStripeWidth);
  int stripe_id = (global_off / mStripeWidth) % mNbDataFiles;  
  return std::make_pair(stripe_id, local_off);
}


//------------------------------------------------------------------------------
// Convert a local position (from a stripe file) to a global position
// within the initial file file
//------------------------------------------------------------------------------
uint64_t
RaidDpLayout::GetGlobalOff(int stripe_id, uint64_t local_off)
{
  uint64_t global_off = (local_off / mSizeLine) * mSizeGroup +
                        ((local_off % mSizeLine) / mStripeWidth) * mSizeLine +
                        (stripe_id * mStripeWidth) + (local_off % mStripeWidth);  
  return global_off;
=======
  return mStripeFiles[0]->fileFdeallocate(from_size, to_size);
>>>>>>> e9f20629
}


EOSFSTNAMESPACE_END
<|MERGE_RESOLUTION|>--- conflicted
+++ resolved
@@ -224,15 +224,9 @@
   {
     if (mStripe[i])
     {
-<<<<<<< HEAD
-      phandler  = static_cast<AsyncMetaHandler*>(mStripe[i]->GetAsyncHandler());
+      phandler  = static_cast<AsyncMetaHandler*>(mStripe[i]->fileGetAsyncHandler());
       if (phandler)
         phandler->Reset();
-=======
-      ptr_handler  = static_cast<AsyncMetaHandler*>(mStripeFiles[i]->fileGetAsyncHandler());
-      if (ptr_handler)
-        ptr_handler->Reset();
->>>>>>> e9f20629
     }
   }
 
@@ -251,11 +245,7 @@
     if (mStripe[physical_id])
     {
       // Enable readahead
-<<<<<<< HEAD
-      nread = mStripe[physical_id]->ReadAsync(offset_local, mDataBlocks[i],
-=======
-      nread = mStripeFiles[physical_id]->fileReadAsync(offset_local, mDataBlocks[i],
->>>>>>> e9f20629
+      nread = mStripe[physical_id]->fileReadAsync(offset_local, mDataBlocks[i],
                                                    mStripeWidth, true, mTimeout); 
 
       if (nread != (int64_t)mStripeWidth)
@@ -276,11 +266,7 @@
   {
     if (mStripe[i])
     {
-<<<<<<< HEAD
-      phandler  = static_cast<AsyncMetaHandler*>(mStripe[i]->GetAsyncHandler());
-=======
-      ptr_handler  = static_cast<AsyncMetaHandler*>(mStripeFiles[i]->fileGetAsyncHandler());
->>>>>>> e9f20629
+      phandler  = static_cast<AsyncMetaHandler*>(mStripe[i]->fileGetAsyncHandler());
     
       if (phandler)
       {
@@ -305,15 +291,9 @@
           // If timeout error, then disable current file 
           if (error_type == XrdCl::errOperationExpired)
           {
-<<<<<<< HEAD
-            mStripe[i]->Close(mTimeout);
+            mStripe[i]->fileClose(mTimeout);
             delete mStripe[i];
             mStripe[i] = NULL;
-=======
-            mStripeFiles[i]->fileClose(mTimeout);
-            delete mStripeFiles[i];
-            mStripeFiles[i] = NULL;
->>>>>>> e9f20629
           }
         }
 
@@ -367,11 +347,7 @@
 
       if (mStoreRecovery && mStripe[physical_id])
       {
-<<<<<<< HEAD
-        nwrite = mStripe[physical_id]->WriteAsync(offset_local,
-=======
-        nwrite = mStripeFiles[physical_id]->fileWriteAsync(offset_local,
->>>>>>> e9f20629
+        nwrite = mStripe[physical_id]->fileWriteAsync(offset_local,
                                                        mDataBlocks[id_corrupted],
                                                        mStripeWidth,
                                                        mTimeout);
@@ -439,17 +415,10 @@
 
         if (mStoreRecovery && mStripe[physical_id])
         {
-<<<<<<< HEAD
-          nwrite = mStripe[physical_id]->WriteAsync(offset_local,
-                                                    mDataBlocks[id_corrupted],
-                                                    mStripeWidth,
-                                                    mTimeout);
-=======
-          nwrite = mStripeFiles[physical_id]->fileWriteAsync(offset_local,
-                                                         mDataBlocks[id_corrupted],
-                                                         mStripeWidth,
-                                                         mTimeout);
->>>>>>> e9f20629
+          nwrite = mStripe[physical_id]->fileWriteAsync(offset_local,
+							mDataBlocks[id_corrupted],
+							mStripeWidth,
+							mTimeout);
 
           if (nwrite != (int64_t)mStripeWidth)
           {
@@ -500,12 +469,8 @@
   {
     if (mStoreRecovery && mStripe[i])
     {
-<<<<<<< HEAD
-      phandler = static_cast<AsyncMetaHandler*>(mStripe[i]->GetAsyncHandler());
-=======
-      ptr_handler = static_cast<AsyncMetaHandler*>(mStripeFiles[i]->fileGetAsyncHandler());
->>>>>>> e9f20629
-      
+      phandler = static_cast<AsyncMetaHandler*>(mStripe[i]->fileGetAsyncHandler());
+
       if (phandler)
       {
         uint16_t error_type = phandler->WaitOK();
@@ -517,15 +482,9 @@
           
           if (error_type == XrdCl::errOperationExpired)
           {
-<<<<<<< HEAD
-            mStripe[i]->Close(mTimeout);
+            mStripe[i]->fileClose(mTimeout);
             delete mStripe[i];
             mStripe[i] = NULL;
-=======
-            mStripeFiles[i]->fileClose(mTimeout);
-            delete mStripeFiles[i];
-            mStripeFiles[i] = NULL;
->>>>>>> e9f20629
           }
         }
       }
@@ -628,19 +587,11 @@
     // Writing simple parity
     if (mStripe[physical_pindex])
     {
-<<<<<<< HEAD
-      nwrite = mStripe[physical_pindex]->WriteAsync(off_parity_local,
-                                                    mDataBlocks[index_pblock],
-                                                    mStripeWidth,
-                                                    mTimeout);
+      nwrite = mStripe[physical_pindex]->fileWriteAsync(off_parity_local,
+							mDataBlocks[index_pblock],
+							mStripeWidth,
+							mTimeout);
       if (nwrite != (int64_t)mStripeWidth)
-=======
-      nwrite = mStripeFiles[physical_pindex]->fileWriteAsync(off_parity_local,
-                                                         mDataBlocks[index_pblock],
-                                                         mStripeWidth,
-                                                         mTimeout);
-      if (nwrite != mStripeWidth)
->>>>>>> e9f20629
       {
         eos_err("error while writing simple parity information");
         ret = SFS_ERROR;
@@ -657,19 +608,11 @@
     // Writing double parity
     if (mStripe[physical_dpindex])
     {
-<<<<<<< HEAD
-      nwrite = mStripe[physical_dpindex]->WriteAsync(off_parity_local,
-                                                     mDataBlocks[index_dpblock],
-                                                     mStripeWidth,
-                                                     mTimeout);
+      nwrite = mStripe[physical_dpindex]->fileWriteAsync(off_parity_local,
+							 mDataBlocks[index_dpblock],
+							 mStripeWidth,
+							 mTimeout);
       if (nwrite != (int64_t)mStripeWidth)
-=======
-      nwrite = mStripeFiles[physical_dpindex]->fileWriteAsync(off_parity_local,
-                                                          mDataBlocks[index_dpblock],
-                                                          mStripeWidth,
-                                                          mTimeout);
-      if (nwrite != mStripeWidth)
->>>>>>> e9f20629
       {
         eos_err("error while writing double parity information");
         ret = SFS_ERROR;
@@ -956,13 +899,8 @@
   truncate_offset = ceil((offset * 1.0) / mSizeGroup) * mSizeLine;
   truncate_offset += mSizeHeader;
   
-<<<<<<< HEAD
   if (mStripe[0])
-    mStripe[0]->Truncate(truncate_offset, mTimeout);
-=======
-  if (mStripeFiles[0])
-    mStripeFiles[0]->fileTruncate(truncate_offset, mTimeout);
->>>>>>> e9f20629
+    mStripe[0]->fileTruncate(truncate_offset, mTimeout);
       
   eos_debug("Truncate local stripe to file_offset = %lli, stripe_offset = %zu",
             offset, truncate_offset);
@@ -982,11 +920,7 @@
       
       if (mStripe[i])
       {
-<<<<<<< HEAD
-        if (mStripe[i]->Truncate(truncate_offset, mTimeout))
-=======
-        if (mStripeFiles[i]->fileTruncate(truncate_offset, mTimeout))
->>>>>>> e9f20629
+        if (mStripe[i]->fileTruncate(truncate_offset, mTimeout))
         {
           eos_err("error while truncating");
           return SFS_ERROR;
@@ -1013,11 +947,7 @@
 RaidDpLayout::Fallocate (XrdSfsFileOffset length)
 {
   int64_t size = ceil( (1.0 * length) / mSizeGroup) * mSizeLine + mSizeHeader;
-<<<<<<< HEAD
-  return mStripe[0]->Fallocate(size);
-=======
-  return mStripeFiles[0]->fileFallocate(size);
->>>>>>> e9f20629
+  return mStripe[0]->fileFallocate(size);
 }
 
 
@@ -1030,8 +960,7 @@
 {
   int64_t from_size = ceil( (1.0 * fromOffset) / mSizeGroup) * mSizeLine + mSizeHeader;
   int64_t to_size = ceil( (1.0 * toOffset) / mSizeGroup) * mSizeLine + mSizeHeader;
-<<<<<<< HEAD
-  return mStripe[0]->Fdeallocate(from_size, to_size);
+  return mStripe[0]->fileFdeallocate(from_size, to_size);
 }
 
 
@@ -1063,9 +992,6 @@
                         ((local_off % mSizeLine) / mStripeWidth) * mSizeLine +
                         (stripe_id * mStripeWidth) + (local_off % mStripeWidth);  
   return global_off;
-=======
-  return mStripeFiles[0]->fileFdeallocate(from_size, to_size);
->>>>>>> e9f20629
 }
 
 
