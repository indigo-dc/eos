--- conflicted
+++ resolved
@@ -60,11 +60,10 @@
 mFullDataBlocks (false),
 mIsStreaming (true),
 mStoreRecovery (storeRecovery),
-mLastWriteOffset (0),
+mLastWriteOffset( 0 ),
 mTargetSize (targetSize),
 mBookingOpaque (bookingOpaque)
 {
-<<<<<<< HEAD
  mStripeWidth = eos::common::LayoutId::GetBlocksize(lid);
  mNbTotalFiles = eos::common::LayoutId::GetStripeNumber(lid) + 1;
  mNbParityFiles = eos::common::LayoutId::GetRedundancyStripeNumber(lid);
@@ -73,18 +72,6 @@
  mOffGroupParity = -1;
  mPhysicalStripeIndex = -1;
  mIsEntryServer = false;
-=======
-  mStripeWidth = eos::common::LayoutId::GetBlocksize(lid);
-  mNbTotalFiles = eos::common::LayoutId::GetStripeNumber(lid) + 1;
-  mNbParityFiles = eos::common::LayoutId::GetRedundancyStripeNumber(lid);
-  mNbDataFiles = mNbTotalFiles - mNbParityFiles;
-  mSizeHeader = eos::common::LayoutId::OssXsBlockSize;
-  mOffGroupParity = -1;
-  mPhysicalStripeIndex = -1;
-  mIsEntryServer = false;
-  mFirstBlock = new char[mStripeWidth];
-  mLastBlock = new char[mStripeWidth];
->>>>>>> fcacef68
 }
 
 
@@ -93,7 +80,6 @@
 //------------------------------------------------------------------------------
 RaidMetaLayout::~RaidMetaLayout ()
 {
-<<<<<<< HEAD
  while (!mHdrInfo.empty())
  {
    HeaderCRC* hd = mHdrInfo.back();
@@ -114,31 +100,6 @@
    mDataBlocks.pop_back();
    delete[] ptr_char;
  }
-=======
-  while (!mHdrInfo.empty())
-  {
-    HeaderCRC* hd = mHdrInfo.back();
-    mHdrInfo.pop_back();
-    delete hd;
-  }
-
-  while (!mStripeFiles.empty())
-  {
-    FileIo* file = mStripeFiles.back();
-    mStripeFiles.pop_back();
-    delete file;
-  }
-
-  while (!mDataBlocks.empty())
-  {
-    char* ptr_char = mDataBlocks.back();
-    mDataBlocks.pop_back();
-    delete[] ptr_char;
-  }
-
-  delete[] mFirstBlock;
-  delete[] mLastBlock;
->>>>>>> fcacef68
 }
 
 
@@ -152,7 +113,6 @@
                       const char* opaque)
 
 {
-<<<<<<< HEAD
  // Do some minimal checkups
  if (mNbTotalFiles < 2)
  {
@@ -212,8 +172,12 @@
 
  // Do open on local stripe - force it in RDWR mode if store recovery enabled
  mLocalPath = path;
- FileIo* file = FileIoPlugin::GetIoObject(eos::common::LayoutId::kLocal,
+  FileIo* file = FileIoPlugin::GetIoObject(eos::common::LayoutId::GetIoType(path.c_str()),
                                           mOfsFile, mSecEntity);
+
+  // evt. mark an IO module as talking to external storage
+  if ((file->GetIoType() != "LocalIo"))
+    file->SetExternalStorage();
 
  // When recovery enabled we open the files in RDWR mode
  if (mStoreRecovery)
@@ -341,7 +305,7 @@
 
        stripe_urls[i] += remoteOpenOpaque.c_str();
        int ret = -1;
-       FileIo* file = FileIoPlugin::GetIoObject(eos::common::LayoutId::kXrdCl,
+        FileIo* file = FileIoPlugin::GetIoObject(eos::common::LayoutId::GetIoType(stripe_urls[i].c_str()),
                                                 mOfsFile, mSecEntity);
 
        // Set the correct open flags for the stripe
@@ -433,329 +397,6 @@
  eos_debug("Finished open with size: %lli.", (long long int) mFileSize);
  mIsOpen = true;
  return SFS_OK;
-=======
-  //............................................................................
-  // Do some minimal checkups
-  //............................................................................
-  if (mNbTotalFiles < 2)
-  {
-    eos_err("error=failed open layout - stripe size at least 2");
-    return SFS_ERROR;
-  }
-
-  if (mStripeWidth < 64)
-  {
-    eos_err("error=failed open layout - stripe width at least 64");
-    return SFS_ERROR;
-  }
-
-  //............................................................................
-  // Get the index of the current stripe
-  //............................................................................
-  const char* index = mOfsFile->openOpaque->Get("mgm.replicaindex");
-
-  if (index)
-  {
-    mPhysicalStripeIndex = atoi(index);
-
-    if ((mPhysicalStripeIndex < 0) ||
-        (mPhysicalStripeIndex > eos::common::LayoutId::kSixteenStripe))
-    {
-      eos_err("error=illegal stripe index %d", mPhysicalStripeIndex);
-      errno = EINVAL;
-      return SFS_ERROR;
-    }
-  }
-
-  //............................................................................
-  // Get the index of the head stripe
-  //............................................................................
-  const char* head = mOfsFile->openOpaque->Get("mgm.replicahead");
-
-  if (head)
-  {
-    mStripeHead = atoi(head);
-
-    if ((mStripeHead < 0) ||
-        (mStripeHead > eos::common::LayoutId::kSixteenStripe))
-    {
-      eos_err("error=illegal stripe head %d", mStripeHead);
-      errno = EINVAL;
-      return SFS_ERROR;
-    }
-  }
-  else
-  {
-    eos_err("error=stripe head missing");
-    errno = EINVAL;
-    return SFS_ERROR;
-  }
-
-  //.........................................................................
-  // Add opaque information to enable readahead
-  //.........................................................................
-  XrdOucString enhanced_opaque = opaque;
-  enhanced_opaque += "&fst.readahead=true";
-  enhanced_opaque += "&fst.blocksize=";
-  enhanced_opaque += static_cast<int> (mStripeWidth);
-
-  //..........................................................................
-  // Do open on local stripe - force it in RDWR mode if store recovery enabled
-  //..........................................................................
-  mLocalPath = path;
-  FileIo* file = FileIoPlugin::GetIoObject(eos::common::LayoutId::GetIoType(path.c_str()),
-                                           mOfsFile, mSecEntity);
-
-  // evt. mark an IO module as talking to external storage
-  if ((file->GetIoType() != "LocalIo"))
-    file->SetExternalStorage();
-  //............................................................................
-  // When recovery enabled we open the files in RDWR mode
-  //............................................................................
-  if (mStoreRecovery)
-  {
-    flags = SFS_O_RDWR;
-    mIsRw = true;
-  }
-  else if (flags & (SFS_O_RDWR | SFS_O_TRUNC | SFS_O_WRONLY))
-  {
-    mStoreRecovery = true;
-    mIsRw = true;
-    flags |= (SFS_O_RDWR | SFS_O_TRUNC);
-  }
-
-  eos_debug("open_mode=%x truncate=%d", flags, ((mStoreRecovery && (mPhysicalStripeIndex == mStripeHead)) ? 1 : 0));
-
-  // the local stripe is expected to be reconstructed in a recovery on the gateway server, since it might exist it is truncated
-  if (file && file->Open(path, flags | ((mStoreRecovery && (mPhysicalStripeIndex == mStripeHead)) ? SFS_O_TRUNC : 0), mode, enhanced_opaque.c_str(), mTimeout))
-  {
-    if (file->Open(path, flags | SFS_O_CREAT, mode, enhanced_opaque.c_str(), mTimeout))
-    {
-      eos_err("error=failed to open local ", path.c_str());
-      errno = EIO;
-      delete file;
-      file = 0;
-      return SFS_ERROR;
-    }
-  }
-
-  //........................................................................
-  // Local stripe is always on the first position
-  //........................................................................
-  if (!mStripeFiles.empty())
-  {
-    eos_err("error=vector of stripe files is not empty ");
-    errno = EIO;
-    return SFS_ERROR;
-  }
-
-  mStripeFiles.push_back(file);
-  mHdrInfo.push_back(new HeaderCRC(mSizeHeader, mStripeWidth));
-
-  // Read header information for the local file
-  HeaderCRC* hd = mHdrInfo.back();
-  file = mStripeFiles.back();
-
-  if (file && !hd->ReadFromFile(file, mTimeout))
-    eos_warning("reading header failed for local stripe - will try to recover");
-
-  //............................................................................
-  // Operations done only by the entry server
-  //............................................................................
-  if (mPhysicalStripeIndex == mStripeHead)
-  {
-    int nmissing = 0;
-    std::vector<std::string> stripe_urls;
-    mIsEntryServer = true;
-
-    //...........................................................................
-    // Allocate memory for blocks - used only by the entry server
-    //...........................................................................
-    for (unsigned int i = 0; i < mNbTotalBlocks; i++)
-    {
-      mDataBlocks.push_back(new char[mStripeWidth]);
-    }
-
-    //............................................................................
-    // Assign stripe urls and check minimal requirements
-    //............................................................................
-    for (unsigned int i = 0; i < mNbTotalFiles; i++)
-    {
-      XrdOucString stripetag = "mgm.url";
-      stripetag += static_cast<int> (i);
-      const char* stripe = mOfsFile->capOpaque->Get(stripetag.c_str());
-
-      if ((mOfsFile->isRW && (!stripe)) ||
-          ((nmissing > 0) && (!stripe)))
-      {
-        eos_err("error=failed to open stripe - missing url for %s", stripetag.c_str());
-        errno = EINVAL;
-        return SFS_ERROR;
-      }
-
-      if (!stripe)
-      {
-        nmissing++;
-        stripe_urls.push_back("");
-      }
-      else
-      {
-        stripe_urls.push_back(stripe);
-      }
-    }
-
-    if (nmissing)
-    {
-      eos_err("error=failed to open RaidMetaLayout - stripes are missing");
-      errno = EREMOTEIO;
-      return SFS_ERROR;
-    }
-
-    //..........................................................................
-    // Open remote stripes
-    //..........................................................................
-    for (unsigned int i = 0; i < stripe_urls.size(); i++)
-    {
-      if (i != (unsigned int) mPhysicalStripeIndex)
-      {
-        eos_info("Open remote stipe i=%i ", i);
-        int envlen;
-        const char* val;
-        XrdOucString remoteOpenOpaque = mOfsFile->openOpaque->Env(envlen);
-        XrdOucString remoteOpenPath = mOfsFile->openOpaque->Get("mgm.path");
-        stripe_urls[i] += remoteOpenPath.c_str();
-        stripe_urls[i] += "?";
-
-        //.......................................................................
-        // Create the opaque information for the next stripe file
-        //.......................................................................
-        if ((val = mOfsFile->openOpaque->Get("mgm.replicaindex")))
-        {
-          XrdOucString oldindex = "mgm.replicaindex=";
-          XrdOucString newindex = "mgm.replicaindex=";
-          oldindex += val;
-          newindex += static_cast<int> (i);
-          remoteOpenOpaque.replace(oldindex.c_str(), newindex.c_str());
-        }
-        else
-        {
-          remoteOpenOpaque += "&mgm.replicaindex=";
-          remoteOpenOpaque += static_cast<int> (i);
-        }
-
-        //       if (mStoreRecovery)
-        //	 remoteOpenOpaque += "&fst.store=1";
-
-        stripe_urls[i] += remoteOpenOpaque.c_str();
-        int ret = -1;
-        FileIo* file = FileIoPlugin::GetIoObject(eos::common::LayoutId::GetIoType(stripe_urls[i].c_str()),
-                                                 mOfsFile, mSecEntity);
-
-        //.......................................................................
-        // Set the correct open flags for the stripe
-        //.......................................................................
-        if (mStoreRecovery || (flags & (SFS_O_RDWR | SFS_O_TRUNC | SFS_O_WRONLY)))
-        {
-          mIsRw = true;
-          eos_debug("Write case with flags:%x.", flags);
-        }
-        else
-        {
-          mode = 0;
-          eos_debug("Read case with flags=%x.", flags);
-        }
-
-
-        //........................................................................
-        // Doing the actual open
-        //........................................................................
-        ret = file->Open(stripe_urls[i], flags, mode, enhanced_opaque.c_str(), mTimeout);
-
-        if (ret == SFS_ERROR)
-        {
-          eos_warning("warning=failed to open remote stripes", stripe_urls[i].c_str());
-          delete file;
-          file = NULL;
-        }
-        else
-        {
-          mLastUrl = file->GetLastUrl();
-        }
-
-        mStripeFiles.push_back(file);
-        mHdrInfo.push_back(new HeaderCRC(mSizeHeader, mStripeWidth));
-
-        //......................................................................
-        // Read header information for remote files
-        //......................................................................
-        hd = mHdrInfo.back();
-        file = mStripeFiles.back();
-
-        if (file && !hd->ReadFromFile(file, mTimeout))
-        {
-          eos_warning("reading header failed for remote stripe phyid=%i",
-                      mStripeFiles.size() - 1);
-        }
-      }
-    }
-
-    //..........................................................................
-    // Consistency checks
-    //..........................................................................
-    if (mStripeFiles.size() != mNbTotalFiles)
-    {
-      eos_err("error=number of files opened is different from the one expected");
-      errno = EIO;
-      return SFS_ERROR;
-    }
-
-    //..........................................................................
-    // Only the head node does the validation of the headers
-    //..........................................................................
-    if (!ValidateHeader())
-    {
-      eos_err("error=headers invalid - can not continue");
-      errno = EIO;
-      return SFS_ERROR;
-    }
-  }
-
-  //............................................................................
-  // Get file size based on the data stored in the local stripe header
-  //............................................................................
-  mFileSize = -1;
-
-  if (mHdrInfo[0]->IsValid())
-  {
-    mFileSize = mHdrInfo[0]->GetSizeFile();
-  }
-  else
-  {
-    //........................................................................
-    // For the entry server we just need to reread the header as it was
-    // recovered in the above ValidateHeader method. For the rest of the
-    // stripes it doesn't matter if they have or not the correct file size -
-    // anyway we can not recover here :D
-    //........................................................................
-    if (mIsEntryServer)
-    {
-      if (mHdrInfo[0]->IsValid())
-      {
-        mFileSize = mHdrInfo[0]->GetSizeFile();
-      }
-      else
-      {
-
-        eos_err("error=the head node can not compute the file size");
-        return SFS_ERROR;
-      }
-    }
-  }
-
-  eos_debug("Finished open with size: %lli.", (long long int) mFileSize);
-  mIsOpen = true;
-  return SFS_OK;
->>>>>>> fcacef68
 }
 
 
@@ -769,7 +410,6 @@
                          const char* opaque)
 
 {
-<<<<<<< HEAD
  std::vector<std::string> stripe_urls = stripeUrls;
 
  // Do some minimal checkups
@@ -887,147 +527,15 @@
  mIsOpen = true;
  mIsEntryServer = true;
  return SFS_OK;
-=======
-  std::vector<std::string> stripe_urls = stripeUrls;
-
-  //.............................................................................
-  // Do some minimal checkups
-  //.............................................................................
-  if (mNbTotalFiles < 2)
-  {
-    eos_err("error=failed open layout - stripe size at least 2");
-    return SFS_ERROR;
-  }
-
-  if (mStripeWidth < 64)
-  {
-    eos_err("error=failed open layout - stripe width at least 64");
-    return SFS_ERROR;
-  }
-
-  //.............................................................................
-  // Allocate memory for blocks - done only once
-  //.............................................................................
-  for (unsigned int i = 0; i < mNbTotalBlocks; i++)
-  {
-    mDataBlocks.push_back(new char[mStripeWidth]);
-  }
-
-  //.............................................................................
-  // Set the correct open flags for the stripe
-  //.............................................................................
-  if (mStoreRecovery ||
-      (flags & (SFS_O_CREAT | SFS_O_WRONLY | SFS_O_RDWR | SFS_O_TRUNC)))
-  {
-    mIsRw = true;
-    mStoreRecovery = true;
-    eos_debug("Write case.");
-  }
-  else
-  {
-    mode = 0;
-    eos_debug("Read case.");
-  }
-
-  //..........................................................................
-  // Open stripes
-  //..........................................................................
-  for (unsigned int i = 0; i < stripe_urls.size(); i++)
-  {
-    int ret = -1;
-    FileIo* file = FileIoPlugin::GetIoObject(eos::common::LayoutId::kXrdCl);
-    XrdOucString openOpaque = opaque;
-    openOpaque += "&mgm.replicaindex=";
-    openOpaque += static_cast<int> (i);
-    openOpaque += "&fst.readahead=true";
-    openOpaque += "&fst.blocksize=";
-    openOpaque += static_cast<int> (mStripeWidth);
-
-    ret = file->Open(stripe_urls[i], flags, mode, openOpaque.c_str());
-
-    if (ret == SFS_ERROR)
-    {
-      eos_err("error=failed to open remote stripes", stripe_urls[i].c_str());
-
-      // If flag is SFS_RDWR then we can try to create the file
-      if (flags & SFS_O_RDWR)
-      {
-        XrdSfsFileOpenMode tmp_flags = flags | SFS_O_CREAT;
-        mode_t tmp_mode = mode | SFS_O_CREAT;
-        ret = file->Open(stripe_urls[i], tmp_flags, tmp_mode, openOpaque.c_str());
-
-        if (ret == SFS_ERROR)
-        {
-          eos_err("error=failed to create remote stripes %s", stripe_urls[i].c_str());
-          delete file;
-          file = NULL;
-        }
-      }
-      else
-      {
-        delete file;
-        file = NULL;
-      }
-    }
-    else
-    {
-      mLastUrl = file->GetLastUrl();
-    }
-
-    mStripeFiles.push_back(file);
-    mHdrInfo.push_back(new HeaderCRC(mSizeHeader, mStripeWidth));
-
-    //......................................................................
-    // Read header information for remote files
-    //......................................................................
-    HeaderCRC* hd = mHdrInfo.back();
-    file = mStripeFiles.back();
-
-    if (file && !hd->ReadFromFile(file, mTimeout))
-      eos_err("RAIN header invalid");
-  }
-
-  //..........................................................................
-  // For PIO if header invalid then we abort
-  //..........................................................................
-  if (!ValidateHeader())
-  {
-    eos_err("error=headers invalid - can not continue");
-    return SFS_ERROR;
-  }
-
-  //............................................................................
-  // Get the size of the file
-  //............................................................................
-  mFileSize = -1;
-
-  for (unsigned int i = 0; i < mHdrInfo.size(); i++)
-  {
-    if (mHdrInfo[i]->IsValid())
-    {
-
-      mFileSize = mHdrInfo[i]->GetSizeFile();
-      break;
-    }
-  }
-
-  eos_debug("Finished open with size: %lli.", (long long int) mFileSize);
-  mIsPio = true;
-  mIsOpen = true;
-  mIsEntryServer = true;
-  return SFS_OK;
->>>>>>> fcacef68
 }
 
 
 //------------------------------------------------------------------------------
 // Test and recover if headers are corrupted
 //------------------------------------------------------------------------------
-
 bool
 RaidMetaLayout::ValidateHeader ()
 {
-<<<<<<< HEAD
  bool new_file = true;
  bool all_hd_valid = true;
  unsigned int hd_id_valid = -1;
@@ -1124,103 +632,6 @@
 
  mDoneRecovery = true;
  return true;
-=======
-  bool new_file = true;
-  bool all_hd_valid = true;
-  unsigned int hd_id_valid = -1;
-  std::vector<unsigned int> physical_ids_invalid;
-  std::set<unsigned int> used_stripes;
-
-  for (unsigned int i = 0; i < mHdrInfo.size(); i++)
-  {
-    if (mHdrInfo[i]->IsValid())
-    {
-      unsigned int sid = mHdrInfo[i]->GetIdStripe();
-
-      if (used_stripes.count(sid))
-      {
-        eos_err("found two physical files with the same stripe id - abort");
-        return false;
-      }
-
-      mapPL[i] = sid;
-      mapLP[sid] = i;
-      used_stripes.insert(sid);
-      hd_id_valid = i;
-      new_file = false;
-    }
-    else
-    {
-      all_hd_valid = false;
-      physical_ids_invalid.push_back(i);
-    }
-  }
-
-  if (new_file || all_hd_valid)
-  {
-    eos_debug("file is either new or there are no corruptions.");
-
-    if (new_file)
-    {
-      for (unsigned int i = 0; i < mHdrInfo.size(); i++)
-      {
-        mHdrInfo[i]->SetState(true); //set valid header
-        mHdrInfo[i]->SetNoBlocks(0);
-        mHdrInfo[i]->SetSizeLastBlock(0);
-        mapPL[i] = i;
-        mapLP[i] = i;
-      }
-    }
-
-    return true;
-  }
-
-  // Can not recover from more than mNbParityFiles corruptions
-  if (physical_ids_invalid.size() > mNbParityFiles)
-  {
-    eos_err("error=can not recover more than %u corruptions", mNbParityFiles);
-    return false;
-  }
-
-  while (physical_ids_invalid.size())
-  {
-    unsigned int physical_id = physical_ids_invalid.back();
-    physical_ids_invalid.pop_back();
-
-    for (unsigned int i = 0; i < mNbTotalFiles; i++)
-    {
-      if (find(used_stripes.begin(), used_stripes.end(), i) == used_stripes.end())
-      {
-        // Add the new mapping
-        mapPL[physical_id] = i;
-        used_stripes.insert(i);
-        mHdrInfo[physical_id]->SetIdStripe(i);
-        mHdrInfo[physical_id]->SetState(true);
-        mHdrInfo[physical_id]->SetNoBlocks(mHdrInfo[hd_id_valid]->GetNoBlocks());
-        mHdrInfo[physical_id]->SetSizeLastBlock(mHdrInfo[hd_id_valid]->GetSizeLastBlock());
-
-        // If file successfully opened, we need to store the info
-        if (mStoreRecovery && mStripeFiles[physical_id])
-          mHdrInfo[physical_id]->WriteToFile(mStripeFiles[physical_id], mTimeout);
-
-        break;
-      }
-    }
-  }
-
-  used_stripes.clear();
-
-  // Populate the stripe url map
-  for (unsigned int i = 0; i < mNbTotalFiles; i++)
-  {
-
-    mapLP[mapPL[i]] = i;
-    eos_debug("physica:%i, logical:%i", i, mapPL[i]);
-  }
-
-  mDoneRecovery = true;
-  return true;
->>>>>>> fcacef68
 }
 
 
@@ -1231,7 +642,6 @@
 RaidMetaLayout::Read (XrdSfsFileOffset offset, char* buffer,
                       XrdSfsXferSize length, bool readahead)
 {
-<<<<<<< HEAD
  eos_debug("offset=%llu, length=%i", offset, length);
  XrdSysMutexHelper scope_lock(mExclAccess);
  eos::common::Timing rt("read");
@@ -1416,233 +826,6 @@
  COMMONTIMING("read return", &rt);
  //rt.Print();
  return read_length;
-=======
-  eos_debug("offset=%llu, length=%i", offset, length);
-  XrdSysMutexHelper scope_lock(mExclAccess);
-  eos::common::Timing rt("read");
-  COMMONTIMING("start", &rt);
-  off_t nread = 0;
-  unsigned int stripe_id;
-  unsigned int physical_id;
-  int64_t read_length = 0;
-  off_t offset_local = 0;
-  off_t offset_init = offset;
-  off_t end_raw_offset = offset + length;
-  AsyncMetaHandler* ptr_handler = 0;
-  std::map<off_t, size_t> map_all_errors;
-
-  if (!mIsEntryServer)
-  {
-    //..........................................................................
-    // Non-entry server doing only local read operation
-    //..........................................................................
-    if (mStripeFiles[0])
-      read_length = mStripeFiles[0]->Read(offset, buffer, length, mTimeout);
-  }
-  else
-  {
-    //..........................................................................
-    // Only entry server does this
-    //..........................................................................
-    if (offset > mFileSize)
-    {
-      eos_warning("warning=offset:%lld larger then file size:%lld", offset, mFileSize);
-      return 0;
-    }
-
-    if (end_raw_offset > mFileSize)
-    {
-      eos_warning("warning=read to big, resizing the read length");
-      length = mFileSize - offset;
-    }
-
-    if ((offset < 0) && (mIsRw))
-    {
-      //........................................................................
-      // Force recover file mode - use first extra block as dummy buffer
-      //........................................................................
-      offset = 0;
-      int64_t len = mFileSize;
-
-      //........................................................................
-      // If file smaller than a group, set the read size to the size of the group
-      //........................................................................
-      if (mFileSize < mSizeGroup)
-      {
-        len = mSizeGroup;
-      }
-
-      while (len >= mStripeWidth)
-      {
-        nread = mStripeWidth;
-        map_all_errors.insert(std::make_pair<off_t, size_t > (offset, nread));
-
-        if (offset % mSizeGroup == 0)
-        {
-          if (!RecoverPieces(offset, mFirstBlock, map_all_errors))
-          {
-            eos_err("error=failed recovery of stripe");
-            return SFS_ERROR;
-          }
-          else
-          {
-            map_all_errors.clear();
-          }
-        }
-
-        len -= mSizeGroup;
-        offset += mSizeGroup;
-      }
-    }
-    else
-    {
-      //.........................................................................
-      // Reset all the async handlers
-      //.........................................................................
-      for (unsigned int i = 0; i < mStripeFiles.size(); i++)
-      {
-        if (mStripeFiles[i])
-        {
-          ptr_handler = static_cast<AsyncMetaHandler*> (mStripeFiles[i]->GetAsyncHandler());
-          if (ptr_handler)
-            ptr_handler->Reset();
-        }
-      }
-
-      //........................................................................
-      // TODO: Align to blockchecksum size by expanding the requested range
-      //........................................................................
-      XrdSfsFileOffset align_offset;
-      XrdSfsFileOffset current_offset;
-      XrdSfsXferSize align_length;
-      bool do_recovery = false;
-      bool got_error = false;
-      int64_t nbytes = 0;
-
-      AlignExpandBlocks(buffer, offset, length, align_offset, align_length);
-
-      for (unsigned int i = 0; i < mPtrBlocks.size(); i++)
-      {
-        COMMONTIMING("read remote in", &rt);
-        got_error = false;
-        current_offset = align_offset + i * mStripeWidth;
-        stripe_id = (current_offset / mStripeWidth) % mNbDataFiles;
-        physical_id = mapLP[stripe_id];
-        offset_local = (current_offset / mSizeLine) * mStripeWidth;
-        offset_local += mSizeHeader;
-
-        if (mStripeFiles[physical_id])
-        {
-          eos_debug("Read stripe_id=%i, logic_offset=%lli, local_offset=%lli, length=%lli",
-                    stripe_id, current_offset, offset_local, mStripeWidth);
-          nbytes = mStripeFiles[physical_id]->ReadAsync(offset_local,
-                                                        mPtrBlocks[i],
-                                                        mStripeWidth,
-                                                        true, mTimeout);
-
-          if (nbytes != mStripeWidth)
-          {
-            got_error = true;
-          }
-
-        }
-        else
-        {
-          //....................................................................
-          // File not opened, we register it as a read error
-          //....................................................................
-          got_error = true;
-        }
-
-        //......................................................................
-        // Save errors in the map to be recovered
-        //......................................................................
-        if (got_error)
-        {
-          map_all_errors.insert(GetMatchingPart(offset, length, current_offset));
-          do_recovery = true;
-        }
-      }
-
-      //........................................................................
-      // Collect errros
-      //........................................................................
-      size_t len = 0;
-      std::map<uint64_t, uint32_t> map_tmp_errors;
-
-      for (unsigned int j = 0; j < mStripeFiles.size(); j++)
-      {
-        if (mStripeFiles[j])
-        {
-          ptr_handler = static_cast<AsyncMetaHandler*> (mStripeFiles[j]->GetAsyncHandler());
-
-          if (ptr_handler)
-          {
-            uint16_t error_type = ptr_handler->WaitOK();
-
-            if (error_type != XrdCl::errNone)
-            {
-              // Get the type of error and the map
-              map_tmp_errors = ptr_handler->GetErrors();
-
-              for (std::map<uint64_t, uint32_t>::iterator iter = map_tmp_errors.begin();
-                      iter != map_tmp_errors.end(); iter++)
-              {
-                offset_local = iter->first - mSizeHeader;
-                current_offset = (offset_local / mStripeWidth) * mSizeLine +
-                        (mStripeWidth * mapPL[j]) + (offset_local % mStripeWidth);
-                len = iter->second;
-
-                if ((current_offset < offset) ||
-                    (current_offset + len > static_cast<size_t> (end_raw_offset)))
-                {
-                  map_all_errors.insert(GetMatchingPart(offset, length, current_offset));
-                }
-                else
-                {
-                  map_all_errors.insert(std::make_pair(current_offset, len));
-                }
-              }
-
-              do_recovery = true;
-
-              // If timeout error, then disable current file as we asume that
-              // the server is down
-              if (error_type == XrdCl::errOperationExpired)
-              {
-                eos_debug("debug=calling close on the file after a timeout error");
-                mStripeFiles[j]->Close(mTimeout);
-                delete mStripeFiles[j];
-                mStripeFiles[j] = NULL;
-              }
-            }
-          }
-        }
-      }
-
-      //........................................................................
-      // Copy any info from the extra blocks to the data buffer
-      //........................................................................
-      CopyExtraBlocks(buffer, offset, length, align_offset, align_length);
-
-      //........................................................................
-      // Try to recover any corrupted blocks
-      //........................................................................
-      if (do_recovery && (!RecoverPieces(offset_init, buffer, map_all_errors)))
-      {
-
-        eos_err("error=read recovery failed");
-        return SFS_ERROR;
-      }
-
-      read_length = length;
-    }
-  }
-
-  COMMONTIMING("read return", &rt);
-  //rt.Print();
-  return read_length;
->>>>>>> fcacef68
 }
 
 
@@ -1785,7 +968,6 @@
                        const char* buffer,
                        XrdSfsXferSize length)
 {
-<<<<<<< HEAD
  XrdSysMutexHelper scope_lock(mExclAccess);
  eos::common::Timing wt("write");
  COMMONTIMING("start", &wt);
@@ -1880,137 +1062,22 @@
  COMMONTIMING("end", &wt);
  //  wt.Print();
  return write_length;
-=======
-  XrdSysMutexHelper scope_lock(mExclAccess);
-  eos::common::Timing wt("write");
-  COMMONTIMING("start", &wt);
-  int64_t nwrite;
-  int64_t nbytes;
-  int64_t write_length = 0;
-  off_t offset_local;
-  off_t offset_end = offset + length;
-  unsigned int stripe_id;
-  unsigned int physical_id;
-
-  if (!mIsEntryServer)
-  {
-    //...........................................................................
-    // Non-entry server doing only local operations
-    //...........................................................................
-    if (mStripeFiles[0])
-      write_length = mStripeFiles[0]->Write(offset, buffer, length, mTimeout);
-  }
-  else
-  {
-    //...........................................................................
-    // Detect if this is a non-streaming write
-    //...........................................................................
-    if (mIsStreaming && (offset != mLastWriteOffset))
-    {
-      mIsStreaming = false;
-    }
-
-    mLastWriteOffset += length;
-
-    //...........................................................................
-    // Only entry server does this
-    //...........................................................................
-    while (length)
-    {
-      stripe_id = (offset / mStripeWidth) % mNbDataFiles;
-      physical_id = mapLP[stripe_id];
-      nwrite = (length < mStripeWidth) ? length : mStripeWidth;
-
-      // Deal with the case when offset is not aligned (sparse writing) and the
-      // length goes beyond the current stripe that we are writing to
-      if ((offset % mStripeWidth != 0) &&
-          (offset / mStripeWidth) != ((offset + nwrite) / mStripeWidth))
-      {
-        nwrite = mStripeWidth - (offset % mStripeWidth);
-      }
-
-      offset_local = ((offset / mSizeLine) * mStripeWidth) + (offset % mStripeWidth);
-      offset_local += mSizeHeader;
-      COMMONTIMING("write remote", &wt);
-
-      //.........................................................................
-      // Write to stripe
-      //.........................................................................
-      if (mStripeFiles[physical_id])
-      {
-        nbytes = mStripeFiles[physical_id]->WriteAsync(offset_local, buffer,
-                                                       nwrite, mTimeout);
-
-        if (nbytes != nwrite)
-        {
-          eos_err("error=failed while write operation");
-          write_length = SFS_ERROR;
-          break;
-        }
-      }
-
-      //........................................................................
-      // By default we assume the file is written in streaming mode but we also
-      // save the pieces in the map in case the write turns out not to be in
-      // streaming mode. In this way, we can recompute the parity at any later
-      // point in time by using the map of pieces written.
-      //........................................................................
-      if (mIsStreaming)
-        AddDataBlock(offset, buffer, nwrite);
-
-      AddPiece(offset, nwrite);
-
-      offset += nwrite;
-      length -= nwrite;
-      buffer += nwrite;
-      write_length += nwrite;
-    }
-
-    //..........................................................................
-    // Non-streaming mode - try to compute parity if enough data
-    //..........................................................................
-    if (!mIsStreaming && !SparseParityComputation(false))
-    {
-      eos_err("error=failed while doing SparseParityComputation");
-      return SFS_ERROR;
-    }
-
-    if (offset_end > mFileSize)
-    {
-
-      eos_debug("setting mFileSize=%llu to offset_end=%llu", mFileSize, offset_end);
-      mFileSize = offset_end;
-      mDoTruncate = true;
-    }
-  }
-
-  COMMONTIMING("end", &wt);
-  //  wt.Print();
-  return write_length;
->>>>>>> fcacef68
 }
 
 
 //------------------------------------------------------------------------------
 // Compute and write parity blocks to files
 //------------------------------------------------------------------------------
-
 bool
 RaidMetaLayout::DoBlockParity (uint64_t offGroup)
 {
   bool done;
   eos::common::Timing up("parity");
   COMMONTIMING("Compute-In", &up);
-<<<<<<< HEAD
   
-=======
-
-  //............................................................................
->>>>>>> fcacef68
   // Compute parity blocks
   if ((done = ComputeParity()))
   {
-<<<<<<< HEAD
    COMMONTIMING("Compute-Out", &up);
 
    // Write parity blocks to files
@@ -2019,19 +1086,6 @@
   
    COMMONTIMING("WriteParity", &up);
    mFullDataBlocks = false;
-=======
-    COMMONTIMING("Compute-Out", &up);
-
-    //...........................................................................
-    // Write parity blocks to files
-    //...........................................................................
-
-    if (WriteParityToFiles(offsetGroup) == SFS_ERROR)
-      done = false;
-
-    COMMONTIMING("WriteParity", &up);
-    mFullDataBlocks = false;
->>>>>>> fcacef68
   }
 
   //  up.Print();
@@ -2040,7 +1094,6 @@
 
 
 //------------------------------------------------------------------------------
-<<<<<<< HEAD
 // Recover pieces from the whole file. The map contains the original position of
 // the corrupted pieces in the initial file. 
 //------------------------------------------------------------------------------
@@ -2081,55 +1134,6 @@
 
  mDoneRecovery = true;
  return success;
-=======
-// Recover pieces from the whole file
-//------------------------------------------------------------------------------
-
-bool
-RaidMetaLayout::RecoverPieces (off_t offsetInit,
-                               char* pBuffer,
-                               std::map<off_t, size_t>& rMapToRecover)
-{
-  bool success = true;
-  std::map<off_t, size_t> tmp_map;
-
-  while (!rMapToRecover.empty())
-  {
-    off_t group_off = (rMapToRecover.begin()->first / mSizeGroup) * mSizeGroup;
-
-    for (std::map<off_t, size_t>::iterator iter = rMapToRecover.begin();
-            iter != rMapToRecover.end();
-            /*empty*/)
-    {
-      if ((iter->first >= group_off) &&
-          (iter->first < group_off + mSizeGroup))
-      {
-        tmp_map.insert(std::make_pair(iter->first, iter->second));
-        rMapToRecover.erase(iter++);
-      }
-      else
-      {
-        // This is an optimisation as we can safely assume that elements
-        // in the map are sorted, so no reason to continue iteration
-        break;
-      }
-    }
-
-    if (!tmp_map.empty())
-    {
-      success = success && RecoverPiecesInGroup(offsetInit, pBuffer, tmp_map);
-      tmp_map.clear();
-    }
-    else
-    {
-
-      eos_warning("warning=no elements, although we saw some before");
-    }
-  }
-
-  mDoneRecovery = true;
-  return success;
->>>>>>> fcacef68
 }
 
 
@@ -2140,7 +1144,7 @@
 RaidMetaLayout::AddPiece(uint64_t offset, uint32_t length)
 {
   auto it = mMapPieces.find(offset);
-
+  
   if (it != mMapPieces.end())
   {
     if (length > it->second)
@@ -2148,7 +1152,6 @@
   }
   else
   {
-
     mMapPieces.insert(std::make_pair(offset, length));
   }
 }
@@ -2160,7 +1163,6 @@
 void
 RaidMetaLayout::MergePieces()
 {
-<<<<<<< HEAD
  uint64_t off_end;
  auto it1 = mMapPieces.begin();
  auto it2 = it1;
@@ -2188,36 +1190,6 @@
      it2++;
    }
  }
-=======
-  off_t offset_end;
-  auto it1 = mMapPieces.begin();
-  auto it2 = it1;
-  it2++;
-
-  while (it2 != mMapPieces.end())
-  {
-    offset_end = it1->first + it1->second;
-
-    if (offset_end >= it2->first)
-    {
-      if (offset_end >= static_cast<off_t> (it2->first + it2->second))
-      {
-        mMapPieces.erase(it2++);
-      }
-      else
-      {
-        it1->second += (it2->second - (offset_end - it2->first));
-        mMapPieces.erase(it2++);
-      }
-    }
-    else
-    {
-
-      it1++;
-      it2++;
-    }
-  }
->>>>>>> fcacef68
 }
 
 
@@ -2227,7 +1199,6 @@
 bool
 RaidMetaLayout::ReadGroup (uint64_t offGroup)
 {
-<<<<<<< HEAD
  unsigned int physical_id;
  uint64_t off_local;
  bool ret = true;
@@ -2305,88 +1276,6 @@
  }
   
  return ret;
-=======
-  unsigned int physical_id;
-  off_t offset_local;
-  bool ret = true;
-  unsigned int id_stripe;
-  int64_t nread = 0;
-  AsyncMetaHandler* ptr_handler = 0;
-
-  // Collect all the write the responses and reset all the handlers
-  for (unsigned int i = 0; i < mStripeFiles.size(); i++)
-  {
-    if (mStripeFiles[i])
-    {
-      ptr_handler = static_cast<AsyncMetaHandler*> (mStripeFiles[i]->GetAsyncHandler());
-
-      if (ptr_handler)
-      {
-        if (ptr_handler->WaitOK() != XrdCl::errNone)
-        {
-          eos_err("error=write failed in previous requests.");
-          return false;
-        }
-
-        ptr_handler->Reset();
-      }
-    }
-  }
-
-  for (unsigned int i = 0; i < mNbDataBlocks; i++)
-  {
-    id_stripe = i % mNbDataFiles;
-    physical_id = mapLP[id_stripe];
-    offset_local = (offsetGroup / mSizeLine) * mStripeWidth + ((i / mNbDataFiles) * mStripeWidth);
-    offset_local += mSizeHeader;
-
-    if (mStripeFiles[physical_id])
-    {
-      //........................................................................
-      // Do read operation - chunk info is not interesting at this point
-      // !!!Here we can only do normal async requests without readahead as this
-      // would lead to corruptions in the parity information computed!!!
-      //........................................................................
-      nread = mStripeFiles[physical_id]->ReadAsync(offset_local,
-                                                   mDataBlocks[MapSmallToBig(i)],
-                                                   mStripeWidth,
-                                                   false, mTimeout);
-
-      if (nread != mStripeWidth)
-      {
-        eos_err("error=error while reading local data blocks stripe=%u", id_stripe);
-        ret = false;
-        break;
-      }
-    }
-    else
-    {
-      eos_err("error=error FS not available");
-      ret = false;
-      break;
-    }
-  }
-
-  // Collect read responses only for the data files as we only read from these
-  for (unsigned int i = 0; i < mNbDataFiles; i++)
-  {
-    physical_id = mapLP[i];
-
-    if (mStripeFiles[physical_id])
-    {
-      ptr_handler = static_cast<AsyncMetaHandler*> (mStripeFiles[physical_id]->GetAsyncHandler());
-
-      if (ptr_handler && (ptr_handler->WaitOK() != XrdCl::errNone))
-      {
-
-        eos_err("error=error while reading data blocks stripe=%u", i);
-        ret = false;
-      }
-    }
-  }
-
-  return ret;
->>>>>>> fcacef68
 }
 
 
@@ -2396,7 +1285,6 @@
 void
 RaidMetaLayout::GetOffsetGroups (std::set<uint64_t>& offGroups, bool forceAll)
 {
-<<<<<<< HEAD
  size_t length;
  uint64_t offset;
  uint64_t off_group;
@@ -2458,71 +1346,6 @@
      if (!done_delete) it++;
    }
  }
-=======
-  size_t length;
-  off_t offset;
-  off_t off_group;
-  off_t off_piece_end;
-  bool done_delete;
-  std::map<off_t, size_t>::iterator it = mMapPieces.begin();
-
-  while (it != mMapPieces.end())
-  {
-    done_delete = false;
-    offset = it->first;
-    length = it->second;
-    off_piece_end = offset + length;
-    off_group = (offset / mSizeGroup) * mSizeGroup;
-
-    if (forceAll)
-    {
-      mMapPieces.erase(it++);
-
-      while (off_group < off_piece_end)
-      {
-        offsetGroups.insert(off_group);
-        off_group += mSizeGroup;
-      }
-    }
-    else
-    {
-      if (off_group < offset) off_group += mSizeGroup;
-      bool once = true;
-      std::pair<off_t, size_t> elem;
-
-      while ((off_group < off_piece_end) &&
-              (off_group + mSizeGroup <= off_piece_end))
-      {
-        if (!done_delete)
-        {
-          mMapPieces.erase(it++);
-          done_delete = true;
-        }
-
-        if (once && (off_group > offset))
-        {
-          once = false;
-          elem = std::make_pair(offset, (off_group - offset));
-        }
-
-        //......................................................................
-        // Save group offset in the list
-        //......................................................................
-        offsetGroups.insert(off_group);
-        off_group += mSizeGroup;
-      }
-
-      if (!once) mMapPieces.insert(elem);
-
-      if (done_delete && (off_group + mSizeGroup > off_piece_end))
-      {
-        mMapPieces.insert(std::make_pair(off_group, off_piece_end - off_group));
-      }
-
-      if (!done_delete) it++;
-    }
-  }
->>>>>>> fcacef68
 }
 
 
@@ -2532,7 +1355,6 @@
 bool
 RaidMetaLayout::SparseParityComputation (bool force)
 {
-<<<<<<< HEAD
  bool done = true;
  std::set<uint64_t> off_grps;
 
@@ -2556,32 +1378,6 @@
  }
 
  return done;
-=======
-  bool done = true;
-  std::set<off_t> offset_groups;
-
-  if (mMapPieces.empty()) return false;
-
-  MergePieces();
-  GetOffsetGroups(offset_groups, force);
-
-  for (auto it = offset_groups.begin(); it != offset_groups.end(); it++)
-  {
-    if (ReadGroup(static_cast<off_t> (*it)))
-    {
-      done = DoBlockParity(*it);
-      if (!done) break;
-    }
-    else
-    {
-
-      done = false;
-      break;
-    }
-  }
-
-  return done;
->>>>>>> fcacef68
 }
 
 
@@ -2591,7 +1387,6 @@
 int
 RaidMetaLayout::Sync ()
 {
-<<<<<<< HEAD
  int ret = SFS_OK;
  
  if (mIsOpen)
@@ -2637,58 +1432,6 @@
  }
 
  return ret;
-=======
-  int ret = SFS_OK;
-
-  if (mIsOpen)
-  {
-    //..........................................................................
-    // Sync local file
-    //..........................................................................
-    if (mStripeFiles[0])
-    {
-      if (mStripeFiles[0]->Sync(mTimeout))
-      {
-        eos_err("error=local file could not be synced");
-        ret = SFS_ERROR;
-      }
-    }
-    else
-    {
-      eos_warning("warning=local file could not be synced as it is NULL");
-    }
-
-    if (mIsEntryServer)
-    {
-      //........................................................................
-      // Sync remote files
-      //........................................................................
-      for (unsigned int i = 1; i < mStripeFiles.size(); i++)
-      {
-        if (mStripeFiles[i])
-        {
-          if (mStripeFiles[i]->Sync(mTimeout))
-          {
-            eos_err("error=file %i could not be synced", i);
-            ret = SFS_ERROR;
-          }
-        }
-        else
-        {
-          eos_warning("warning=remote file could not be synced as it is NULL");
-        }
-      }
-    }
-  }
-  else
-  {
-
-    eos_err("error=file is not opened");
-    ret = SFS_ERROR;
-  }
-
-  return ret;
->>>>>>> fcacef68
 }
 
 
@@ -2698,7 +1441,7 @@
 int
 RaidMetaLayout::Remove ()
 {
-  eos_debug("Calling RaidMetaLayout::Remove");
+  eos_debug("Calling RaidMetaLayout::Remove"); 
   int ret = SFS_OK;
 
   if (mIsEntryServer)
@@ -2732,14 +1475,9 @@
   }
   else
   {
-<<<<<<< HEAD
     eos_warning("local file could not be removed as it is NULL");
-=======
-
-    eos_warning("warning=local file could not be removed as it is NULL");
->>>>>>> fcacef68
   }
-
+  
   return ret;
 }
 
@@ -2750,7 +1488,6 @@
 int
 RaidMetaLayout::Stat (struct stat* buf)
 {
-<<<<<<< HEAD
  eos_debug("Calling Stat");
  int rc = SFS_OK; //TODO: change this, actually change the logic in XrdFstOfsFile
                   // concerning stat before the file is opened
@@ -2806,64 +1543,6 @@
  }
 
  return rc;
-=======
-  eos_debug("Calling Stat");
-  int rc = SFS_OK; //TODO: change this, actually change the logic in XrdFstOfsFile
-  // concerning stat before the file is opened
-  bool found = false;
-
-  if (mIsOpen)
-  {
-    if (mIsEntryServer)
-    {
-      for (unsigned int i = 0; i < mStripeFiles.size(); i++)
-      {
-        if (mStripeFiles[i])
-        {
-          if (mStripeFiles[i]->Stat(buf, mTimeout) == SFS_OK)
-          {
-            found = true;
-            break;
-          }
-        }
-        else
-        {
-          eos_warning("warning=file %i could not be stat as it is NULL", i);
-        }
-      }
-    }
-    else
-    {
-      if (mStripeFiles[0])
-      {
-        if (mStripeFiles[0]->Stat(buf, mTimeout) == SFS_OK)
-        {
-          found = true;
-        }
-      }
-      else
-      {
-        eos_warning("warning=local file could no be stat as it is NULL");
-      }
-    }
-
-    // Obs: when we can not compute the file size, we take it from fmd
-    buf->st_size = mFileSize;
-    if (!found)
-    {
-      eos_err("No valid stripe found for stat");
-      rc = SFS_ERROR;
-    }
-  }
-  else
-  {
-
-    eos_err("File not opened");
-    rc = SFS_ERROR;
-  }
-
-  return rc;
->>>>>>> fcacef68
 }
 
 
@@ -2873,7 +1552,6 @@
 int
 RaidMetaLayout::Close ()
 {
-<<<<<<< HEAD
  XrdSysMutexHelper scope_lock(mExclAccess);
  eos::common::Timing ct("close");
  COMMONTIMING("start", &ct);
@@ -3031,168 +1709,6 @@
 
  mIsOpen = false;
  return rc;
-=======
-  XrdSysMutexHelper scope_lock(mExclAccess);
-  eos::common::Timing ct("close");
-  COMMONTIMING("start", &ct);
-  int rc = SFS_OK;
-
-  if (mIsOpen)
-  {
-    if (mIsEntryServer)
-    {
-      if (mStoreRecovery)
-      {
-        if (mDoneRecovery || mDoTruncate)
-        {
-          eos_debug("info=truncating after done a recovery or at end of write");
-          mDoTruncate = false;
-          mDoneRecovery = false;
-
-          if (Truncate(mFileSize))
-          {
-            eos_err("Error while doing truncate");
-            rc = SFS_ERROR;
-          }
-        }
-
-        // Check if we still have to compute parity for the last group of blocks
-        if (mIsStreaming)
-        {
-          if ((mOffGroupParity != -1) &&
-              (mOffGroupParity < static_cast<off_t> (mFileSize)))
-          {
-            if (!DoBlockParity(mOffGroupParity))
-            {
-              eos_err("error=failed to do last group parity");
-              rc = SFS_ERROR;
-            }
-          }
-        }
-        else
-        {
-          SparseParityComputation(true);
-        }
-
-        // Collect all the write responses and reset all the handlers
-        for (unsigned int i = 0; i < mStripeFiles.size(); i++)
-        {
-          if (mStripeFiles[i])
-          {
-            AsyncMetaHandler* ptr_handler =
-                    static_cast<AsyncMetaHandler*> (mStripeFiles[i]->GetAsyncHandler());
-
-            if (ptr_handler)
-            {
-              if (ptr_handler->WaitOK() != XrdCl::errNone)
-              {
-                eos_err("error=write failed in previous requests.");
-                rc = SFS_ERROR;
-              }
-
-              ptr_handler->Reset();
-            }
-          }
-        }
-
-        // Update the header information and write it to all stripes
-        long int num_blocks = ceil((mFileSize * 1.0) / mStripeWidth);
-        size_t size_last_block = mFileSize % mStripeWidth;
-        eos_debug("num_blocks=%li, size_last_block=%llu", num_blocks,
-                  (long long int) size_last_block);
-
-        if (size_last_block == 0)
-        {
-          num_blocks++;
-        }
-
-        for (unsigned int i = 0; i < mHdrInfo.size(); i++)
-        {
-          if (num_blocks != mHdrInfo[i]->GetNoBlocks())
-          {
-            mHdrInfo[i]->SetNoBlocks(num_blocks);
-            mUpdateHeader = true;
-          }
-
-          if (size_last_block != mHdrInfo[i]->GetSizeLastBlock())
-          {
-            mHdrInfo[i]->SetSizeLastBlock(size_last_block);
-            mUpdateHeader = true;
-          }
-        }
-
-        COMMONTIMING("updateheader", &ct);
-
-        if (mUpdateHeader)
-        {
-          for (unsigned int i = 0; i < mStripeFiles.size(); i++)
-          {
-            mHdrInfo[i]->SetIdStripe(mapPL[i]);
-
-            if (mStripeFiles[i])
-            {
-              if (!mHdrInfo[i]->WriteToFile(mStripeFiles[i], mTimeout))
-              {
-                eos_err("error=write header to file failed for stripe:%i", i);
-                rc = SFS_ERROR;
-              }
-            }
-            else
-            {
-              eos_warning("warning=could not write header info to NULL file.");
-            }
-          }
-
-          mUpdateHeader = false;
-        }
-      }
-
-      //........................................................................
-      // Close remote files
-      //........................................................................
-      for (unsigned int i = 1; i < mStripeFiles.size(); i++)
-      {
-        if (mStripeFiles[i])
-        {
-          if (mStripeFiles[i]->Close(mTimeout))
-          {
-            eos_err("error=failed to close remote file %i", i);
-            rc = SFS_ERROR;
-          }
-        }
-        else
-        {
-          eos_warning("error=remote stripe could not be closed as the file is NULL");
-        }
-      }
-    }
-
-    //..........................................................................
-    // Close local file
-    //..........................................................................
-    if (mStripeFiles[0])
-    {
-      if (mStripeFiles[0]->Close(mTimeout))
-      {
-        eos_err("error=failed to close local file");
-        rc = SFS_ERROR;
-      }
-    }
-    else
-    {
-      eos_warning("warning=local stripe could not be closed as the file is NULL");
-    }
-  }
-  else
-  {
-
-    eos_err("error=file is not opened");
-    rc = SFS_ERROR;
-  }
-
-  mIsOpen = false;
-  return rc;
->>>>>>> fcacef68
 }
 
 
@@ -3203,7 +1719,6 @@
 XrdCl::ChunkList
 RaidMetaLayout::SplitRead(uint64_t off, uint32_t len, char* buff)
 {
-<<<<<<< HEAD
   uint32_t sz;
   uint64_t block_end;
   char* ptr_data = buff;
@@ -3227,107 +1742,6 @@
   }
 
   return split_read;
-=======
-  char* ptr_block;
-  XrdSfsFileOffset tmp_offset;
-  XrdSfsFileOffset end_aligned_offset;
-  XrdSfsFileOffset end_raw_offset = offset + length;
-  alignedOffset = (offset / mStripeWidth) * mStripeWidth;
-  alignedLength = (ceil((end_raw_offset * 1.0) / mStripeWidth) * mStripeWidth)
-          - alignedOffset;
-
-  end_aligned_offset = alignedOffset + alignedLength;
-  mPtrBlocks.clear();
-
-  //............................................................................
-  // There is just one block
-  //............................................................................
-  if (alignedLength == mStripeWidth)
-  {
-    if (alignedOffset < offset)
-    {
-      mPtrBlocks.push_back(mFirstBlock);
-      eos_debug("One block, read in the first extra space.");
-    }
-    else
-    {
-      if (end_aligned_offset > end_raw_offset)
-      {
-        mPtrBlocks.push_back(mFirstBlock);
-        eos_debug("One block, read in the first extra space.");
-      }
-      else
-      {
-        ptr_block = ptrBuffer;
-        mPtrBlocks.push_back(ptr_block);
-        eos_debug("One block, read in place.");
-      }
-    }
-  }
-  else
-  {
-    //..........................................................................
-    // There are multiple blocks
-    //..........................................................................
-    tmp_offset = alignedOffset;
-
-    if (alignedOffset < offset)
-    {
-      mPtrBlocks.push_back(mFirstBlock);
-      tmp_offset += mStripeWidth;
-      eos_debug("Multiple blocks, one read in the first extra space.");
-    }
-
-    // Read in place the rest of the complete blocks
-    ptr_block = ptrBuffer + (tmp_offset - offset);
-
-    while (tmp_offset + mStripeWidth <= end_raw_offset)
-    {
-      mPtrBlocks.push_back(ptr_block);
-      ptr_block += mStripeWidth;
-      tmp_offset += mStripeWidth;
-      eos_debug("Multiple blocks, one read in place.");
-    }
-
-    if (end_aligned_offset > end_raw_offset)
-    {
-
-      mPtrBlocks.push_back(mLastBlock);
-      eos_debug("Multiple blocks, one read in last place.");
-    }
-  }
-}
-
-//------------------------------------------------------------------------------
-// Get matching part between the inital offset and length and the current
-// block of length mStripeWidth and
-//------------------------------------------------------------------------------
-
-std::pair<off_t, size_t>
-RaidMetaLayout::GetMatchingPart (XrdSfsFileOffset offset,
-                                 XrdSfsXferSize length,
-                                 XrdSfsFileOffset blockOffset)
-{
-  eos_debug("offset=%lli, length=%lli, and block_off=%lli mStripeWidth=%lli.",
-            offset, (long long int) length,
-            blockOffset, (long long int) mStripeWidth);
-  off_t ret_offset = blockOffset;
-  size_t ret_length = mStripeWidth;
-  XrdSfsFileOffset end_raw_offset = offset + length;
-
-  if (blockOffset < static_cast<off_t> (offset))
-    ret_offset = offset;
-
-  if (blockOffset + mStripeWidth > end_raw_offset)
-    ret_length = end_raw_offset - ret_offset;
-
-  else
-    ret_length = blockOffset + ret_length - ret_offset;
-
-  eos_debug("Matching offset=%lli, length=%lli.",
-            ret_offset, (long long int) ret_length);
-  return std::make_pair(ret_offset, ret_length);
->>>>>>> fcacef68
 }
 
 
@@ -3337,7 +1751,6 @@
 std::vector<XrdCl::ChunkList>
 RaidMetaLayout::SplitReadV(XrdCl::ChunkList& chunkList, uint32_t sizeHdr)
 {
-<<<<<<< HEAD
   std::vector<XrdCl::ChunkList> stripe_readv; ///< readV request per stripe files
   stripe_readv.reserve(mNbDataFiles);
   
@@ -3362,63 +1775,6 @@
   } 
 
   return stripe_readv;  
-=======
-  char* ptr_buff;
-  char* ptr_extra;
-  std::pair<off_t, size_t> match_pair;
-  XrdSfsFileOffset end_raw_offset = offset + length;
-  XrdSfsFileOffset end_aligned_offset = alignedOffset + alignedLength;
-
-  //............................................................................
-  // There is just one block
-  //............................................................................
-  if (alignedLength == mStripeWidth)
-  {
-    if ((alignedOffset < offset) || (end_aligned_offset > end_raw_offset))
-    {
-      match_pair = GetMatchingPart(offset, length, alignedOffset);
-      eos_debug("Copy from the first extra block with matching offset=%lli, length=%lu",
-                match_pair.first, match_pair.second);
-      ptr_extra = mFirstBlock + (match_pair.first - alignedOffset);
-      ptr_buff = buffer;
-      ptr_buff = static_cast<char*> (memcpy(ptr_buff, ptr_extra, match_pair.second));
-    }
-  }
-  else
-  {
-    //..........................................................................
-    // There are multiple blocks
-    //..........................................................................
-    if (alignedOffset < offset)
-    {
-      //........................................................................
-      // Copy the first extra block
-      //........................................................................
-      match_pair = GetMatchingPart(offset, length, alignedOffset);
-      eos_debug("Copy from the first extra block with matching offset=%lli, length=%lu"
-                " and initial length = %lu",
-                match_pair.first, match_pair.second, length);
-      ptr_extra = mFirstBlock + (match_pair.first - alignedOffset);
-      ptr_buff = buffer;
-      ptr_buff = static_cast<char*> (memcpy(ptr_buff, ptr_extra, match_pair.second));
-    }
-
-    if (end_aligned_offset > end_raw_offset)
-    {
-      //........................................................................
-      // Copy the last extra block
-      //........................................................................
-      XrdSfsFileOffset tmp_offset = end_aligned_offset - mStripeWidth;
-      match_pair = GetMatchingPart(offset, length, tmp_offset);
-      eos_debug("Copy from the last extra block with matching offset=%lli, length=%lu, tmp_offset=%lli"
-                " offset=%lli, length=%lli",
-                match_pair.first, match_pair.second, tmp_offset, offset, (long long int) length);
-      ptr_extra = mLastBlock + (match_pair.first - tmp_offset);
-      ptr_buff = buffer + (match_pair.first - offset);
-      ptr_buff = static_cast<char*> (memcpy(ptr_buff, ptr_extra, match_pair.second));
-    }
-  }
->>>>>>> fcacef68
 }
 
 
