//------------------------------------------------------------------------------
//! @file Layout.hh
//! @author Andreas-Joachim Peters - CERN
//! @brief Abstraction of the physical layout of a file
//------------------------------------------------------------------------------

/************************************************************************
 * EOS - the CERN Disk Storage System                                   *
 * Copyright (C) 2011 CERN/Switzerland                                  *
 *                                                                      *
 * This program is free software: you can redistribute it and/or modify *
 * it under the terms of the GNU General Public License as published by *
 * the Free Software Foundation, either version 3 of the License, or    *
 * (at your option) any later version.                                  *
 *                                                                      *
 * This program is distributed in the hope that it will be useful,      *
 * but WITHOUT ANY WARRANTY; without even the implied warranty of       *
 * MERCHANTABILITY or FITNESS FOR A PARTICULAR PURPOSE.  See the        *
 * GNU General Public License for more details.                         *
 *                                                                      *
 * You should have received a copy of the GNU General Public License    *
 * along with this program.  If not, see <http://www.gnu.org/licenses/>.*
 ************************************************************************/

#ifndef __EOSFST_LAYOUT_HH__
#define __EOSFST_LAYOUT_HH__

/*----------------------------------------------------------------------------*/
#include <sys/types.h>
/*----------------------------------------------------------------------------*/
#include "common/LayoutId.hh"
#include "common/Logging.hh"
#include "fst/Namespace.hh"
#include "fst/io/FileIoPlugin.hh"
/*----------------------------------------------------------------------------*/
#include "XrdOuc/XrdOucString.hh"
#include "XrdSfs/XrdSfsInterface.hh"
#include "XrdCl/XrdClXRootDResponses.hh"
/*----------------------------------------------------------------------------*/

EOSFSTNAMESPACE_BEGIN

//! Forward declaration
class XrdFstOfsFile;

//------------------------------------------------------------------------------
//! Class which abstracts the physical layout of the file
//------------------------------------------------------------------------------

class Layout : public eos::common::LogId {
public:

  //----------------------------------------------------------------------------
  //! Constructor
  //!
  //! @param file file handler
  //!
  //----------------------------------------------------------------------------
  Layout (XrdFstOfsFile* file);


  //----------------------------------------------------------------------------
  //! Constructor
  //!
  //! @param file handler to current file
  //! @param lid layout id
  //! @param client security information
  //! @param outError error information
  //! @param io access type informatio ( ofs/xrd )
  //! @param timeout timeout value
  //! @param timeout timeout value 
  //!
  //----------------------------------------------------------------------------
  Layout (XrdFstOfsFile* file,
          unsigned long lid,
          const XrdSecEntity* client,
          XrdOucErrInfo* outError,
          eos::common::LayoutId::eIoType io,
          uint16_t timeout = 0);


  //----------------------------------------------------------------------------
  //! Destructor
  //----------------------------------------------------------------------------
  virtual ~Layout ();


  //----------------------------------------------------------------------------
  //! Get the name of the layout
  //--------------------------------------------------------------------------

  const char*
  GetName ()
  {
    return mName.c_str();
  }


  //----------------------------------------------------------------------------
  //! Get path to the local replica
  //--------------------------------------------------------------------------

  const char*
  GetLocalReplicaPath ()
  {
    return mLocalPath.c_str();
  }


  //----------------------------------------------------------------------------
  //! Get layout id
  //--------------------------------------------------------------------------

  inline unsigned int
  GetLayoutId ()
  {
    return mLayoutId;
  }

  //--------------------------------------------------------------------------
  //! Get last remote URL (if available)
  //--------------------------------------------------------------------------

  const std::string&
  GetLastUrl ()
  {
    return mLastUrl;
  }

  //----------------------------------------------------------------------------
  //! Test if we are at the entry server
  //--------------------------------------------------------------------------

  virtual bool
  IsEntryServer ()
  {
    return mIsEntryServer;
  }


  //----------------------------------------------------------------------------
  //! Open a file of the current layout type
  //!
  //! @param path file path
  //! @param flags open flags
  //! @param mode open mode
  //! @param opaque opaque information
  //!
  //! @return 0 if successful, -1 otherwise and error code is set
  //!
  //----------------------------------------------------------------------------
  virtual int Open (const std::string& path,
                    XrdSfsFileOpenMode flags,
                    mode_t mode,
                    const char* opaque) = 0;


  //----------------------------------------------------------------------------
  //! Read from file
  //!
  //! @param offset offset
  //! @param buffer place to hold the read data
  //! @param length length
  //!
  //! @return number of bytes read or -1 if error
  //!
  //----------------------------------------------------------------------------
  virtual int64_t Read (XrdSfsFileOffset offset,
                        char* buffer,
                        XrdSfsXferSize length,
                        bool readahead = false) = 0;

  
  //----------------------------------------------------------------------------
  //! Vector read 
  //!
  //! @param chunkList list of chunks for the vector read
  //! @param len total length of the vector read
  //!
  //! @return number of bytes read of -1 if error
  //!
  //----------------------------------------------------------------------------
  virtual int64_t ReadV (XrdCl::ChunkList& chunkList,
                         uint32_t len) = 0;

  
  //----------------------------------------------------------------------------
  //! Write to file
  //!
  //! @param offset offset
  //! @param buffer data to be written
  //! @param length length
  //!
  //! @return number of bytes written or -1 if error
  //!
  //----------------------------------------------------------------------------
  virtual int64_t Write (XrdSfsFileOffset offset,
                         const char* buffer,
                         XrdSfsXferSize length) = 0;


  //----------------------------------------------------------------------------
  //! Truncate
  //!
  //! @param offset truncate file to this value
  //!
  //! @return 0 if successful, -1 otherwise and error code is set
  //!
  //----------------------------------------------------------------------------
  virtual int Truncate (XrdSfsFileOffset offset) = 0;


  //----------------------------------------------------------------------------
  //! Allocate file space
  //!
  //! @param length space to be allocated
  //!
  //! @return 0 if successful, -1 otherwise and error code is set
  //!
  //--------------------------------------------------------------------------

  virtual int
  Fallocate (XrdSfsFileOffset lenght)
  {
    return 0;
  }


  //----------------------------------------------------------------------------
  //! Deallocate file space
  //!
  //! @param fromOffset offset start
  //! @param toOffset offset end
  //!
  //! @return 0 if successful, -1 otherwise and error code is set
  //!
  //--------------------------------------------------------------------------

  virtual int
  Fdeallocate (XrdSfsFileOffset fromOffset,
               XrdSfsFileOffset toOffset)
  {
    return 0;
  }


  //----------------------------------------------------------------------------
  //! Remove file
  //!
  //! @return 0 if successful, -1 otherwise and error code is set
  //!
  //--------------------------------------------------------------------------

  virtual int
  Remove ()
  {
    return 0;
  }


  //----------------------------------------------------------------------------
  //! Sync file to disk
  //!
  //! @return 0 if successful, -1 otherwise and error code is set
  //!
  //----------------------------------------------------------------------------
  virtual int Sync () = 0;


  //----------------------------------------------------------------------------
  //! Close file
  //!
  //! @return 0 if successful, -1 otherwise and error code is set
  //!
  //----------------------------------------------------------------------------
  virtual int Close () = 0;


  //----------------------------------------------------------------------------
  //! Get stats about the file
  //!
  //! @param buf stat buffer
  //!
  //! @return 0 if successful, -1 otherwise and error code is set
  //!
  //----------------------------------------------------------------------------
  virtual int Stat (struct stat* buf) = 0;

<<<<<<< HEAD
  
=======
  //--------------------------------------------------------------------------
  //! Get stats about the file
  //!
  //! @param buf stat buffer
  //!
  //! @return 0 if successful, -1 otherwise and error code is set
  //!
  //--------------------------------------------------------------------------

  FileIo* GetFileIo ()
  {
    return mFileIO;
  }

>>>>>>> fcacef68
protected:

  bool mIsEntryServer; ///< mark entry server
  unsigned long mLayoutId; ///< layout id
  XrdOucString mName; ///< layout name
  std::string mLastUrl; ///< last URL for remote files
  XrdFstOfsFile* mOfsFile; ///< handler to logical file
  std::string mLocalPath; ///< path to local file
  XrdOucErrInfo* mError; ///< error information
  XrdSecEntity* mSecEntity; ///< security information
  eos::common::LayoutId::eIoType mIoType; ///< type of access ( ofs/xrd )
  uint16_t mTimeout; ///< timeout value used for all operations on this file
  XrdSysMutex mExclAccess; ///< mutex to ensure exclusive access
<<<<<<< HEAD

=======
  FileIo* mFileIO; //< IO object as entry server
>>>>>>> fcacef68
};

EOSFSTNAMESPACE_END

#endif  // __EOSFST_LAYOUT_HH__<|MERGE_RESOLUTION|>--- conflicted
+++ resolved
@@ -47,7 +47,8 @@
 //! Class which abstracts the physical layout of the file
 //------------------------------------------------------------------------------
 
-class Layout : public eos::common::LogId {
+class Layout : public eos::common::LogId
+{
 public:
 
   //----------------------------------------------------------------------------
@@ -67,7 +68,6 @@
   //! @param client security information
   //! @param outError error information
   //! @param io access type informatio ( ofs/xrd )
-  //! @param timeout timeout value
   //! @param timeout timeout value 
   //!
   //----------------------------------------------------------------------------
@@ -120,7 +120,6 @@
   //--------------------------------------------------------------------------
   //! Get last remote URL (if available)
   //--------------------------------------------------------------------------
-
   const std::string&
   GetLastUrl ()
   {
@@ -286,24 +285,20 @@
   //----------------------------------------------------------------------------
   virtual int Stat (struct stat* buf) = 0;
 
-<<<<<<< HEAD
+  //--------------------------------------------------------------------------
+  //! Get stats about the file
+  //!
+  //! @param buf stat buffer
+  //!
+  //! @return 0 if successful, -1 otherwise and error code is set
+  //!
+  //--------------------------------------------------------------------------
+
+  FileIo* GetFileIo ()
+  {
+    return mFileIO;
+  }
   
-=======
-  //--------------------------------------------------------------------------
-  //! Get stats about the file
-  //!
-  //! @param buf stat buffer
-  //!
-  //! @return 0 if successful, -1 otherwise and error code is set
-  //!
-  //--------------------------------------------------------------------------
-
-  FileIo* GetFileIo ()
-  {
-    return mFileIO;
-  }
-
->>>>>>> fcacef68
 protected:
 
   bool mIsEntryServer; ///< mark entry server
@@ -317,11 +312,7 @@
   eos::common::LayoutId::eIoType mIoType; ///< type of access ( ofs/xrd )
   uint16_t mTimeout; ///< timeout value used for all operations on this file
   XrdSysMutex mExclAccess; ///< mutex to ensure exclusive access
-<<<<<<< HEAD
-
-=======
   FileIo* mFileIO; //< IO object as entry server
->>>>>>> fcacef68
 };
 
 EOSFSTNAMESPACE_END
