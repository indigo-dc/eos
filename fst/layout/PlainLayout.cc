//------------------------------------------------------------------------------
// File: PlainLayout.cc
// Author: Elvin-Alin Sindrilaru / Andreas-Joachim Peters - CERN
//------------------------------------------------------------------------------

/************************************************************************
 * EOS - the CERN Disk Storage System                                   *
 * Copyright (C) 2011 CERN/Switzerland                                  *
 *                                                                      *
 * This program is free software: you can redistribute it and/or modify *
 * it under the terms of the GNU General Public License as published by *
 * the Free Software Foundation, either version 3 of the License, or    *
 * (at your option) any later version.                                  *
 *                                                                      *
 * This program is distributed in the hope that it will be useful,      *
 * but WITHOUT ANY WARRANTY; without even the implied warranty of       *
 * MERCHANTABILITY or FITNESS FOR A PARTICULAR PURPOSE.  See the        *
 * GNU General Public License for more details.                         *
 *                                                                      *
 * You should have received a copy of the GNU General Public License    *
 * along with this program.  If not, see <http://www.gnu.org/licenses/>.*
 ************************************************************************/

/*----------------------------------------------------------------------------*/
#include "fst/layout/PlainLayout.hh"
#include "fst/io/FileIoPlugin.hh"
#include "fst/io/AsyncMetaHandler.hh"
#include "fst/XrdFstOfsFile.hh"

/*----------------------------------------------------------------------------*/

EOSFSTNAMESPACE_BEGIN

//------------------------------------------------------------------------------
// Handle asynchronous open responses
//------------------------------------------------------------------------------
void
AsyncLayoutOpenHandler::HandleResponseWithHosts(XrdCl::XRootDStatus* status,
    XrdCl::AnyObject* response,
    XrdCl::HostList* hostList)
{
  eos_info("handling response in AsyncLayoutOpenHandler");
  // response and hostList are nullptr
  bool is_ok = false;
  mPlainLayout->mLastTriedUrl = mPlainLayout->mFileIO->GetLastTriedUrl();

  if (status->IsOK()) {
    // Store the last URL we are connected after open
    mPlainLayout->mLastUrl = mPlainLayout->mFileIO->GetLastUrl();
    is_ok = true;
  }

  // Notify any blocked threads
  pthread_mutex_lock(&mPlainLayout->mMutex);
  mPlainLayout->mAsyncResponse = is_ok;
  mPlainLayout->mHasAsyncResponse = true;
  pthread_cond_signal(&mPlainLayout->mCondVar);
  mPlainLayout->mIoOpenHandler = NULL;
  pthread_mutex_unlock(&mPlainLayout->mMutex);
  delete status;

  if (response) {
    delete response;
  }

  if (hostList) {
    delete hostList;
  }

  delete this;
}

//------------------------------------------------------------------------------
// Constructor
//------------------------------------------------------------------------------
PlainLayout::PlainLayout(XrdFstOfsFile* file,
                         unsigned long lid,
                         const XrdSecEntity* client,
                         XrdOucErrInfo* outError,
                         const char* path,
                         uint16_t timeout) :
  Layout(file, lid, client, outError, path, timeout),
  mFileSize(0), mDisableRdAhead(false), mHasAsyncResponse(false),
  mAsyncResponse(false), mIoOpenHandler(NULL), mFlags(0)
{
  // evt. mark an IO module as talking to external storage
  if ((mFileIO->GetIoType() != "LocalIo")) {
    mFileIO->SetExternalStorage();
  }

  pthread_mutex_init(&mMutex, NULL);
  pthread_cond_init(&mCondVar, NULL);
  mIsEntryServer = true;
}

//------------------------------------------------------------------------------
// Destructor
//------------------------------------------------------------------------------
PlainLayout::~PlainLayout()
{
  // mFileIO is deleted via mFileIO in the base class
  pthread_mutex_destroy(&mMutex);
  pthread_cond_destroy(&mCondVar);

  if (mIoOpenHandler) {
    delete mIoOpenHandler;
  }
}

//------------------------------------------------------------------------------
// Redirect toa new target
//------------------------------------------------------------------------------
void PlainLayout::Redirect(const char* path)
{
  if (mFileIO) {
    delete mFileIO;
  }

  mFileIO = FileIoPlugin::GetIoObject(path, mOfsFile, mSecEntity);
  mLocalPath = path;
}

//------------------------------------------------------------------------------
// Open File
//------------------------------------------------------------------------------
int
PlainLayout::Open(XrdSfsFileOpenMode flags, mode_t mode, const char* opaque)
{
  int retc = mFileIO->fileOpen(flags, mode, opaque, mTimeout);
  mLastUrl = mFileIO->GetLastUrl();
  mLastTriedUrl = mFileIO->GetLastTriedUrl();
  mFlags = flags;
<<<<<<< HEAD
  mLastErrCode = mFileIO->GetLastErrCode();
  mLastErrNo = mFileIO->GetLastErrNo();

  // If open for read succeeded then get initial file size
  if (!retc && !(mFlags & (SFS_O_CREAT | SFS_O_TRUNC))) {
=======
  mLocalPath = path;
  int retc = mPlainFile->Open(path, flags, mode, opaque, mTimeout);
  mLastUrl = mPlainFile->GetLastUrl();
  mLastErrCode = mPlainFile->GetLastErrCode();
  mLastErrNo = mPlainFile->GetLastErrNo();

  // Get initial file size if not new file or truncated
  if ((!retc) && !(mFlags & (SFS_O_CREAT | SFS_O_TRUNC)))
  {
>>>>>>> 183d524b
    struct stat st_info;
    int retc_stat = mFileIO->fileStat(&st_info);

    if (retc_stat) {
      eos_err("failed stat for file=%s", mLocalPath.c_str());
      return SFS_ERROR;
    }

    mFileSize = st_info.st_size;
  }

  return retc;
}

//------------------------------------------------------------------------------
// Open asynchronously
//------------------------------------------------------------------------------
int
PlainLayout::OpenAsync(XrdSfsFileOpenMode flags,
                       mode_t mode, XrdCl::ResponseHandler* layout_handler,
                       const char* opaque)
{
  mFlags = flags;
  eos::fst::XrdIo* io_file = dynamic_cast<eos::fst::XrdIo*>(mFileIO);

  if (!io_file) {
    eos_err("failed dynamic cast to XrdIo object");
    return SFS_ERROR;
  }

  mIoOpenHandler = new eos::fst::AsyncIoOpenHandler(io_file, layout_handler);

  if (io_file->fileOpenAsync(mIoOpenHandler, flags, mode, opaque, mTimeout)) {
    // Error
    delete mIoOpenHandler;
    mIoOpenHandler = NULL;
    return SFS_ERROR;
  }

  return SFS_OK;
}

//------------------------------------------------------------------------------
// Wait for asynchronous open reponse
//------------------------------------------------------------------------------
bool
PlainLayout::WaitOpenAsync()
{
  pthread_mutex_lock(&mMutex);

  while (!mHasAsyncResponse) {
    pthread_cond_wait(&mCondVar, &mMutex);
  }

  bool open_resp = mAsyncResponse;
  pthread_mutex_unlock(&mMutex);

  if (open_resp) {
    // Get initial file size if not new file or truncated
    if (!(mFlags & (SFS_O_CREAT | SFS_O_TRUNC))) {
      struct stat st_info;
      int retc_stat = mFileIO->fileStat(&st_info);

      if (retc_stat) {
        eos_err("failed stat");
        open_resp = false;
      } else {
        mFileSize = st_info.st_size;
      }
    }
  }

  return open_resp;
}

//------------------------------------------------------------------------------
// Clean read-ahead caches and update filesize
//------------------------------------------------------------------------------
void
PlainLayout::CleanReadCache()
{
  if (!mDisableRdAhead)
  {
    mPlainFile->CleanReadCache();
    struct stat st_info;
    int retc_stat = mPlainFile->Stat(&st_info);

    if (!retc_stat)
    {
      mFileSize = st_info.st_size;
    }
  }
}




//------------------------------------------------------------------------------
// Read from file
//------------------------------------------------------------------------------

int64_t
PlainLayout::Read(XrdSfsFileOffset offset, char* buffer,
                  XrdSfsXferSize length, bool readahead)
{
  if (readahead && !mDisableRdAhead) {
    if (mIoType == eos::common::LayoutId::eIoType::kXrdCl) {
      if ((uint64_t)(offset + length) > mFileSize) {
        length = mFileSize - offset;
      }

      if (length < 0) {
        length = 0;
      }

      eos_static_info("read offset=%llu length=%lu", offset, length);
      int64_t nread = mFileIO->fileReadAsync(offset, buffer, length, readahead);
      // Wait for any async requests
      AsyncMetaHandler* ptr_handler = static_cast<AsyncMetaHandler*>
                                      (mFileIO->fileGetAsyncHandler());

      if (ptr_handler) {
        uint16_t error_type = ptr_handler->WaitOK();

        if (error_type != XrdCl::errNone) {
          return SFS_ERROR;
        }
      }

      if ((nread + offset) > (off_t)mFileSize) {
        mFileSize = nread + offset;
      }

      if ((nread != length) && ((nread + offset) < (int64_t)mFileSize)) {
        mFileSize = nread + offset;
      }

      return nread;
    }
  }

  return mFileIO->fileRead(offset, buffer, length, mTimeout);
}

//------------------------------------------------------------------------------
// Vector read
//------------------------------------------------------------------------------
int64_t
PlainLayout::ReadV(XrdCl::ChunkList& chunkList, uint32_t len)
{
  return mFileIO->fileReadV(chunkList);
}


//------------------------------------------------------------------------------
// Write to file
//------------------------------------------------------------------------------

int64_t
PlainLayout::Write(XrdSfsFileOffset offset, const char* buffer,
                   XrdSfsXferSize length)
{
  mDisableRdAhead = true;

  if ((uint64_t)(offset + length) > mFileSize) {
    mFileSize = offset + length;
  }

  return mFileIO->fileWriteAsync(offset, buffer, length, mTimeout);
}

//------------------------------------------------------------------------------
// Truncate file
//------------------------------------------------------------------------------

int
PlainLayout::Truncate(XrdSfsFileOffset offset)
{
  mFileSize = offset;
  return mFileIO->fileTruncate(offset, mTimeout);
}

//------------------------------------------------------------------------------
// Reserve space for file
//------------------------------------------------------------------------------

int
PlainLayout::Fallocate(XrdSfsFileOffset length)
{
  return mFileIO->fileFallocate(length);
}

//------------------------------------------------------------------------------
// Deallocate reserved space
//------------------------------------------------------------------------------

int
PlainLayout::Fdeallocate(XrdSfsFileOffset fromOffset, XrdSfsFileOffset toOffset)
{
  return mFileIO->fileFdeallocate(fromOffset, toOffset);
}

//------------------------------------------------------------------------------
// Sync file to disk
//------------------------------------------------------------------------------

int
PlainLayout::Sync()
{
  return mFileIO->fileSync(mTimeout);
}

//------------------------------------------------------------------------------
// Get stats for file
//------------------------------------------------------------------------------

int
PlainLayout::Stat(struct stat* buf)
{
  return mFileIO->fileStat(buf, mTimeout);
}

//------------------------------------------------------------------------------
// Close file
//------------------------------------------------------------------------------

int
PlainLayout::Close()
{
  return mFileIO->fileClose(mTimeout);
}

//------------------------------------------------------------------------------
// Remove file
//------------------------------------------------------------------------------

int
PlainLayout::Remove()
{
  return mFileIO->fileRemove();
}

EOSFSTNAMESPACE_END<|MERGE_RESOLUTION|>--- conflicted
+++ resolved
@@ -130,23 +130,11 @@
   mLastUrl = mFileIO->GetLastUrl();
   mLastTriedUrl = mFileIO->GetLastTriedUrl();
   mFlags = flags;
-<<<<<<< HEAD
   mLastErrCode = mFileIO->GetLastErrCode();
   mLastErrNo = mFileIO->GetLastErrNo();
 
   // If open for read succeeded then get initial file size
   if (!retc && !(mFlags & (SFS_O_CREAT | SFS_O_TRUNC))) {
-=======
-  mLocalPath = path;
-  int retc = mPlainFile->Open(path, flags, mode, opaque, mTimeout);
-  mLastUrl = mPlainFile->GetLastUrl();
-  mLastErrCode = mPlainFile->GetLastErrCode();
-  mLastErrNo = mPlainFile->GetLastErrNo();
-
-  // Get initial file size if not new file or truncated
-  if ((!retc) && !(mFlags & (SFS_O_CREAT | SFS_O_TRUNC)))
-  {
->>>>>>> 183d524b
     struct stat st_info;
     int retc_stat = mFileIO->fileStat(&st_info);
 
@@ -228,14 +216,12 @@
 void
 PlainLayout::CleanReadCache()
 {
-  if (!mDisableRdAhead)
-  {
-    mPlainFile->CleanReadCache();
+  if (!mDisableRdAhead) {
+    mFileIO->CleanReadCache();
     struct stat st_info;
-    int retc_stat = mPlainFile->Stat(&st_info);
-
-    if (!retc_stat)
-    {
+    int retc_stat = mFileIO->fileStat(&st_info);
+
+    if (!retc_stat) {
       mFileSize = st_info.st_size;
     }
   }
