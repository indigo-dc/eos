--- conflicted
+++ resolved
@@ -1,6 +1,6 @@
 //------------------------------------------------------------------------------
 // File XrdFstOssFile.cc
-// Author Elvin-Alin Sindrilaru <esindril@cern.ch> 
+// Author Elvin-Alin Sindrilaru <esindril@cern.ch>
 //------------------------------------------------------------------------------
 
 /************************************************************************
@@ -37,22 +37,19 @@
 #define O_LARGEFILE 0
 #endif
 
-<<<<<<< HEAD
-=======
-
->>>>>>> 02c6173e
+
 //! pointer to the current OSS implementation to be used by the oss files
 extern XrdFstOss* XrdFstSS;
 
 //------------------------------------------------------------------------------
 // Constuctor
 //------------------------------------------------------------------------------
-XrdFstOssFile::XrdFstOssFile (const char* tid) :
-XrdOssDF (),
-eos::common::LogId (),
-mIsRW (false),
-mRWLockXs (0),
-mBlockXs (0)
+XrdFstOssFile::XrdFstOssFile(const char* tid) :
+  XrdOssDF(),
+  eos::common::LogId(),
+  mIsRW(false),
+  mRWLockXs(0),
+  mBlockXs(0)
 {
   mPieceStart = new char[eos::common::LayoutId::OssXsBlockSize];
   mPieceEnd = new char[eos::common::LayoutId::OssXsBlockSize];
@@ -62,16 +59,21 @@
 //------------------------------------------------------------------------------
 // Destructor
 //------------------------------------------------------------------------------
-XrdFstOssFile::~XrdFstOssFile ()
-{
-  if (fd >= 0) close(fd);
+XrdFstOssFile::~XrdFstOssFile()
+{
+  if (fd >= 0) {
+    close(fd);
+  }
+
   fd = -1;
 
-  if (mPieceStart)
+  if (mPieceStart) {
     delete[] mPieceStart;
-
-  if (mPieceEnd)
+  }
+
+  if (mPieceEnd) {
     delete[] mPieceEnd;
+  }
 }
 
 
@@ -79,80 +81,65 @@
 // Open function
 //------------------------------------------------------------------------------
 int
-XrdFstOssFile::Open (const char* path, int flags, mode_t mode, XrdOucEnv& env)
+XrdFstOssFile::Open(const char* path, int flags, mode_t mode, XrdOucEnv& env)
 {
   int newfd;
   const char* val = 0;
   unsigned long lid = 0;
   off_t booking_size = 0;
   mPath = path;
-<<<<<<< HEAD
-
-=======
-  
->>>>>>> 02c6173e
+
   // Return an error if this object is already open
-  if (fd >= 0) return -EBADF;
-  
-  if ((val = env.Get("mgm.lid"))) lid = atol(val);
-  
-  if ((val = env.Get("mgm.bookingsize")))
-  {
+  if (fd >= 0) {
+    return -EBADF;
+  }
+
+  if ((val = env.Get("mgm.lid"))) {
+    lid = atol(val);
+  }
+
+  if ((val = env.Get("mgm.bookingsize"))) {
     booking_size = strtoull(val, 0, 10);
-    
-    if (errno == ERANGE)
-    {
+
+    if (errno == ERANGE) {
       eos_err("error=invalid bookingsize in capability: %s", val);
       return -EINVAL;
     }
   }
-<<<<<<< HEAD
-
-=======
-  
->>>>>>> 02c6173e
+
   // Decide if file opened for rw operations
-  if ((flags & (O_WRONLY | O_RDWR | O_CREAT | O_TRUNC)) != 0)
+  if ((flags & (O_WRONLY | O_RDWR | O_CREAT | O_TRUNC)) != 0) {
     mIsRW = true;
-  
-<<<<<<< HEAD
-  if (eos::common::LayoutId::GetBlockChecksum(lid) != eos::common::LayoutId::kNone)
-=======
+  }
 
   // don't do block checksums for 'remote' files
-  if ((eos::common::LayoutId::GetBlockChecksum(lid) != eos::common::LayoutId::kNone)
-      && (mPath[0] == '/'))
->>>>>>> 02c6173e
-  {
+  if ((eos::common::LayoutId::GetBlockChecksum(lid) !=
+       eos::common::LayoutId::kNone)
+      && (mPath[0] == '/')) {
     // Look for a blockchecksum obj corresponding to this file
     std::pair<XrdSysRWLock*, CheckSum*> pair_value;
     pair_value = XrdFstSS->GetXsObj(path, mIsRW);
     mRWLockXs = pair_value.first;
     mBlockXs = pair_value.second;
 
-    if (!mBlockXs)
-    {
+    if (!mBlockXs) {
       mBlockXs = ChecksumPlugins::GetChecksumObject(lid, true);
 
-      if (mBlockXs)
-      {
+      if (mBlockXs) {
         XrdOucString xs_path = mBlockXs->MakeBlockXSPath(mPath.c_str());
         struct stat buf;
         int retc = XrdFstSS->Stat(mPath.c_str(), &buf);
 
         if (!mBlockXs->OpenMap(xs_path.c_str(),
                                (retc ? booking_size : buf.st_size),
-                               eos::common::LayoutId::OssXsBlockSize, mIsRW))
-        {
+                               eos::common::LayoutId::OssXsBlockSize, mIsRW)) {
           eos_err("error=unable to open blockxs file: %s", xs_path.c_str());
           return -EIO;
         }
 
         // Add the new file blockchecksum mapping
         mRWLockXs = XrdFstSS->AddMapping(path, mBlockXs, mIsRW);
-      }
-      else
-      {
+      } else {
         eos_err("error=unable to create the blockxs obj");
         return -EIO;
       }
@@ -160,41 +147,26 @@
   }
 
   // Do the actual open of the file
-  do
-  {
-<<<<<<< HEAD
-    fd = open(path, flags | O_LARGEFILE, mode);
-=======
+  do {
 #if defined(O_CLOEXEC)
     fd = open(path, flags | O_LARGEFILE | O_CLOEXEC, mode);
 #else
     fd = open(path, flags | O_LARGEFILE, mode);
 #endif
->>>>>>> 02c6173e
-  }
-  while ((fd < 0) && (errno == EINTR));
+  } while ((fd < 0) && (errno == EINTR));
 
   // Relocate the file descriptor if need be and make sure file is closed on exec
-  if (fd >= 0)
-  {
-    if (fd < XrdFstSS->mFdFence)
-    {
-<<<<<<< HEAD
-      if ((newfd = fcntl(fd, F_DUPFD, XrdFstSS->mFdFence)) < 0)
-      {
-=======
+  if (fd >= 0) {
+    if (fd < XrdFstSS->mFdFence) {
 #if defined(__linux__) && defined(SOCK_CLOEXEC) && defined(O_CLOEXEC)
-      if ((newfd = fcntl(fd, F_DUPFD_CLOEXEC, XrdFstSS->mFdFence)) < 0)
-      {
+
+      if ((newfd = fcntl(fd, F_DUPFD_CLOEXEC, XrdFstSS->mFdFence)) < 0) {
 #else
-      if ((newfd = fcntl(fd, F_DUPFD, XrdFstSS->mFdFence)) < 0)
-      {
+
+      if ((newfd = fcntl(fd, F_DUPFD, XrdFstSS->mFdFence)) < 0) {
 #endif
->>>>>>> 02c6173e
         eos_err("error= unable to reloc FD for ", path);
-      }
-      else
-      {
+      } else {
         close(fd);
         fd = newfd;
       }
@@ -212,7 +184,7 @@
 // Read
 //------------------------------------------------------------------------------
 ssize_t
-XrdFstOssFile::Read (void* buffer, off_t offset, size_t length)
+XrdFstOssFile::Read(void* buffer, off_t offset, size_t length)
 {
   ssize_t retval = 0;
   ssize_t nread;
@@ -223,82 +195,68 @@
   std::vector<XrdOucIOVec> pieces;
   eos_debug("off=%ji len=%ji", offset, length);
 
-  if (fd < 0)
-    return static_cast<ssize_t> (-EBADF);
-  
-  if (!mBlockXs)
-  {
+  if (fd < 0) {
+    return static_cast<ssize_t>(-EBADF);
+  }
+
+  if (!mBlockXs) {
     // If we don't have blockxs enabled then there is no point in aligning
     XrdOucIOVec piece = {(long long)offset, (int)length, 0, (char*)buffer};
     pieces.push_back(piece);
-  }
-  else
-  {
+  } else {
     // Align to the block checksum offset by possibly reading two extra
     // pieces in the beginning and/or at the end of the requested piece
     pieces = AlignBuffer(buffer, offset, length);
   }
-  
+
   // Loop through all the pieces and read them in
-  for (auto piece = pieces.begin(); piece != pieces.end(); ++piece)
-  {
-    do
-    {
+  for (auto piece = pieces.begin(); piece != pieces.end(); ++piece) {
+    do {
       nread = pread(fd, piece->data, piece->size, piece->offset);
-    }
-    while ((nread < 0) && (errno == EINTR));
-    
-    if (mBlockXs)
-    {
+    } while ((nread < 0) && (errno == EINTR));
+
+    if (mBlockXs) {
       XrdSysRWLockHelper wr_lock(mRWLockXs, 0);
-      
+
       if ((nread > 0) &&
-          (!mBlockXs->CheckBlockSum(piece->offset, piece->data, nread)))
-      {
+          (!mBlockXs->CheckBlockSum(piece->offset, piece->data, nread))) {
         eos_err("error=read block-xs error offset=%zu, length=%zu",
                 piece->offset, piece->size);
         return -EIO;
       }
     }
 
-    if (nread >= 0)
-    {
-      if (piece->offset < offset)
-      {
-        // Copy back begin edge 
+    if (nread >= 0) {
+      if (piece->offset < offset) {
+        // Copy back begin edge
         ptr_buff = (char*)buffer;
         off_copy = offset - piece->offset;
         len_copy = std::min((size_t)(nread - off_copy), length);
         ptr_piece = piece->data + off_copy;
         ptr_buff = (char*)memcpy((void*)ptr_buff, ptr_piece, len_copy);
         retval += len_copy;
-      }
-      else if ((piece->offset >= offset) &&
-	       (piece->offset + nread >= (ssize_t)(offset + length)))
-      {
+      } else if ((piece->offset >= offset) &&
+                 (piece->offset + nread >= (ssize_t)(offset + length))) {
         // Copy back end edge
         len_copy = std::min((ssize_t)(offset + length - piece->offset), nread);
         ptr_buff = (char*)buffer + (piece->offset - offset);
         ptr_buff = (char*)memcpy((void*)ptr_buff, piece->data, len_copy);
         retval += len_copy;
-      }
-      else
+      } else {
         retval += nread;
-    }
-    else
-    {
+      }
+    } else {
       eos_err("error=failed read offset=%zu, length=%zu", piece->offset, piece->size);
       return -EIO;
     }
   }
 
-  if (retval > (ssize_t)length)
-  {
+  if (retval > (ssize_t)length) {
     eos_err("read ret=%ji more than requested length=%ju", retval, length);
     return -EIO;
   }
 
-  return ( retval >= 0 ? retval : static_cast<ssize_t> (-errno));
+  return (retval >= 0 ? retval : static_cast<ssize_t>(-errno));
 }
 
 
@@ -317,36 +275,35 @@
   off_t align_start = (offset / blk_size) * blk_size;
   off_t align_end = (chunk_end / blk_size) * blk_size;
 
-  if (align_start < offset)
-  {
+  if (align_start < offset) {
     // Extra piece at the beginning
     piece = {(long long) align_start,
              (int) blk_size, 0,
-             mPieceStart};
+             mPieceStart
+            };
     resp.push_back(piece);
     align_start += blk_size;
   }
 
   // Add rest of pieces if this was not all
-  if (align_start < chunk_end)
-  {
-    if (align_start != align_end)
-    {
+  if (align_start < chunk_end) {
+    if (align_start != align_end) {
       // Add the main piece
       char* ptr_buff = (char*)buffer + (align_start - offset);
       piece = {(long long) align_start,
-               (int) (align_end - align_start), 0,
-               ptr_buff};
+               (int)(align_end - align_start), 0,
+               ptr_buff
+              };
       resp.push_back(piece);
     }
-    
+
     if (((off_t)align_end < chunk_end) &&
-        ((off_t)(align_end + blk_size) > chunk_end))
-    {
+        ((off_t)(align_end + blk_size) > chunk_end)) {
       // Extra piece at the end
       piece = {(long long) align_end,
                (int) blk_size, 0,
-               mPieceEnd};
+               mPieceEnd
+              };
       resp.push_back(piece);
     }
   }
@@ -359,7 +316,7 @@
 // Read raw
 //------------------------------------------------------------------------------
 ssize_t
-XrdFstOssFile::ReadRaw (void* buffer, off_t offset, size_t length)
+XrdFstOssFile::ReadRaw(void* buffer, off_t offset, size_t length)
 {
   return Read(buffer, offset, length);
 }
@@ -367,85 +324,86 @@
 
 //------------------------------------------------------------------------------
 // Vector read
-<<<<<<< HEAD
 //------------------------------------------------------------------------------
 ssize_t
-XrdFstOssFile::ReadV(XrdOucIOVec *readV, int n)
+XrdFstOssFile::ReadV(XrdOucIOVec* readV, int n)
 {
   ssize_t rdsz;
   ssize_t totBytes = 0;
-
 // For platforms that support fadvise, pre-advise what we will be reading
 #if defined(__linux__) && defined(HAVE_ATOMICS)
   long long begOff, endOff, begLst = -1, endLst = -1;
   int nPR = n;
-  
+
   // Indicate we are in preread state and see if we have exceeded the limit
   if (XrdFstSS->mPrDepth
       && (AtomicInc(XrdFstSS->mPrActive) < XrdFstSS->mPrQSize)
-      && (n > 2))
-  {
+      && (n > 2)) {
     int faBytes = 0;
-    for (nPR=0; (nPR < XrdFstSS->mPrDepth) && (faBytes < XrdFstSS->mPrBytes); nPR++)
-      if (readV[nPR].size > 0)
-      {
+
+    for (nPR = 0; (nPR < XrdFstSS->mPrDepth) &&
+         (faBytes < XrdFstSS->mPrBytes); nPR++)
+      if (readV[nPR].size > 0) {
         begOff = XrdFstSS->mPrPMask & readV[nPR].offset;
-        endOff = XrdFstSS->mPrPBits | (readV[nPR].offset+readV[nPR].size);
+        endOff = XrdFstSS->mPrPBits | (readV[nPR].offset + readV[nPR].size);
         rdsz = endOff - begOff + 1;
-        
-        if ((begOff > endLst || endOff < begLst) && (rdsz < XrdFstSS->mPrBytes))
-        {
+
+        if ((begOff > endLst || endOff < begLst) && (rdsz < XrdFstSS->mPrBytes)) {
           posix_fadvise(fd, begOff, rdsz, POSIX_FADV_WILLNEED);
           eos_debug("fadvise fd=%i off=%lli len=%ji", fd, begOff, rdsz);
           faBytes += rdsz;
-         }
-        
+        }
+
         begLst = begOff;
         endLst = endOff;
       }
   }
+
 #endif
-  
+
   // Read in the vector and do a pre-advise if we support that
-  for (int i = 0; i < n; i++)
-  {
+  for (int i = 0; i < n; i++) {
     // Use normal block read since it also does the blockxs and we have the
     // guarantee that the previous advice was issued for the full block to
     // be read even with the 4K alignment since fadvice does this on its own
     rdsz = Read(readV[i].data, readV[i].offset, readV[i].size);
 
-    if (rdsz < 0 || rdsz != readV[i].size)
-    {
-      totBytes =  (rdsz < 0 ? -errno : -ESPIPE);
+    if (rdsz < 0 || rdsz != readV[i].size) {
+      totBytes = (rdsz < 0 ? -errno : -ESPIPE);
       break;
-    }              
-   
+    }
+
     totBytes += rdsz;
 #if defined(__linux__)
-    if (nPR < n && readV[nPR].size > 0)
-    {
+
+    if (nPR < n && readV[nPR].size > 0) {
       begOff = XrdFstSS->mPrPMask &  readV[nPR].offset;
-      endOff = XrdFstSS->mPrPBits | (readV[nPR].offset+readV[nPR].size);
+      endOff = XrdFstSS->mPrPBits | (readV[nPR].offset + readV[nPR].size);
       rdsz = endOff - begOff + 1;
-      
+
       if ((begOff > endLst || endOff < begLst)
-           &&  rdsz <= XrdFstSS->mPrBytes)
-       {
-         posix_fadvise(fd, begOff, rdsz, POSIX_FADV_WILLNEED);
-         eos_debug("fadvise fd=%i off=%lli len=%ji", fd, begOff, rdsz);
-       }
-       begLst = begOff; endLst = endOff;
-     }
-     nPR++;
+          &&  rdsz <= XrdFstSS->mPrBytes) {
+        posix_fadvise(fd, begOff, rdsz, POSIX_FADV_WILLNEED);
+        eos_debug("fadvise fd=%i off=%lli len=%ji", fd, begOff, rdsz);
+      }
+
+      begLst = begOff;
+      endLst = endOff;
+    }
+
+    nPR++;
 #endif
-   }
-   
+  }
+
 // All done, return bytes read.
 #if defined(__linux__)  && defined(HAVE_ATOMICS)
- if (XrdFstSS->mPrDepth)
-   AtomicDec(XrdFstSS->mPrActive);
+
+  if (XrdFstSS->mPrDepth) {
+    AtomicDec(XrdFstSS->mPrActive);
+  }
+
 #endif
- return totBytes;
+  return totBytes;
 }
 
 
@@ -453,163 +411,53 @@
 // Vector write
 //------------------------------------------------------------------------------
 ssize_t
-XrdFstOssFile::WriteV(XrdOucIOVec *writeV, int n)
+XrdFstOssFile::WriteV(XrdOucIOVec* writeV, int n)
 {
   ssize_t nbytes = 0;
   ssize_t curCount = 0;
 
   for (int i = 0; i < n; i++) {
-    curCount = Write((void *)writeV[i].data,
+    curCount = Write((void*)writeV[i].data,
                      (off_t)writeV[i].offset,
                      (size_t)writeV[i].size);
 
     if (curCount != writeV[i].size) {
-      if (curCount < 0)
+      if (curCount < 0) {
         return curCount;
+      }
+
       return -ESPIPE;
     }
-    
+
     nbytes += curCount;
   }
+
   return nbytes;
 }
 
 
-=======
+//------------------------------------------------------------------------------
+// Write
 //------------------------------------------------------------------------------
 ssize_t
-XrdFstOssFile::ReadV(XrdOucIOVec *readV, int n)
-{
-  ssize_t rdsz;
-  ssize_t totBytes = 0;
-
-// For platforms that support fadvise, pre-advise what we will be reading
-#if defined(__linux__) && defined(HAVE_ATOMICS)
-  long long begOff, endOff, begLst = -1, endLst = -1;
-  int nPR = n;
-  
-  // Indicate we are in preread state and see if we have exceeded the limit
-  if (XrdFstSS->mPrDepth
-      && (AtomicInc(XrdFstSS->mPrActive) < XrdFstSS->mPrQSize)
-      && (n > 2))
-  {
-    int faBytes = 0;
-    for (nPR=0; (nPR < XrdFstSS->mPrDepth) && (faBytes < XrdFstSS->mPrBytes); nPR++)
-      if (readV[nPR].size > 0)
-      {
-        begOff = XrdFstSS->mPrPMask & readV[nPR].offset;
-        endOff = XrdFstSS->mPrPBits | (readV[nPR].offset+readV[nPR].size);
-        rdsz = endOff - begOff + 1;
-        
-        if ((begOff > endLst || endOff < begLst) && (rdsz < XrdFstSS->mPrBytes))
-        {
-          posix_fadvise(fd, begOff, rdsz, POSIX_FADV_WILLNEED);
-          eos_debug("fadvise fd=%i off=%lli len=%ji", fd, begOff, rdsz);
-          faBytes += rdsz;
-         }
-        
-        begLst = begOff;
-        endLst = endOff;
-      }
-  }
-#endif
-  
-  // Read in the vector and do a pre-advise if we support that
-  for (int i = 0; i < n; i++)
-  {
-    // Use normal block read since it also does the blockxs and we have the
-    // guarantee that the previous advice was issued for the full block to
-    // be read even with the 4K alignment since fadvice does this on its own
-    rdsz = Read(readV[i].data, readV[i].offset, readV[i].size);
-
-    if (rdsz < 0 || rdsz != readV[i].size)
-    {
-      totBytes =  (rdsz < 0 ? -errno : -ESPIPE);
-      break;
-    }              
-   
-    totBytes += rdsz;
-#if defined(__linux__)
-    if (nPR < n && readV[nPR].size > 0)
-    {
-      begOff = XrdFstSS->mPrPMask &  readV[nPR].offset;
-      endOff = XrdFstSS->mPrPBits | (readV[nPR].offset+readV[nPR].size);
-      rdsz = endOff - begOff + 1;
-      
-      if ((begOff > endLst || endOff < begLst)
-           &&  rdsz <= XrdFstSS->mPrBytes)
-       {
-         posix_fadvise(fd, begOff, rdsz, POSIX_FADV_WILLNEED);
-         eos_debug("fadvise fd=%i off=%lli len=%ji", fd, begOff, rdsz);
-       }
-       begLst = begOff; endLst = endOff;
-     }
-     nPR++;
-#endif
-   }
-   
-// All done, return bytes read.
-#if defined(__linux__)  && defined(HAVE_ATOMICS)
- if (XrdFstSS->mPrDepth)
-   AtomicDec(XrdFstSS->mPrActive);
-#endif
- return totBytes;
-}
-
-
-//------------------------------------------------------------------------------
-// Vector write
-//------------------------------------------------------------------------------
-ssize_t
-XrdFstOssFile::WriteV(XrdOucIOVec *writeV, int n)
-{
-  ssize_t nbytes = 0;
-  ssize_t curCount = 0;
-
-  for (int i = 0; i < n; i++) {
-    curCount = Write((void *)writeV[i].data,
-                     (off_t)writeV[i].offset,
-                     (size_t)writeV[i].size);
-
-    if (curCount != writeV[i].size) {
-      if (curCount < 0)
-        return curCount;
-      return -ESPIPE;
-    }
-    
-    nbytes += curCount;
-  }
-  return nbytes;
-}
-
-
->>>>>>> 02c6173e
-//------------------------------------------------------------------------------
-// Write
-//------------------------------------------------------------------------------
-ssize_t
-XrdFstOssFile::Write (const void* buffer, off_t offset, size_t length)
+XrdFstOssFile::Write(const void* buffer, off_t offset, size_t length)
 {
   ssize_t retval;
 
-  if (fd < 0)
-  {
-    return static_cast<ssize_t> (-EBADF);
-  }
-
-  if (mBlockXs)
-  {
+  if (fd < 0) {
+    return static_cast<ssize_t>(-EBADF);
+  }
+
+  if (mBlockXs) {
     XrdSysRWLockHelper wr_lock(mRWLockXs, 0);
-    mBlockXs->AddBlockSum(offset, static_cast<const char*> (buffer), length);
-  }
-
-  do
-  {
+    mBlockXs->AddBlockSum(offset, static_cast<const char*>(buffer), length);
+  }
+
+  do {
     retval = pwrite(fd, buffer, length, offset);
-  }
-  while ((retval < 0) && (errno == EINTR));
-
-  return ( retval >= 0 ? retval : static_cast<ssize_t> (-errno));
+  } while ((retval < 0) && (errno == EINTR));
+
+  return (retval >= 0 ? retval : static_cast<ssize_t>(-errno));
 }
 
 
@@ -617,9 +465,9 @@
 // Chmod function
 //------------------------------------------------------------------------------
 int
-XrdFstOssFile::Fchmod (mode_t mode)
-{
-  return ( fchmod(fd, mode) ? -errno : XrdOssOK);
+XrdFstOssFile::Fchmod(mode_t mode)
+{
+  return (fchmod(fd, mode) ? -errno : XrdOssOK);
 }
 
 
@@ -627,9 +475,9 @@
 // Get file status
 //------------------------------------------------------------------------------
 int
-XrdFstOssFile::Fstat (struct stat* statinfo)
-{
-  return ( fstat(fd, statinfo) ? -errno : XrdOssOK);
+XrdFstOssFile::Fstat(struct stat* statinfo)
+{
+  return (fstat(fd, statinfo) ? -errno : XrdOssOK);
 }
 
 
@@ -637,9 +485,9 @@
 // Sync file to local disk
 //------------------------------------------------------------------------------
 int
-XrdFstOssFile::Fsync ()
-{
-  return ( fsync(fd) ? -errno : XrdOssOK);
+XrdFstOssFile::Fsync()
+{
+  return (fsync(fd) ? -errno : XrdOssOK);
 }
 
 
@@ -647,14 +495,16 @@
 // Truncate the file
 //------------------------------------------------------------------------------
 int
-XrdFstOssFile::Ftruncate (unsigned long long flen)
+XrdFstOssFile::Ftruncate(unsigned long long flen)
 {
   off_t newlen = flen;
 
-  if ((sizeof ( newlen) < sizeof ( flen)) && (flen >> 31)) return -EOVERFLOW;
+  if ((sizeof(newlen) < sizeof(flen)) && (flen >> 31)) {
+    return -EOVERFLOW;
+  }
 
   // Note that space adjustment will occur when the file is closed, not here
-  return ( ftruncate(fd, newlen) ? -errno : XrdOssOK);
+  return (ftruncate(fd, newlen) ? -errno : XrdOssOK);
 }
 
 
@@ -662,7 +512,7 @@
 // Get file descriptor
 //------------------------------------------------------------------------------
 int
-XrdFstOssFile::getFD ()
+XrdFstOssFile::getFD()
 {
   return fd;
 }
@@ -672,24 +522,28 @@
 // Close function
 //------------------------------------------------------------------------------
 int
-XrdFstOssFile::Close (long long* retsz)
+XrdFstOssFile::Close(long long* retsz)
 {
   bool delete_mapping = false;
 
-  if (fd < 0) return -EBADF;
+  if (fd < 0) {
+    return -EBADF;
+  }
 
   //............................................................................
   // Code dealing with block checksums
   //............................................................................
-  if (mBlockXs)
-  {
+  if (mBlockXs) {
     struct stat statinfo;
 
-    if ((XrdFstSS->Stat(mPath.c_str(), &statinfo)))
-    {
+    if ((XrdFstSS->Stat(mPath.c_str(), &statinfo))) {
       eos_err("error=close - cannot stat unlinked file: %s", mPath.c_str());
+
       // Take care not to leak file descriptors
-      if (fd >= 0) close(fd);
+      if (fd >= 0) {
+        close(fd);
+      }
+
       fd = -1;
       return -EIO;
     }
@@ -697,49 +551,35 @@
     XrdSysRWLockHelper wr_lock(mRWLockXs, 0); // ---> wrlock xs obj
     mBlockXs->DecrementRef(mIsRW);
 
-    if (mBlockXs->GetTotalRef() >= 1)
-    {
+    if (mBlockXs->GetTotalRef() >= 1) {
       // If multiple references
-      if ((mBlockXs->GetNumRef(true) == 0) && mIsRW)
-      {
+      if ((mBlockXs->GetNumRef(true) == 0) && mIsRW) {
         // If one last writer and this is the current one
-        if (!mBlockXs->ChangeMap(statinfo.st_size, true))
-        {
+        if (!mBlockXs->ChangeMap(statinfo.st_size, true)) {
           eos_err("error=unable to change block checksum map");
-        }
-        else
-        {
+        } else {
           eos_info("info=\"adjusting block XS map\"");
         }
 
-        if (!mBlockXs->AddBlockSumHoles(getFD()))
-        {
+        if (!mBlockXs->AddBlockSumHoles(getFD())) {
           eos_warning("warning=unable to fill holes of block checksum map");
         }
       }
-    }
-    else
-    {
+    } else {
       // Just one reference left (the current one)
-      if (mIsRW)
-      {
-        if (!mBlockXs->ChangeMap(statinfo.st_size, true))
-        {
+      if (mIsRW) {
+        if (!mBlockXs->ChangeMap(statinfo.st_size, true)) {
           eos_err("error=Unable to change block checksum map");
-        }
-        else
-        {
+        } else {
           eos_info("info=\"adjusting block XS map\"");
         }
 
-        if (!mBlockXs->AddBlockSumHoles(getFD()))
-        {
+        if (!mBlockXs->AddBlockSumHoles(getFD())) {
           eos_warning("warning=unable to fill holes of block checksum map");
         }
       }
 
-      if (!mBlockXs->CloseMap())
-      {
+      if (!mBlockXs->CloseMap()) {
         eos_err("error=unable to close block checksum map");
       }
 
@@ -748,19 +588,17 @@
   }
 
   // Delete the filename - xs obj mapping from Oss if required
-  if (delete_mapping)
-  {
+  if (delete_mapping) {
     eos_debug("Delete entry from oss map");
     XrdFstSS->DropXs(mPath.c_str());
-  }
-  else
-  {
+  } else {
     eos_debug("No delete from oss map");
   }
 
   // Close the current file
-  if (close(fd))
+  if (close(fd)) {
     return -errno;
+  }
 
   fd = -1;
   return XrdOssOK;
