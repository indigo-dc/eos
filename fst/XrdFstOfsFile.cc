--- conflicted
+++ resolved
@@ -981,23 +981,13 @@
 
   if ( (!fMd) || gOFS.Simulate_FMD_open_error )
   {
-<<<<<<< HEAD
-    if ((!isRW) || (layOut->IsEntryServer() && (!isReplication)))
-    {
-      eos_crit("no fmd for fileid %llu on filesystem %lu", fileid, fsid);
-      int ecode = 1094;
-      eos_warning("rebouncing client since we failed to get the FMD record back to MGM %s:%d",
-                  RedirectManager.c_str(), ecode);
-
-      if (hasCreationMode)
-=======
     if( !gOFS.Simulate_FMD_open_error )
     {
       // try to resync from the MGM and repair on the fly
-      if (gFmdSqliteHandler.ResyncMgm(fsid, fileid, RedirectManager.c_str()))
+      if (gFmdDbMapHandler.ResyncMgm(fsid, fileid, RedirectManager.c_str()))
       {
         eos_info("msg=\"resync ok\" fsid=%lu fid=%llx", (unsigned long) fsid, fileid);
-        fMd = gFmdSqliteHandler.GetFmd(fileid, fsid, vid.uid, vid.gid, lid, isRW);
+        fMd = gFmdDbMapHandler.GetFmd(fileid, fsid, vid.uid, vid.gid, lid, isRW);
       }
       else
       {
@@ -1021,17 +1011,10 @@
 	return gOFS.Redirect(error, RedirectTried.c_str(), ecode);
       }
       else
->>>>>>> d7b1ce8b
-      {
-        // clean-up before re-bouncing
-        dropall(fileid, path, RedirectManager.c_str());
-      }
-      return gOFS.Redirect(error, RedirectTried.c_str(), ecode);
-    }
-    else
-    {
-      eos_crit("no fmd for fileid %llu on filesystem %lu", fileid, (unsigned long long) fsid);
-      return gOFS.Emsg(epname, error, ENOENT, "open - no FMD record found ");
+      {
+	eos_crit("no fmd for fileid %llu on filesystem %lu", fileid, (unsigned long long) fsid);
+	return gOFS.Emsg(epname, error, ENOENT, "open - no FMD record found ");
+      }
     }
   }
 
@@ -1071,13 +1054,9 @@
     // ----------------------------------
     // check if the file system is full
     // ----------------------------------
-    bool isfull = false;
-    {
-      XrdSysMutexHelper(gOFS.Storage->fileSystemFullMapMutex);
-      isfull = gOFS.Storage->fileSystemFullMap[fsid];
-    }
-
-    if (isfull)
+    XrdSysMutexHelper(gOFS.Storage->fileSystemFullMapMutex);
+
+    if (gOFS.Storage->fileSystemFullMap[fsid])
     {
       if (layOut->IsEntryServer() && (!isReplication))
       {
@@ -1085,48 +1064,41 @@
         layOut->Remove();
         int ecode = 1094;
         eos_warning("rebouncing client since we don't have enough space back to MGM %s:%d",
-            RedirectManager.c_str(), ecode);
-
-        if (hasCreationMode)
-        {
-          // clean-up before re-bouncing
-          dropall(fileid, path, RedirectManager.c_str());
-        }
-
-        return gOFS.Redirect(error, RedirectTried.c_str(), ecode);
-      }
-      writeErrorFlag = kOfsDiskFullError;
-      return gOFS.Emsg("writeofs", error, ENOSPC, "create file - disk space (headroom) exceeded fn=",
-          capOpaque ? (capOpaque->Get("mgm.path") ? capOpaque->Get("mgm.path") : FName()) : FName());
-    }
-
-    rc = layOut->Fallocate(bookingsize);
-
-    if (rc)
-    {
-      eos_crit("file allocation gave return code %d errno=%d for allocation of size=%llu",
-          rc, errno, bookingsize);
-
-      if (layOut->IsEntryServer() && (!isReplication))
-      {
-        layOut->Remove();
-        int ecode = 1094;
-        eos_warning("rebouncing client since we don't have enough space back to MGM %s:%d",
-            RedirectManager.c_str(), ecode);
-
-<<<<<<< HEAD
+                    RedirectManager.c_str(), ecode);
+
 	if (hasCreationMode)
 	{
 	  // clean-up before re-bouncing
 	  dropall(fileid, path, RedirectManager.c_str());
 	}
-=======
-        if (hasCreationMode)
-        {
-          // clean-up before re-bouncing
-          dropall(fileid, path, RedirectManager.c_str());
-        }
->>>>>>> d7b1ce8b
+
+        return gOFS.Redirect(error, RedirectTried.c_str(), ecode);
+      }
+
+      writeErrorFlag = kOfsDiskFullError;
+      return gOFS.Emsg("writeofs", error, ENOSPC, "create file - disk space (headroom) exceeded fn=",
+                       capOpaque ? (capOpaque->Get("mgm.path") ? capOpaque->Get("mgm.path") : FName()) : FName());
+    }
+
+    rc = layOut->Fallocate(bookingsize);
+
+    if (rc)
+    {
+      eos_crit("file allocation gave return code %d errno=%d for allocation of size=%llu",
+               rc, errno, bookingsize);
+
+      if (layOut->IsEntryServer() && (!isReplication))
+      {
+        layOut->Remove();
+        int ecode = 1094;
+        eos_warning("rebouncing client since we don't have enough space back to MGM %s:%d",
+                    RedirectManager.c_str(), ecode);
+
+	if (hasCreationMode) 
+	{
+	  // clean-up before re-bouncing
+	  dropall(fileid, path, RedirectManager.c_str());
+	}
 
         return gOFS.Redirect(error, RedirectTried.c_str(), ecode);
       }
@@ -2676,9 +2648,10 @@
       if (isfull)
       {
         writeErrorFlag = kOfsDiskFullError;
-        return gOFS.Emsg("writeofs", error, ENOSPC, "write file - disk space (headroom) exceeded fn=",
-                         capOpaque ? (capOpaque->Get("mgm.path") ?
-                                      capOpaque->Get("mgm.path") : FName()) : FName());
+        return gOFS.Emsg("writeofs", error, ENOSPC, "write file - disk space "
+                         "(headroom) exceeded fn=", capOpaque ?
+                         (capOpaque->Get("mgm.path") ? capOpaque->Get("mgm.path") :
+                          FName()) : FName());
       }
     }
   }
