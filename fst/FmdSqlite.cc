--- conflicted
+++ resolved
@@ -44,7 +44,7 @@
 EOSFSTNAMESPACE_BEGIN
 
 /*----------------------------------------------------------------------------*/
-FmdSqliteHandler gFmdSqliteHandler; //< static
+FmdSqliteHandler gFmdSqliteHandler; //< static 
 /*----------------------------------------------------------------------------*/
 
 
@@ -276,7 +276,6 @@
   return false;
 }
 
-
 /*----------------------------------------------------------------------------*/
 /** 
  * Read the contents of the DB file into the memory hash
@@ -400,9 +399,7 @@
             Mutex.UnLockRead();
             return 0;
           }
-<<<<<<< HEAD
-=======
-        }
+          }
 
         // if we have a mismatch between the mgm/disk and 'ref' value in checksum, we don't return the Fmd record
         // this check we can do only if the file is !zero otherwise we don't have a checksum on disk (e.g. a touch <a> file)
@@ -414,24 +411,11 @@
                    "fsid=%lu checksum=%s diskchecksum=%s mgmchecksum=%s",
                    fid, (unsigned long) fsid, fmd->fMd.checksum().c_str(),
                    fmd->fMd.diskchecksum().c_str(), fmd->fMd.mgmchecksum().c_str());
->>>>>>> 20dc8f85
-
-	  // if we have a mismatch between the mgm/disk and 'ref' value in checksum, we don't return the Fmd record
-	  // this check we can do only if the file is !zero otherwise we don't have a checksum on disk (e.g. a touch <a> file)
-	  if ((!isRW) && fmd->fMd.mgmsize &&
-	      ((fmd->fMd.diskchecksum.length() && (fmd->fMd.diskchecksum != fmd->fMd.checksum)) ||
-	       (fmd->fMd.mgmchecksum.length() && (fmd->fMd.mgmchecksum != fmd->fMd.checksum))))
-	  {
-	    eos_crit("msg=\"checksum mismatch disk/mgm vs memory\" fid=%08llx "
-		     "fsid=%lu checksum=%s diskchecksum=%s mgmchecksum=%s",
-		     fid, (unsigned long) fsid, fmd->fMd.checksum.c_str(),
-		     fmd->fMd.diskchecksum.c_str(), fmd->fMd.mgmchecksum.c_str());
-	    
-	    delete fmd;
-	    Mutex.UnLockRead();
-	    return 0;
-	  }
-	}
+
+          delete fmd;
+          Mutex.UnLockRead();
+          return 0;
+        }
       }
 
       // return the new entry
@@ -1404,48 +1388,60 @@
         }
       }
 
-      if (it->second.mgmsize() != 0xfffffffffff1ULL)
-      {
-        statistics["m_sync_n"]++;
+      eos::common::LayoutId::layoutid_t lid = it->second.lid();
+      
+      if (((eos::common::LayoutId::GetLayoutType(lid) != eos::common::LayoutId::kRaidDP) &&
+           (eos::common::LayoutId::GetLayoutType(lid) != eos::common::LayoutId::kRaid6) &&
+           (eos::common::LayoutId::GetLayoutType(lid) != eos::common::LayoutId::kArchive)))
+      {
+        // ---------------------------------------------------------------------
+        // this checks make onLy sense for replica layouts
+        // ---------------------------------------------------------------------
+        if (it->second.mgmsize() != 0xfffffffffff1ULL)
+        {
+          statistics["m_sync_n"]++;
         if (it->second.size() != 0xfffffffffff1ULL)
-        {
+          {
           if (it->second.size() != it->second.mgmsize())
+            {
+              statistics["m_mem_sz_diff"]++;
+            fidset["m_mem_sz_diff"].insert(it->second.fid());
+            }
+          }
+        }
+
+      if (!it->second.layouterror())
+        {
+        if (it->second.size() && it->second.diskchecksum().length() && (it->second.diskchecksum() != it->second.checksum()))
           {
-            statistics["m_mem_sz_diff"]++;
-            fidset["m_mem_sz_diff"].insert(it->second.fid());
+            statistics["d_cx_diff"]++;
+          fidset["d_cx_diff"].insert(it->second.fid());
           }
-        }
-      }
-
-      if (!it->second.layouterror())
-      {
-        if (it->second.size() && it->second.diskchecksum().length() && (it->second.diskchecksum() != it->second.checksum()))
-        {
-          statistics["d_cx_diff"]++;
-          fidset["d_cx_diff"].insert(it->second.fid());
-        }
 
         if (it->second.size() && it->second.mgmchecksum().length() && (it->second.mgmchecksum() != it->second.checksum()))
-        {
-          statistics["m_cx_diff"]++;
+          {
+            statistics["m_cx_diff"]++;
           fidset["m_cx_diff"].insert(it->second.fid());
-        }
-      }
+          }
+        }
 
       statistics["mem_n"]++;
 
       if (it->second.disksize() != 0xfffffffffff1ULL)
-      {
-        statistics["d_sync_n"]++;
+        {
+          statistics["d_sync_n"]++;
         if (it->second.size() != 0xfffffffffff1ULL)
-        {
+          {
           if (it->second.size() != it->second.disksize())
-          {
-            statistics["d_mem_sz_diff"]++;
+            {
+
+              statistics["d_mem_sz_diff"]++;
             fidset["d_mem_sz_diff"].insert(it->second.fid());
+            }
           }
         }
       }
+      statistics["mem_n"]++;
     }
   }
   return true;
@@ -1491,6 +1487,7 @@
   }
   else
   {
+
     rc = false;
   }
   return rc;
@@ -1521,6 +1518,7 @@
   // cleanup/compact the DB file
   if (sqlite3_exec(DB[fsid], "VACUUM;", 0, 0, &ErrMsg) != SQLITE_OK)
   {
+
     eos_err("unable to run VACCUM - msg=%s", ErrMsg);
     return false;
   }
@@ -1529,7 +1527,6 @@
 }
 
 /*----------------------------------------------------------------------------*/
-
 
 bool
 FmdSqliteHandler::TrimDB()
@@ -1555,7 +1552,6 @@
 }
 
 
-
 EOSFSTNAMESPACE_END
 
 
