// ----------------------------------------------------------------------
// File: FileSystem.cc
// Author: Andreas-Joachim Peters - CERN
// ----------------------------------------------------------------------

/************************************************************************
 * EOS - the CERN Disk Storage System                                   *
 * Copyright (C) 2011 CERN/Switzerland                                  *
 *                                                                      *
 * This program is free software: you can redistribute it and/or modify *
 * it under the terms of the GNU General Public License as published by *
 * the Free Software Foundation, either version 3 of the License, or    *
 * (at your option) any later version.                                
 *                                                                      *
 * This program is distributed in the hope that it will be useful,      *
 * but WITHOUT ANY WARRANTY; without even the implied warranty of       *
 * MERCHANTABILITY or FITNESS FOR A PARTICULAR PURPOSE.  See the        *
 * GNU General Public License for more details.                         *
 *                                                                      *
 * You should have received a copy of the GNU General Public License    *
 * along with this program.  If not, see <http://www.gnu.org/licenses/>.*
 ************************************************************************/

/*----------------------------------------------------------------------------*/
#include "fst/storage/FileSystem.hh"
#include "fst/XrdFstOfs.hh"
/*----------------------------------------------------------------------------*/
/*----------------------------------------------------------------------------*/

#ifdef __APPLE__ 
#define O_DIRECT 0
#endif

EOSFSTNAMESPACE_BEGIN

/*----------------------------------------------------------------------------*/
FileSystem::FileSystem (const char* queuepath,
                        const char* queue, XrdMqSharedObjectManager* som
                        ) : eos::common::FileSystem (queuepath, queue, som, true)
{
  last_blocks_free = 0;
  last_status_broadcast = 0;
  seqBandwidth = 0;
  IOPS = 0;

  transactionDirectory = "";
  statFs = 0;
  scanDir = 0;
  std::string n1 = queuepath;
  n1 += "/drain";
  std::string n2 = queuepath;
  n2 += "/balance";
  std::string n3 = queuepath;
  n3 += "/extern";
  
  mLocalBootStatus = eos::common::FileSystem::kDown;
  
  mTxDrainQueue = new TransferQueue(&mDrainQueue, n1.c_str());
  mTxBalanceQueue = new TransferQueue(&mBalanceQueue, n2.c_str());
  mTxExternQueue = new TransferQueue(&mExternQueue, n3.c_str());

  mTxMultiplexer.Add(mTxDrainQueue);
  mTxMultiplexer.Add(mTxBalanceQueue);
  mTxMultiplexer.Add(mTxExternQueue);
  mTxMultiplexer.Run();

}

/*----------------------------------------------------------------------------*/
FileSystem::~FileSystem ()
{
  if (scanDir)
  {
    delete scanDir;
  }

  // ----------------------------------------------------------------------------
  // we call the FmdDbMapHandler shutdown function for this filesystem
  // ----------------------------------------------------------------------------

  gFmdDbMapHandler.ShutdownDB(GetId());

  // ----------------------------------------------------------------------------
  // @todo we accept this tiny memory leak to be able to let running 
  // transfers callback their queue
  // -> we don't delete them here!
  //  if (mTxDrainQueue) {
  //    delete mTxDrainQueue;
  //  }
  //  if (mTxBalanceQueue) {
  //    delete mTxBalanceQueue;
  //  }
  //  if (mTxExternQueue) {
  //    delete mTxExternQueue;
  //  }
  // ----------------------------------------------------------------------------
}

/*----------------------------------------------------------------------------*/
void
FileSystem::BroadcastError (const char* msg)
{
  bool shutdown=false;
  {
    XrdSysMutexHelper sLock(gOFS.ShutdownMutex);
    if (gOFS.Shutdown)
      shutdown = true;
  }

  if(!shutdown) 
  {
    SetStatus(eos::common::FileSystem::kOpsError);
    SetError(errno ? errno : EIO, msg);
  }
}

/*----------------------------------------------------------------------------*/
void
FileSystem::BroadcastError (int errc, const char* errmsg)
{
  bool shutdown = false;
  {
    XrdSysMutexHelper sLock(gOFS.ShutdownMutex);
    if (gOFS.Shutdown)
      shutdown = true;
  }

  if (!shutdown) 
  {
    SetStatus(eos::common::FileSystem::kOpsError);
    SetError(errno ? errno : EIO, errmsg);
  }
}

/*----------------------------------------------------------------------------*/
eos::common::Statfs*
FileSystem::GetStatfs ()
{
  statFs = eos::common::Statfs::DoStatfs(GetPath().c_str());
  if ((!statFs) && GetPath().length())
  {
    eos_err("cannot statfs");
    BroadcastError("cannot statfs");
    return 0;
  }

  return statFs;
}

/*----------------------------------------------------------------------------*/
void
FileSystem::CleanTransactions ()
{
  DIR* tdir = opendir(GetTransactionDirectory());
  if (tdir)
  {
    struct dirent* name;
    while ((name = readdir(tdir)))
    {
      XrdOucString sname = name->d_name;
      // skipp . & ..
      if (sname.beginswith("."))
        continue;
      XrdOucString fulltransactionpath = GetTransactionDirectory();
      fulltransactionpath += "/";
      fulltransactionpath += name->d_name;
      struct stat buf;
      if (!stat(fulltransactionpath.c_str(), &buf))
      {
        XrdOucString hexfid = name->d_name;
        XrdOucString localprefix = GetPath().c_str();
        XrdOucString fstPath;
        eos::common::FileId::FidPrefix2FullPath(hexfid.c_str(), localprefix.c_str(), fstPath);
        unsigned long long fileid = eos::common::FileId::Hex2Fid(hexfid.c_str());

        // we allow to keep files open for 1 week
        bool isOpen = false;
        {
          XrdSysMutexHelper wLock(gOFS.OpenFidMutex);
          if (gOFS.WOpenFid[GetId()].count(fileid))
          {
            if (gOFS.WOpenFid[GetId()][fileid] > 0)
            {
              isOpen = true;
            }
          }
        }

	if ((buf.st_mtime < (time(NULL) - (7 * 86400))) && (!isOpen))
        {

	  FmdSqlite* fMd = 0;
	  fMd = gFmdSqliteHandler.GetFmd(fileid, GetId(), 0, 0, 0, 0, true);

	  if (fMd) 
	  {
	    std::set<eos::common::FileSystem::fsid_t> location_set = FmdSqlite::GetLocations(fMd->fMd);
	    if (location_set.count(GetId()))
	    {
	      // close that transaction and keep the file
	      gOFS.Storage->CloseTransaction(GetId(), fileid);
	      delete fMd;
	      continue;
	    }
	    delete fMd;
	  }

          eos_static_info("action=delete transaction=%llx fstpath=%s",
                          sname.c_str(),
                          fulltransactionpath.c_str());

          // -------------------------------------------------------------------------------------------------------
          // clean-up this file locally
          // -------------------------------------------------------------------------------------------------------

          XrdOucErrInfo error;
          int retc = gOFS._rem("/CLEANTRANSACTIONS",
                               error, 0, 0, fstPath.c_str(),
                               fileid, GetId(), true);
          if (retc)
          {
            eos_static_debug("deletion failed for %s", fstPath.c_str());
          }
        }
        else
        {
          eos_static_info("action=keep transaction=%llx fstpath=%s isopen=%d",
                          sname.c_str(), fulltransactionpath.c_str(), isOpen);
        }
      }
    }
    closedir(tdir);
  }
  else
  {
    eos_static_err("Unable to open transactiondirectory %s",
                   GetTransactionDirectory());
  }
}

/*----------------------------------------------------------------------------*/
bool
FileSystem::SyncTransactions (const char* manager)
{
  bool ok=true;

  DIR* tdir = opendir(GetTransactionDirectory());
  if (tdir)
  {
    struct dirent* name;
    while ((name = readdir(tdir)))
    {
      XrdOucString sname = name->d_name;
      // skipp . & ..
      if (sname.beginswith("."))
        continue;
      XrdOucString fulltransactionpath = GetTransactionDirectory();
      fulltransactionpath += "/";
      fulltransactionpath += name->d_name;
      struct stat buf;
      if (!stat(fulltransactionpath.c_str(), &buf))
      {
        XrdOucString hexfid = name->d_name;
        const char* localprefix = GetPath().c_str();
        XrdOucString fstPath;
        eos::common::FileId::FidPrefix2FullPath(hexfid.c_str(),
                                                localprefix, fstPath);
        unsigned long long fid = eos::common::FileId::Hex2Fid(hexfid.c_str());
<<<<<<< HEAD
=======
        FmdHelper* fMd = 0;
        fMd = gFmdDbMapHandler.GetFmd(fid, GetId(), 0, 0, 0, 0, true);
        if (fMd)
        {
>>>>>>> 20dc8f85

	// try to sync this file from the MGM
	if (gFmdSqliteHandler.ResyncMgm(GetId(), fid, manager))
	{
	  eos_static_info("msg=\"resync ok\" fsid=%lu fid=%llx", (unsigned long) GetId(), fid);
	}
	else
	{
	  eos_static_err("msg=\"resync failed\" fsid=%lu fid=%llx", (unsigned long) GetId(), fid);
	  ok=false;
	  continue;
	}
      }
    }
    closedir(tdir);
  }
  else
  {
    ok=false;
    eos_static_err("Unable to open transactiondirectory %s",
                   GetTransactionDirectory());
  }
  return ok;
}

/*----------------------------------------------------------------------------*/
void
FileSystem::RunScanner (Load* fstLoad, time_t interval)
{
  if (scanDir)
  {
    delete scanDir;
  }
  
  // create the object running the scanner thread
  scanDir = new ScanDir(GetPath().c_str(), GetId(), fstLoad, true, interval);
  eos_info("Started 'ScanDir' thread with interval time of %u seconds",
           (unsigned long) interval);
}

/*----------------------------------------------------------------------------*/
bool
FileSystem::OpenTransaction (unsigned long long fid)
{
  XrdOucString tagfile = GetTransactionDirectory();
  tagfile += "/";
  XrdOucString hexstring = "";
  eos::common::FileId::Fid2Hex(fid, hexstring);
  tagfile += hexstring;
  int fd = open(tagfile.c_str(),
                O_CREAT | O_RDWR, S_IRUSR | S_IWUSR | S_IROTH | S_IRGRP);
  if (fd > 0)
  {
    close(fd);
    return true;
  }
  return false;
}

/*----------------------------------------------------------------------------*/
bool
FileSystem::CloseTransaction (unsigned long long fid)
{
  XrdOucString tagfile = GetTransactionDirectory();
  tagfile += "/";
  XrdOucString hexstring = "";
  eos::common::FileId::Fid2Hex(fid, hexstring);
  tagfile += hexstring;
  if (unlink(tagfile.c_str()))
    return false;
  return true;
}


/*----------------------------------------------------------------------------*/
void
FileSystem::IoPing ()
{
  std::string cmdbw="eos-iobw "; cmdbw += GetPath().c_str();
  std::string cmdiops="eos-iops "; cmdiops += GetPath().c_str();

  eos_info("\"%s\" \"%s\"", cmdbw.c_str(), cmdiops.c_str());

  std::string bwMeasurement = eos::common::StringConversion::StringFromShellCmd (cmdbw.c_str());
  std::string iopsMeasurement = eos::common::StringConversion::StringFromShellCmd (cmdiops.c_str());

  if ( 
      bwMeasurement.length() &&
      iopsMeasurement.length() )
  {
    seqBandwidth = strtol(bwMeasurement.c_str(),0,10);
    IOPS = atoi(iopsMeasurement.c_str());
  }
  else
  {
    seqBandwidth = 0;
    IOPS = 0;
  }
  eos_info("bw=%lld iops=%d",seqBandwidth,IOPS);
}


EOSFSTNAMESPACE_END<|MERGE_RESOLUTION|>--- conflicted
+++ resolved
@@ -75,7 +75,7 @@
   }
 
   // ----------------------------------------------------------------------------
-  // we call the FmdDbMapHandler shutdown function for this filesystem
+  // we call the FmdSqliteHandler shutdown function for this filesystem
   // ----------------------------------------------------------------------------
 
   gFmdDbMapHandler.ShutdownDB(GetId());
@@ -109,8 +109,8 @@
 
   if(!shutdown) 
   {
-    SetStatus(eos::common::FileSystem::kOpsError);
-    SetError(errno ? errno : EIO, msg);
+  SetStatus(eos::common::FileSystem::kOpsError);
+  SetError(errno ? errno : EIO, msg);
   }
 }
 
@@ -127,9 +127,9 @@
 
   if (!shutdown) 
   {
-    SetStatus(eos::common::FileSystem::kOpsError);
-    SetError(errno ? errno : EIO, errmsg);
-  }
+  SetStatus(eos::common::FileSystem::kOpsError);
+  SetError(errno ? errno : EIO, errmsg);
+}
 }
 
 /*----------------------------------------------------------------------------*/
@@ -186,15 +186,16 @@
           }
         }
 
-	if ((buf.st_mtime < (time(NULL) - (7 * 86400))) && (!isOpen))
+        if ((buf.st_mtime < (time(NULL) - (7 * 86400))) && (!isOpen))
         {
 
-	  FmdSqlite* fMd = 0;
-	  fMd = gFmdSqliteHandler.GetFmd(fileid, GetId(), 0, 0, 0, 0, true);
+	  FmdHelper* fMd = 0;
+
+	  fMd = gFmdDbMapHandler.GetFmd(fileid, GetId(), 0, 0, 0, 0, true);
 
 	  if (fMd) 
 	  {
-	    std::set<eos::common::FileSystem::fsid_t> location_set = FmdSqlite::GetLocations(fMd->fMd);
+	    std::set<eos::common::FileSystem::fsid_t> location_set = FmdHelper::GetLocations(fMd->fMd);
 	    if (location_set.count(GetId()))
 	    {
 	      // close that transaction and keep the file
@@ -266,17 +267,10 @@
         eos::common::FileId::FidPrefix2FullPath(hexfid.c_str(),
                                                 localprefix, fstPath);
         unsigned long long fid = eos::common::FileId::Hex2Fid(hexfid.c_str());
-<<<<<<< HEAD
-=======
-        FmdHelper* fMd = 0;
-        fMd = gFmdDbMapHandler.GetFmd(fid, GetId(), 0, 0, 0, 0, true);
-        if (fMd)
+
+	// try to sync this file from the MGM
+	if (gFmdDbMapHandler.ResyncMgm(GetId(), fid, manager))
         {
->>>>>>> 20dc8f85
-
-	// try to sync this file from the MGM
-	if (gFmdSqliteHandler.ResyncMgm(GetId(), fid, manager))
-	{
 	  eos_static_info("msg=\"resync ok\" fsid=%lu fid=%llx", (unsigned long) GetId(), fid);
 	}
 	else
@@ -284,7 +278,7 @@
 	  eos_static_err("msg=\"resync failed\" fsid=%lu fid=%llx", (unsigned long) GetId(), fid);
 	  ok=false;
 	  continue;
-	}
+        }
       }
     }
     closedir(tdir);
@@ -306,7 +300,7 @@
   {
     delete scanDir;
   }
-  
+
   // create the object running the scanner thread
   scanDir = new ScanDir(GetPath().c_str(), GetId(), fstLoad, true, interval);
   eos_info("Started 'ScanDir' thread with interval time of %u seconds",
