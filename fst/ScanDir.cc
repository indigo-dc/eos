// ----------------------------------------------------------------------
// File: ScanDir.cc
// Author: Elvin Sindrilaru - CERN
// ----------------------------------------------------------------------

/************************************************************************
 * EOS - the CERN Disk Storage System                                   *
 * Copyright (C) 2011 CERN/Switzerland                                  *
 *                                                                      *
 * This program is free software: you can redistribute it and/or modify *
 * it under the terms of the GNU General Public License as published by *
 * the Free Software Foundation, either version 3 of the License, or    *
 * (at your option) any later version.                                  *
 *                                                                      *
 * This program is distributed in the hope that it will be useful,      *
 * but WITHOUT ANY WARRANTY; without even the implied warranty of       *
 * MERCHANTABILITY or FITNESS FOR A PARTICULAR PURPOSE.  See the        *
 * GNU General Public License for more details.                         *
 *                                                                      *
 * You should have received a copy of the GNU General Public License    *
 * along with this program.  If not, see <http://www.gnu.org/licenses/>.*
 ************************************************************************/

/*----------------------------------------------------------------------------*/
#include "common/Attr.hh"
#include "common/Logging.hh"
#include "common/FileId.hh"
#include "common/Path.hh"
#include "fst/ScanDir.hh"
#include "fst/Config.hh"
#include "fst/XrdFstOfs.hh"
/*----------------------------------------------------------------------------*/
#include <cstdlib>
#include <cstring>
#include <sys/stat.h>
#include <sys/types.h>
#include <sys/time.h>
#ifndef __APPLE__
#include <sys/syscall.h>
#endif
#include <fts.h>
#include <syslog.h>
#include <unistd.h>
#include <fcntl.h>
/*----------------------------------------------------------------------------*/

// --------------------------------------------------------------------------- 
// - we miss ioprio.h and gettid
// ---------------------------------------------------------------------------

static int
ioprio_set (int which, int who, int ioprio)
{
#ifdef __APPLE__
  return 0;
#else
  return syscall(SYS_ioprio_set, which, who, ioprio);
#endif
}

//static int ioprio_get(int which, int who)
//{
//  return syscall(SYS_ioprio_get, which, who);
//}

/*
 * Gives us 8 prio classes with 13-bits of data for each class
 */
#define IOPRIO_BITS             (16)
#define IOPRIO_CLASS_SHIFT      (13)
#define IOPRIO_PRIO_MASK        ((1UL << IOPRIO_CLASS_SHIFT) - 1)

#define IOPRIO_PRIO_CLASS(mask) ((mask) >> IOPRIO_CLASS_SHIFT)
#define IOPRIO_PRIO_DATA(mask)  ((mask) & IOPRIO_PRIO_MASK)
#define IOPRIO_PRIO_VALUE(class, data)  (((class) << IOPRIO_CLASS_SHIFT) | data)

#define ioprio_valid(mask)      (IOPRIO_PRIO_CLASS((mask)) != IOPRIO_CLASS_NONE)

/*
 * These are the io priority groups as implemented by CFQ. RT is the realtime
 * class, it always gets premium service. BE is the best-effort scheduling
 * class, the default for any process. IDLE is the idle scheduling class, it
 * is only served when no one else is using the disk.
 */

enum
{
  IOPRIO_CLASS_NONE,
  IOPRIO_CLASS_RT,
  IOPRIO_CLASS_BE,
  IOPRIO_CLASS_IDLE,
};

/*
 * 8 best effort priority levels are supported
 */
#define IOPRIO_BE_NR    (8)

enum
{
  IOPRIO_WHO_PROCESS = 1,
  IOPRIO_WHO_PGRP,
  IOPRIO_WHO_USER,
};

EOSFSTNAMESPACE_BEGIN

/*----------------------------------------------------------------------------*/
ScanDir::~ScanDir ()
{
  if ((bgThread && thread))
  {
    XrdSysThread::Cancel(thread);
    XrdSysThread::Join(thread, NULL);
    closelog();
  }
  if (buffer)
  {
    free(buffer);
  }
}

/*----------------------------------------------------------------------------*/
void
scandir_cleanup_paths (void *arg)
{
  char **paths = (char**) arg;
  if (paths)
  {
    free(paths);
    paths = 0;
  }
}

/*----------------------------------------------------------------------------*/
void
scandir_cleanup_fts (void *arg)
{
  FTS *tree = (FTS*) arg;
  if (tree)
  {
    fts_close(tree);
    tree = 0;
  }
}

/*----------------------------------------------------------------------------*/
void
ScanDir::ScanFiles ()
{
  char **paths = (char**) calloc(2, sizeof (char*));
  if (!paths)
  {
    return;
  }

  pthread_cleanup_push(scandir_cleanup_paths, paths);

  paths[0] = (char*) dirPath.c_str();
  paths[1] = 0;

  FTS *tree = fts_open(paths, FTS_NOCHDIR, 0);

  if (!tree)
  {
    if (bgThread)
    {
      eos_err("fts_open failed");
    }
    else
    {
      fprintf(stderr, "error: fts_open failed! \n");
    }

    free(paths);
    return;
  }

  pthread_cleanup_push(scandir_cleanup_fts, tree);


  FTSENT *node;
  while ((node = fts_read(tree)))
  {
    if (node->fts_level > 0 && node->fts_name[0] == '.')
    {
      fts_set(tree, node, FTS_SKIP);
    }
    else
    {
      if (node->fts_info == FTS_F)
      {
        XrdOucString filePath = node->fts_accpath;
        if (!filePath.matches("*.xsmap"))
        {
          if (!bgThread)
            fprintf(stderr, "[ScanDir] processing file %s\n", filePath.c_str());
          CheckFile(filePath.c_str());
        }
      }
    }
    if (bgThread)
      XrdSysThread::CancelPoint();
  }
  if (fts_close(tree))
  {
    if (bgThread)
    {
      eos_err("fts_close failed");
    }
    else
    {
      fprintf(stderr, "error: fts_close failed \n");
    }
  }

  free(paths);

  pthread_cleanup_pop(0);
  pthread_cleanup_pop(0);
}

/*----------------------------------------------------------------------------*/
void
ScanDir::CheckFile (const char* filepath)
{
  float scantime;
  unsigned long layoutid = 0;
  unsigned long long scansize;
  std::string filePath, checksumType, checksumStamp, logicalFileName;
  char checksumVal[SHA_DIGEST_LENGTH];
  size_t checksumLen;

  filePath = filepath;
  eos::common::Attr *attr = eos::common::Attr::OpenAttr(filePath.c_str());

  noTotalFiles++;

  // get last modification time
  struct stat buf1;
  struct stat buf2;
  if (stat(filePath.c_str(), &buf1))
  {
    if (bgThread)
    {
      eos_err("cannot stat %s", filePath.c_str());
    }
    else
    {
      fprintf(stderr, "error: cannot stat %s\n", filePath.c_str());
    }
    if (attr)
      delete attr;
    return;
  }

#ifndef _NOOFS
  if (bgThread) {
    eos::common::Path cPath(filePath.c_str());
    eos::common::FileId::fileid_t fid = strtoul(cPath.GetName(), 0, 16);
    
    // check if somebody is still writing on that file and skip in that case
    XrdSysMutexHelper wLock(gOFS.OpenFidMutex);
    if (gOFS.WOpenFid[fsId].count(fid)) {
      syslog(LOG_ERR, "skipping scan w-open file: localpath=%s fsid=%d fid=%x\n", filePath.c_str(), (int)fid, fsId);
      eos_warning("skipping scan of w-open file: localpath=%s fsid=%d fid=%x", filePath.c_str(), (int)fid, fsId);
      return;
    }
  }
#endif

  if (attr)
  {
    checksumType = attr->Get("user.eos.checksumtype");
    memset(checksumVal, 0, sizeof (checksumVal));
    checksumLen = SHA_DIGEST_LENGTH;
    if (!attr->Get("user.eos.checksum", checksumVal, checksumLen))
    {
      checksumLen = 0;
    }

    checksumStamp = attr->Get("user.eos.timestamp");
    logicalFileName = attr->Get("user.eos.lfn");

    if (RescanFile(checksumStamp))
    {
      //     if (checksumType.compare(""))
      if (1)
      {
        bool blockcxerror = false;
        bool filecxerror = false;

        XrdOucString envstring = "eos.layout.checksum=";
        envstring += checksumType.c_str();
        XrdOucEnv env(envstring.c_str());
        unsigned long checksumtype = eos::common::LayoutId::GetChecksumFromEnv(env);
        layoutid = eos::common::LayoutId::GetId(eos::common::LayoutId::kPlain, checksumtype);
        if (!ScanFileLoadAware(filePath.c_str(), scansize, scantime, checksumVal, layoutid, logicalFileName.c_str(), filecxerror, blockcxerror))
        {
          if ((!stat(filePath.c_str(), &buf2)) && (buf1.st_mtime == buf2.st_mtime))
          {
            if (filecxerror)
            {
              if (bgThread)
              {
                syslog(LOG_ERR, "corrupted file checksum: localpath=%s lfn=\"%s\" \n", filePath.c_str(), logicalFileName.c_str());
                eos_err("corrupted file checksum: localpath=%s lfn=\"%s\"", filePath.c_str(), logicalFileName.c_str());
              }
              else
                fprintf(stderr, "[ScanDir] corrupted  file checksum: localpath=%slfn=\"%s\" \n", filePath.c_str(), logicalFileName.c_str());
            }
          }
          else
          {
            if (bgThread)
            {
              eos_err("file %s has been modified during the scan ... ignoring checksum error", filePath.c_str());
            }
            else
            {
              fprintf(stderr, "[ScanDir] file %s has been modified during the scan ... ignoring checksum error\n", filePath.c_str());
            }
          }
        }
        //collect statistics
        durationScan += scantime;
        totalScanSize += scansize;


        if ((!attr->Set("user.eos.timestamp", GetTimestampSmeared())) ||
            (!attr->Set("user.eos.filecxerror", filecxerror ? "1" : "0")) ||
            (!attr->Set("user.eos.blockcxerror", blockcxerror ? "1" : "0")))
        {
          if (bgThread)
          {
            eos_err("Can not set extended attributes to file %s", filePath.c_str());
          }
          else
          {
            fprintf(stderr, "error: [CheckFile] Can not set extended attributes to file. \n");
          }
        }
        if (bgThread)
        {
          if (filecxerror || blockcxerror)
          {
            XrdOucString manager = "";
            // ask the meta data handling class to update the error flags for this file
            gFmdDbMapHandler.ResyncDisk(filePath.c_str(), fsId, false);
            {
              XrdSysMutexHelper lock(eos::fst::Config::gConfig.Mutex);
              manager = eos::fst::Config::gConfig.Manager.c_str();
            }
            if (manager.length())
            {
              errno = 0;
              eos::common::Path cPath(filePath.c_str());
              eos::common::FileId::fileid_t fid = strtoul(cPath.GetName(), 0, 16);
              if (fid && !errno)
              {
                // call the autorepair method on the MGM
                // if the MGM has autorepair disabled it won't do anything
                gFmdDbMapHandler.CallAutoRepair(manager.c_str(), fid);
              }
            }
          }
        }
      }
      else
      {
        noNoChecksumFiles++;
      }
    }
    else
    {
      SkippedFiles++;
    }
    delete attr;
  }
}

/*----------------------------------------------------------------------------*/
eos::fst::CheckSum*
ScanDir::GetBlockXS (const char* filepath, unsigned long long maxfilesize)
{
  unsigned long layoutid = 0;
  std::string checksumType, checksumSize, logicalFileName;
  XrdOucString fileXSPath = filepath;

  eos::common::Attr *attr = eos::common::Attr::OpenAttr(fileXSPath.c_str());

  if (attr)
  {
    checksumType = attr->Get("user.eos.blockchecksum");
    checksumSize = attr->Get("user.eos.blocksize");
    logicalFileName = attr->Get("user.eos.lfn");
    delete attr;

    if (checksumType.compare(""))
    {
      XrdOucString envstring = "eos.layout.blockchecksum=";
      envstring += checksumType.c_str();
      XrdOucEnv env(envstring.c_str());
      unsigned long checksumtype = eos::common::LayoutId::GetBlockChecksumFromEnv(env);

      int blockSize = atoi(checksumSize.c_str());
      int blockSizeSymbol = eos::common::LayoutId::BlockSizeEnum(blockSize);

      layoutid = eos::common::LayoutId::GetId(eos::common::LayoutId::kPlain, eos::common::LayoutId::kNone, 0, blockSizeSymbol, checksumtype);

      eos::fst::CheckSum *checksum = eos::fst::ChecksumPlugins::GetChecksumObject(layoutid, true);

      if (checksum)
      {
        // get size of XS file
        struct stat info;

        if (stat(fileXSPath.c_str(), &info))
        {
          if (bgThread)
          {
            eos_err("cannot open file %s", fileXSPath.c_str());
          }
          else
          {
            fprintf(stderr, "error: cannot open file %s\n", fileXSPath.c_str());
          }
        }

        if (checksum->OpenMap(fileXSPath.c_str(), maxfilesize, blockSize, false))
        {
          return checksum;
        }
        else
        {
          delete checksum;
          return NULL;
        }
      }
      else
      {
        if (bgThread)
        {
          eos_err("cannot get checksum object for layout id %lx", layoutid);
        }
        else
        {
          fprintf(stderr, "error: cannot get checksum object for layout id %lx\n", layoutid);
        }
      }
    }
    else
      return NULL;
  }

  return NULL;
}

/*----------------------------------------------------------------------------*/
std::string
ScanDir::GetTimestamp ()
{

  char buffer[65536];
  size_t size = sizeof (buffer) - 1;
  long long timestamp;
  struct timeval tv;

  gettimeofday(&tv, NULL);
  timestamp = tv.tv_sec * 1000000 + tv.tv_usec;

  snprintf(buffer, size, "%lli", timestamp);
  return std::string(buffer);
}

/*----------------------------------------------------------------------------*/
std::string
ScanDir::GetTimestampSmeared ()
{

  char buffer[65536];
  size_t size = sizeof (buffer) - 1;
  long long timestamp;
  struct timeval tv;

  gettimeofday(&tv, NULL);
  timestamp = tv.tv_sec * 1000000 + tv.tv_usec;

  // smear +- 20% of testInterval around the value 
  long int smearing = (long int) ((0.2 * 2 * testInterval * random() / RAND_MAX)) - ((long int) (0.2 * testInterval));
  snprintf(buffer, size, "%lli", timestamp + smearing);
  return std::string(buffer);
}

/*----------------------------------------------------------------------------*/
bool
ScanDir::RescanFile (std::string fileTimestamp)
{
  if (!fileTimestamp.compare(""))
    return true; //first time we check

  long long oldTime = atoll(fileTimestamp.c_str());
  long long newTime = atoll(GetTimestamp().c_str());

  if (((newTime - oldTime) / 1000000) < testInterval)
  {
    return false;
  }
  else
  {
    return true;
  }
}

/*----------------------------------------------------------------------------*/
void*
ScanDir::StaticThreadProc (void* arg)
{
  return reinterpret_cast<ScanDir*> (arg)->ThreadProc();
}

/*----------------------------------------------------------------------------*/
void*
ScanDir::ThreadProc (void)
{

  if (bgThread)
  {
    // set low IO priority
    int retc = 0;
    pid_t tid = (pid_t) syscall(SYS_gettid);

    if ((retc = ioprio_set(IOPRIO_WHO_PROCESS, tid, IOPRIO_PRIO_VALUE(IOPRIO_CLASS_BE, 7))))
    {
      eos_err("cannot set io priority to lowest best effort = retc=%d errno=%d\n", retc, errno);
    }
    else
    {
      eos_notice("setting io priority to 7(lowest best-effort) for PID %u", tid);
    }
  }


  if (bgThread)
    XrdSysThread::SetCancelOn();


  if (bgThread)
  {
    // get a random smearing and avoid that all start at the same time!
    // start in the range of 0 to 4 hours 
    size_t sleeper = (4 * 3600.0 * random() / RAND_MAX);
    for (size_t s = 0; s < (sleeper); s++)
    {
      if (bgThread)
        XrdSysThread::CancelPoint();
      XrdSysTimer sleeper;
      sleeper.Wait(1000);
    }
  }

  do
  {
    struct timezone tz;
    struct timeval tv_start, tv_end;

    noScanFiles = 0;
    totalScanSize = 0;
    noCorruptFiles = 0;
    noNoChecksumFiles = 0;
    noTotalFiles = 0;
    SkippedFiles = 0;

    gettimeofday(&tv_start, &tz);
    ScanFiles();
    gettimeofday(&tv_end, &tz);

    durationScan = ((tv_end.tv_sec - tv_start.tv_sec) * 1000.0) + ((tv_end.tv_usec - tv_start.tv_usec) / 1000.0);
    if (bgThread)
    {
      syslog(LOG_ERR, "Directory: %s, files=%li scanduration=%.02f [s] scansize=%lli [Bytes] [ %lli MB ] scannedfiles=%li  corruptedfiles=%li nochecksumfiles=%li skippedfiles=%li\n", dirPath.c_str(), noTotalFiles, (durationScan / 1000.0), totalScanSize, ((totalScanSize / 1000) / 1000), noScanFiles, noCorruptFiles, noNoChecksumFiles, SkippedFiles);
      eos_notice("Directory: %s, files=%li scanduration=%.02f [s] scansize=%lli [Bytes] [ %lli MB ] scannedfiles=%li  corruptedfiles=%li nochecksumfiles=%li skippedfiles=%li", dirPath.c_str(), noTotalFiles, (durationScan / 1000.0), totalScanSize, ((totalScanSize / 1000) / 1000), noScanFiles, noCorruptFiles, noNoChecksumFiles, SkippedFiles);
    }
    else
    {
      fprintf(stderr, "[ScanDir] Directory: %s, files=%li scanduration=%.02f [s] scansize=%lli [Bytes] [ %lli MB ] scannedfiles=%li  corruptedfiles=%li nochecksumfiles=%li skippedfiles=%li\n", dirPath.c_str(), noTotalFiles, (durationScan / 1000.0), totalScanSize, ((totalScanSize / 1000) / 1000), noScanFiles, noCorruptFiles, noNoChecksumFiles, SkippedFiles);
    }

    if (!bgThread)
      break;
    else
    {
      // run again after 4 hours
      for (size_t s = 0; s < (4 * 3600); s++)
      {
        if (bgThread)
          XrdSysThread::CancelPoint();
        XrdSysTimer sleeper;
        sleeper.Wait(1000);
      }
    }

    if (bgThread)
      XrdSysThread::CancelPoint();
  }
  while (1);
  return NULL;
}

/*----------------------------------------------------------------------------*/
bool
ScanDir::ScanFileLoadAware (const char* path, unsigned long long &scansize, float &scantime, const char* checksumVal, unsigned long layoutid, const char* lfn, bool &filecxerror, bool &blockcxerror)
{
  double load;
  bool retVal, corruptBlockXS = false;
  int currentRate = rateBandwidth;
  std::string filePath, fileXSPath;
  struct timezone tz;
  struct timeval opentime;
  struct timeval currenttime;
  eos::fst::CheckSum *normalXS, *blockXS;

  scansize = 0;
  scantime = 0;

  filePath = path;
  fileXSPath = filePath + ".xsmap";

  normalXS = eos::fst::ChecksumPlugins::GetChecksumObject(layoutid);

  gettimeofday(&opentime, &tz);

  int fd = open(path, O_RDONLY);
  if (fd < 0)
  {
    delete normalXS;
    return false;
  }

<<<<<<< HEAD
  blockXS = GetBlockXS(fileXSPath.c_str());
 
=======
  struct stat current_stat;
  if (fstat(fd, &current_stat)) 
  {
    delete normalXS;
    return false;
  }

  blockXS = GetBlockXS(fileXSPath.c_str(), current_stat.st_size);

>>>>>>> 17590438
  if ((!normalXS) && (!blockXS))
  {
    // there is nothing to do here
    close(fd);
    return false;
  }
 
  if (normalXS) normalXS->Reset();

  int nread = 0;
  off_t offset = 0;

  do
  {
    errno = 0;
    nread = read(fd, buffer, bufferSize);
    if (nread < 0)
    {
      close(fd);
      if (blockXS)
      {
        blockXS->CloseMap();
        delete blockXS;
      }
      if (normalXS) delete normalXS;
      return false;
    }

    if (nread)
    {
      if (!corruptBlockXS && blockXS)
        if (!blockXS->CheckBlockSum(offset, buffer, nread))
          corruptBlockXS = true;

      //      fprintf(stderr,"adding %ld %llu\n", nread,offset);
      if (normalXS) normalXS->Add(buffer, nread, offset);

      offset += nread;
      if (currentRate)
      {
        // regulate the verification rate
        gettimeofday(&currenttime, &tz);
        scantime = (((currenttime.tv_sec - opentime.tv_sec)*1000.0) + ((currenttime.tv_usec - opentime.tv_usec) / 1000.0));
        float expecttime = (1.0 * offset / currentRate) / 1000.0;
        if (expecttime > scantime)
        {
          XrdSysTimer sleeper;
          sleeper.Wait(expecttime - scantime);
        }
        //adjust the rate according to the load information
        load = fstLoad->GetDiskRate("sda", "millisIO") / 1000.0;
        if (load > 0.7)
        {
          //adjust currentRate
          if (currentRate > 5)
            currentRate = 0.9 * currentRate;
        }
        else
        {
          currentRate = rateBandwidth;
        }
      }
    }
  }
  while (nread == bufferSize);

  gettimeofday(&currenttime, &tz);
  scantime = (((currenttime.tv_sec - opentime.tv_sec)*1000.0) + ((currenttime.tv_usec - opentime.tv_usec) / 1000.0));
  scansize = (unsigned long long) offset;

  if (normalXS) normalXS->Finalize();

  //check file checksum only for replica layouts
  if ((normalXS) && (!normalXS->Compare(checksumVal)))
  {
    if (bgThread)
    {
      eos_err("Computed checksum is %s scansize %llu\n", normalXS->GetHexChecksum(), scansize);
    }
    else
    {
      fprintf(stderr, "error: computed checksum is %s scansize %llu\n", normalXS->GetHexChecksum(), scansize);
      if (setChecksum)
      {
        eos::common::Attr *attr = eos::common::Attr::OpenAttr(filePath.c_str());
        if (attr)
        {
          int checksumlen = 0;
          normalXS->GetBinChecksum(checksumlen);
          if ((!attr->Set("user.eos.checksum", normalXS->GetBinChecksum(checksumlen), checksumlen)) ||
              (!attr->Set("user.eos.filecxerror", "0")))
          {
            fprintf(stderr, "error: failed to reset existing checksum \n");
          }
          else
          {
            fprintf(stdout, "success: reset checksum of %s to %s\n", filePath.c_str(), normalXS->GetHexChecksum());
          }
          delete attr;
        }
      }
    }
    noCorruptFiles++;
    retVal = false;
    filecxerror = true;
  }
  else
  {
    retVal = true;
  }

  //check block checksum
  if (corruptBlockXS)
  {
    blockcxerror = true;
    if (bgThread)
    {
      syslog(LOG_ERR, "corrupted block checksum: localpath=%s blockxspath=%s lfn=%s\n", path, fileXSPath.c_str(), lfn);
      eos_crit("corrupted block checksum: localpath=%s blockxspath=%s lfn=%s", path, fileXSPath.c_str(), lfn);
    }
    else
    {
      fprintf(stderr, "[ScanDir] corrupted block checksum: localpath=%s blockxspath=%s lfn=%s\n", path, fileXSPath.c_str(), lfn);
    }

    retVal &= false;
  }
  else
  {
    retVal &= true;
  }

  //collect statistics
  noScanFiles++;

  if (normalXS) normalXS->Finalize();
  if (blockXS)
  {
    blockXS->CloseMap();
    delete blockXS;
  }

  if (normalXS) delete normalXS;
  close(fd);

  if (bgThread)
    XrdSysThread::CancelPoint();
  return retVal;
}

EOSFSTNAMESPACE_END<|MERGE_RESOLUTION|>--- conflicted
+++ resolved
@@ -637,10 +637,6 @@
     return false;
   }
 
-<<<<<<< HEAD
-  blockXS = GetBlockXS(fileXSPath.c_str());
- 
-=======
   struct stat current_stat;
   if (fstat(fd, &current_stat)) 
   {
@@ -650,7 +646,6 @@
 
   blockXS = GetBlockXS(fileXSPath.c_str(), current_stat.st_size);
 
->>>>>>> 17590438
   if ((!normalXS) && (!blockXS))
   {
     // there is nothing to do here
