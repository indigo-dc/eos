--- conflicted
+++ resolved
@@ -235,12 +235,12 @@
     checksumLen = 0;
   }
 
-<<<<<<< HEAD
   io->attrGet("user.eos.timestamp", checksumStamp);
   io->attrGet("user.eos.lfn", logicalFileName);
-
-  if (RescanFile(checksumStamp)) {
-    //     if (checksumType.compare(""))
+  bool rescan = RescanFile(checksumStamp);
+
+  if (rescan || forcedScan) {
+    // if (checksumType.compare(""))
     if (1) {
       bool blockcxerror = false;
       bool filecxerror = false;
@@ -251,32 +251,9 @@
       unsigned long checksumtype = eos::common::LayoutId::GetChecksumFromEnv(env);
       layoutid = eos::common::LayoutId::GetId(eos::common::LayoutId::kPlain,
                                               checksumtype);
-=======
-    checksumStamp = attr->Get("user.eos.timestamp");
-    logicalFileName = attr->Get("user.eos.lfn");
-
-    bool rescan = RescanFile(checksumStamp);
-    
-    if (rescan || forcedScan)
-    {
-      if (1)
-      {
-        bool blockcxerror = false;
-        bool filecxerror = false;
-	bool skiptosettime = false;
-
-        XrdOucString envstring = "eos.layout.checksum=";
-        envstring += checksumType.c_str();
-        XrdOucEnv env(envstring.c_str());
-        unsigned long checksumtype = eos::common::LayoutId::GetChecksumFromEnv(env);
-        layoutid = eos::common::LayoutId::GetId(eos::common::LayoutId::kPlain, checksumtype);
-        if (rescan && (!ScanFileLoadAware(filePath.c_str(), scansize, scantime, checksumVal, layoutid, logicalFileName.c_str(), filecxerror, blockcxerror)))
-        {
-	  bool reopened=false;
->>>>>>> 25e9a837
-
-      if (!ScanFileLoadAware(io, scansize, scantime, checksumVal, layoutid,
-                             logicalFileName.c_str(), filecxerror, blockcxerror)) {
+
+      if (rescan && (!ScanFileLoadAware(io, scansize, scantime, checksumVal, layoutid,
+                                        logicalFileName.c_str(), filecxerror, blockcxerror))) {
         bool reopened = false;
 #ifndef _NOOFS
 
@@ -292,7 +269,6 @@
             reopened = true;
           }
         }
-<<<<<<< HEAD
 
 #endif
 
@@ -326,28 +302,33 @@
         }
       }
 
-      //collect statistics
-      durationScan += scantime;
-      totalScanSize += scansize;
+      // Collect statistics
+      if (rescan) {
+        durationScan += scantime;
+        totalScanSize += scansize;
+      }
+
       bool failedtoset = false;
 
-      if (!skiptosettime) {
-        if (io->attrSet("user.eos.timestamp", GetTimestampSmeared())) {
+      if (rescan) {
+        if (!skiptosettime) {
+          if (io->attrSet("user.eos.timestamp", GetTimestampSmeared())) {
+            failedtoset |= true;
+          }
+        }
+
+        if ((io->attrSet("user.eos.filecxerror", filecxerror ? "1" : "0")) ||
+            (io->attrSet("user.eos.blockcxerror", blockcxerror ? "1" : "0"))) {
           failedtoset |= true;
         }
-      }
-
-      if ((io->attrSet("user.eos.filecxerror", filecxerror ? "1" : "0")) ||
-          (io->attrSet("user.eos.blockcxerror", blockcxerror ? "1" : "0"))) {
-        failedtoset |= true;
-      }
-
-      if (failedtoset) {
-        if (bgThread) {
-          eos_err("Can not set extended attributes to file %s", filePath.c_str());
-        } else {
-          fprintf(stderr,
-                  "error: [CheckFile] Can not set extended attributes to file. \n");
+
+        if (failedtoset) {
+          if (bgThread) {
+            eos_err("Can not set extended attributes to file %s", filePath.c_str());
+          } else {
+            fprintf(stderr, "error: [CheckFile] Can not set extended "
+                    "attributes to file. \n");
+          }
         }
       }
 
@@ -372,112 +353,6 @@
               // call the autorepair method on the MGM
               // if the MGM has autorepair disabled it won't do anything
               gFmdDbMapHandler.CallAutoRepair(manager.c_str(), fid);
-=======
-        //collect statistics
-	if (rescan)
-	{
-	  durationScan += scantime;
-	  totalScanSize += scansize;
-	}
-
-	bool failedtoset=false;
-
-	if (rescan)
-	{
-	  if (!skiptosettime) 
-	  {
-	    if (!attr->Set("user.eos.timestamp", GetTimestampSmeared()))
-	      failedtoset |= true;
-	  }
-	  if (!attr->Set("user.eos.filecxerror", filecxerror ? "1" : "0"))
-	    failedtoset |= true;
-	  if(!attr->Set("user.eos.blockcxerror", blockcxerror ? "1" : "0"))
-	    failedtoset |= true;
-	  
-	  if (failedtoset)
-	  {
-	    if (bgThread)
-	    {
-	      eos_err("Can not set extended attributes to file %s", filePath.c_str());
-	    }
-	    else
-	    {
-	      fprintf(stderr, "error: [CheckFile] Can not set extended attributes to file. \n");
-	    }
-	  }
-	}
-
-        if (bgThread)
-        {
-	  XrdOucString manager = "";
-	  {
-	    XrdSysMutexHelper lock(eos::fst::Config::gConfig.Mutex);
-	    manager = eos::fst::Config::gConfig.Manager.c_str();
-	  }
-	  if (manager.length())
-          {
-	    errno = 0;
-	    eos::common::Path cPath(filePath.c_str());
-	    eos::common::FileId::fileid_t fid = strtoul(cPath.GetName(), 0, 16);
-
-	    if (fid && !errno)
-	    {
-	      // check if we have this file in the local DB, if not, we
-	      // resync first the disk and then the mgm meta data
-	      FmdSqlite* fmd = gFmdSqliteHandler.GetFmd ( fid, 
-							  fsId,
-							  0,0,0,false, true );
-
-	      bool orphaned = fmd?(fmd->fMd.layouterror == eos::common::LayoutId::kOrphan):false;
-
-	      if (fmd)
-		delete fmd;
-
-	      if (filecxerror || blockcxerror || !fmd || orphaned)
-	      {
-		eos_notice("msg=\"resyncing from disk\" fsid=%d fid=%lx", fsId, fid);
-		// ask the meta data handling class to update the error flags for this file
-		gFmdSqliteHandler.ResyncDisk(filePath.c_str(), fsId, false);
-
-		eos_notice("msg=\"resyncing from mgm\" fsid=%d fid=%lx", fsId, fid);
-
-		bool resynced = false;
-		resynced = gFmdSqliteHandler.ResyncMgm(fsId, fid, manager.c_str());
-
-		fmd = gFmdSqliteHandler.GetFmd ( fid, 
-						 fsId,
-						 0,0,0,false, true );
-		if (resynced && fmd)
-		{
-		  if (fmd->fMd.layouterror ==  eos::common::LayoutId::kOrphan)
-		  {
-		    char oname[4096];
-		    snprintf(oname, sizeof(oname), "%s/.eosorphans/%08x", dirPath.c_str(), (unsigned int) fid);
-		    
-		    // store the original path name as an extended attribute in case ...
-		    attr->Set("user.eos.orphaned", filePath.c_str());
-		    
-		    // if this is an orphaned file - we move it into the orphaned directory
-		    if (!rename(filePath.c_str(), oname))
-		    {
-		      eos_warning("msg=\"orphaned quarantened\" fst-path=%s orphan-path=%s", filePath.c_str(), oname);
-		    }
-		    else
-		    {
-		      eos_err("msg=\"failed to quarantene orphaned\" fst-path=%s orphan-path=%s", filePath.c_str(), oname);
-		    }
-		    
-		    // remove the entry from the FMD database
-		    gFmdSqliteHandler.DeleteFmd( fid, fsId);
-		  }
-		  delete fmd;
-		}
-
-		// call the autorepair method on the MGM
-		// if the MGM has autorepair disabled it won't do anything
-		gFmdSqliteHandler.CallAutoRepair(manager.c_str(), fid);
-              }
->>>>>>> 25e9a837
             }
           }
         }
@@ -502,9 +377,9 @@
   std::string checksumType, checksumSize, logicalFileName;
   XrdOucString fileXSPath = filepath;
   std::unique_ptr<eos::fst::FileIo> io(FileIoPluginHelper::GetIoObject(filepath));
-
   struct stat s;
-  if (!io->fileStat(&s,0)) {
+
+  if (!io->fileStat(&s, 0)) {
     io->attrGet("user.eos.blockchecksum", checksumType);
     io->attrGet("user.eos.blocksize", checksumSize);
     io->attrGet("user.eos.lfn", logicalFileName);
@@ -634,33 +509,23 @@
     XrdSysThread::SetCancelOn();
   }
 
-<<<<<<< HEAD
-  if (bgThread) {
-=======
   forcedScan = false;
-
   struct stat buf;
   std::string forcedrun = dirPath.c_str();
   forcedrun += "/.eosscan";
-  
-  if (!stat(forcedrun.c_str(), &buf))
-  {
+
+  if (!stat(forcedrun.c_str(), &buf)) {
     forcedScan = true;
     eos_notice("msg=\"scanner is in forced mode\"");
-  }
-  else
-  {
-    if (forcedScan)
-    {
+  } else {
+    if (forcedScan) {
       forcedScan = false;
       eos_notice("msg=\"scanner is back to non-forced mode\"");
     }
   }
 
-  if (bgThread && !forcedScan)
-  {
->>>>>>> 25e9a837
-    // get a random smearing and avoid that all start at the same time!
+  if (bgThread && !forcedScan) {
+    // Get a random smearing and avoid that all start at the same time!
     // start in the range of 0 to 4 hours
     size_t sleeper = (4 * 3600.0 * random() / RAND_MAX);
 
@@ -677,31 +542,21 @@
   do {
     struct timezone tz;
     struct timeval tv_start, tv_end;
-<<<<<<< HEAD
-=======
-
     {
       struct stat buf;
-      
-      if (!stat(forcedrun.c_str(), &buf))
-      {
-	if (!forcedScan)
-	{
-	  forcedScan = true;
-	  eos_notice("msg=\"scanner is in forced mode\"");
-	}
-      }
-      else
-      {
-	if (forcedScan)
-	{
-	  forcedScan = false;
-	  eos_notice("msg=\"scanner is back to non-forced mode\"");
-	}
-      }
-    }
-
->>>>>>> 25e9a837
+
+      if (!stat(forcedrun.c_str(), &buf)) {
+        if (!forcedScan) {
+          forcedScan = true;
+          eos_notice("msg=\"scanner is in forced mode\"");
+        }
+      } else {
+        if (forcedScan) {
+          forcedScan = false;
+          eos_notice("msg=\"scanner is back to non-forced mode\"");
+        }
+      }
+    }
     noScanFiles = 0;
     totalScanSize = 0;
     noCorruptFiles = 0;
@@ -734,30 +589,17 @@
 
     if (!bgThread) {
       break;
-<<<<<<< HEAD
-    } else {
-      // run again after 4 hours
-      for (size_t s = 0; s < (4 * 3600); s++) {
-        if (bgThread) {
-          XrdSysThread::CancelPoint();
-        }
-
-        XrdSysTimer sleeper;
-        sleeper.Wait(1000);
-=======
-    else
-    {
-      if (!forcedScan) 
-      {
-	// run again after 4 hours
-	for (size_t s = 0; s < (4 * 3600); s++)
-	{
-	  if (bgThread)
-	    XrdSysThread::CancelPoint();
-	  XrdSysTimer sleeper;
-	  sleeper.Wait(1000);
-	}
->>>>>>> 25e9a837
+    } else {
+      if (!forcedScan) {
+        // run again after 4 hours
+        for (size_t s = 0; s < (4 * 3600); s++) {
+          if (bgThread) {
+            XrdSysThread::CancelPoint();
+          }
+
+          XrdSysTimer sleeper;
+          sleeper.Wait(1000);
+        }
       }
     }
 
