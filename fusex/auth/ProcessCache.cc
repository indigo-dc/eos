// ----------------------------------------------------------------------
// File: ProcessCache.cc
// Author: Georgios Bitzes - CERN
// ----------------------------------------------------------------------

/************************************************************************
 * EOS - the CERN Disk Storage System                                   *
 * Copyright (C) 2011 CERN/Switzerland                                  *
 *                                                                      *
 * This program is free software: you can redistribute it and/or modify *
 * it under the terms of the GNU General Public License as published by *
 * the Free Software Foundation, either version 3 of the License, or    *
 * (at your option) any later version.                                  *
 *                                                                      *
 * This program is distributed in the hope that it will be useful,      *
 * but WITHOUT ANY WARRANTY; without even the implied warranty of       *
 * MERCHANTABILITY or FITNESS FOR A PARTICULAR PURPOSE.  See the        *
 * GNU General Public License for more details.                         *
 *                                                                      *
 * You should have received a copy of the GNU General Public License    *
 * along with this program.  If not, see <http://www.gnu.org/licenses/>.*
 ************************************************************************/

#include "ProcessCache.hh"

<<<<<<< HEAD
ProcessSnapshot ProcessCache::useCredentialsOfAnotherPID(
  const ProcessInfo& processInfo, pid_t pid, uid_t uid, gid_t gid,
  bool reconnect)
{
  std::shared_ptr<const BoundIdentity> boundIdentity =
    boundIdentityProvider.retrieve(pid, uid, gid, reconnect);

  if (!boundIdentity) {
    return  {};
=======
CredentialState ProcessCache::useCredentialsOfAnotherPID(const ProcessInfo &processInfo, pid_t pid, uid_t uid, gid_t gid, bool reconnect, ProcessSnapshot &snapshot) {
  std::shared_ptr<const BoundIdentity> boundIdentity;
  CredentialState state = boundIdentityProvider.retrieve(pid, uid, gid, reconnect, boundIdentity);

  if(state != CredentialState::kOk) {
    return state;
>>>>>>> a94e0220
  }

  ProcessCacheEntry* entry = new ProcessCacheEntry(processInfo,
                                                   *boundIdentity.get());
  cache.store(ProcessCacheKey(processInfo.getPid(), uid, gid), entry);
  snapshot = cache.retrieve(ProcessCacheKey(processInfo.getPid(), uid, gid));
  return state;
}

CredentialState ProcessCache::useDefaultPaths(const ProcessInfo &processInfo, uid_t uid, gid_t gid, bool reconnect, ProcessSnapshot &snapshot) {
  std::shared_ptr<const BoundIdentity> boundIdentity;
  CredentialState state = boundIdentityProvider.useDefaultPaths(uid, gid, reconnect, boundIdentity);

  if(state != CredentialState::kOk) {
    return state;
  }

  ProcessCacheEntry *entry = new ProcessCacheEntry(processInfo, *boundIdentity.get(), uid, gid);
  cache.store(ProcessCacheKey(processInfo.getPid(), uid, gid), entry);
  snapshot = cache.retrieve(ProcessCacheKey(processInfo.getPid(), uid, gid));
  return state;
}

ProcessSnapshot ProcessCache::retrieve(pid_t pid, uid_t uid, gid_t gid,
                                       bool reconnect)
{
  eos_static_debug("ProcessCache::retrieve with pid, uid, gid, reconnect => %d, %d, %d, %d",
                   pid, uid, gid, reconnect);
  ProcessSnapshot entry = cache.retrieve(ProcessCacheKey(pid, uid, gid));

  if (entry && !reconnect) {
    // Cache hit.. but it could refer to different processes, even if PID is the same.
    ProcessInfo processInfo;

    if (!ProcessInfoProvider::retrieveBasic(pid, processInfo)) {
      // dead PIDs issue no syscalls.. or do they?!
      // release can be called even after a process has died - in this strange
      // case, let's just return the cached info.
      // In the new fuse rewrite, this shouldn't happen. TODO(gbitzes): Review
      // this when integrating.
      return entry;
    }

    if (processInfo.isSameProcess(entry->getProcessInfo())) {
      // Yep, that's a cache hit.. but credentials could have been invalidated.
      if (entry->getBoundIdentity().validCreds()) {
        return entry;
      }
    }

    // Process has changed, or credentials invalidated. Cache miss.
  }

  ProcessInfo processInfo;

  if (!ProcessInfoProvider::retrieveFull(pid, processInfo)) {
    return {};
  }

  eos_static_debug("Searching for credentials on pid = %d (parent = %d, pgrp = %d, sid = %d)\n",
                   processInfo.getPid(), processInfo.getParentId(), processInfo.getGroupLeader(),
                   processInfo.getSid());
#define PF_FORKNOEXEC 0x00000040 /* Forked but didn't exec */
  bool checkParentFirst = processInfo.getFlags() & PF_FORKNOEXEC;

  // This should radically decrease the number of times we have to pay the deadlock
  // timeout penalty - the vast majority of processes doing an execve are in
  // PF_FORKNOEXEC state. (ie processes spawned by shells)

  ProcessSnapshot result;

<<<<<<< HEAD
  if (checkParentFirst && processInfo.getParentId() != 1) {
    ProcessSnapshot fromParent = useCredentialsOfAnotherPID(processInfo,
                                 processInfo.getParentId(), uid, gid, reconnect);

    if (fromParent) {
      eos_static_debug("Associating pid = %d to credentials of its parent without checking its own environ, as PF_FORKNOEXEC is set",
                       processInfo.getPid());
      return fromParent;
    }
  }

  ProcessSnapshot ownCredentials = useCredentialsOfAnotherPID(processInfo,
                                   processInfo.getPid(), uid, gid, reconnect);

  if (ownCredentials) {
    eos_static_debug("Associating pid = %d to credentials found in its own environment variables",
                     processInfo.getPid());
    return ownCredentials;
  }

  // Check parent, if needed
  if (!checkParentFirst && processInfo.getParentId() != 1) {
    ProcessSnapshot fromParent = useCredentialsOfAnotherPID(processInfo,
                                 processInfo.getParentId(), uid, gid, reconnect);

    if (fromParent) {
      eos_static_debug("Associating pid = %d to credentials of its parent, as no credentials were found in its own environment",
                       processInfo.getPid());
      return fromParent;
    }
  }

  // No credentials found .. fallback to nobody?
  if (credConfig.fallback2nobody) {
    return ProcessSnapshot(new ProcessCacheEntry(processInfo, BoundIdentity()));
=======
  if(checkParentFirst && processInfo.getParentId() != 1) {
    CredentialState state = useCredentialsOfAnotherPID(processInfo, processInfo.getParentId(), uid, gid, reconnect, result);
    if(state == CredentialState::kOk) {
      eos_static_debug("Associating pid = %d to credentials of its parent without checking its own environ, as PF_FORKNOEXEC is set", processInfo.getPid());
      return result;
    }
  }

  CredentialState state = useCredentialsOfAnotherPID(processInfo, processInfo.getPid(), uid, gid, reconnect, result);
  if(state == CredentialState::kOk) {
    eos_static_debug("Associating pid = %d to credentials found in its own environment variables", processInfo.getPid());
    return result;
  }

  // Check parent, if we didn't already, and it isn't pid 1
  if(!checkParentFirst && processInfo.getParentId() != 1) {
    state = useCredentialsOfAnotherPID(processInfo, processInfo.getParentId(), uid, gid, reconnect, result);
    if(state == CredentialState::kOk) {
      eos_static_debug("Associating pid = %d to credentials of its parent, as no credentials were found in its own environment", processInfo.getPid());
      return result;
    }
  }

  // Fallback to default paths?
  state = useDefaultPaths(processInfo, uid, gid, reconnect, result);
  if(state == CredentialState::kOk) {
    eos_static_debug("Associating pid = %d to default credentials, as no credentials were found through environment variables", processInfo.getPid());
    return result;
  }

  // No credentials found at all.. fallback to nobody?
  if(credConfig.fallback2nobody) {
    return ProcessSnapshot(new ProcessCacheEntry(processInfo, BoundIdentity(), uid, gid));
>>>>>>> a94e0220
  }

  return {};
}<|MERGE_RESOLUTION|>--- conflicted
+++ resolved
@@ -23,42 +23,41 @@
 
 #include "ProcessCache.hh"
 
-<<<<<<< HEAD
-ProcessSnapshot ProcessCache::useCredentialsOfAnotherPID(
-  const ProcessInfo& processInfo, pid_t pid, uid_t uid, gid_t gid,
-  bool reconnect)
+CredentialState
+ProcessCache::useCredentialsOfAnotherPID(const ProcessInfo& processInfo,
+    pid_t pid, uid_t uid, gid_t gid,
+    bool reconnect, ProcessSnapshot& snapshot)
 {
-  std::shared_ptr<const BoundIdentity> boundIdentity =
-    boundIdentityProvider.retrieve(pid, uid, gid, reconnect);
+  std::shared_ptr<const BoundIdentity> boundIdentity;
+  CredentialState state = boundIdentityProvider.retrieve(pid, uid, gid, reconnect,
+                          boundIdentity);
 
-  if (!boundIdentity) {
-    return  {};
-=======
-CredentialState ProcessCache::useCredentialsOfAnotherPID(const ProcessInfo &processInfo, pid_t pid, uid_t uid, gid_t gid, bool reconnect, ProcessSnapshot &snapshot) {
-  std::shared_ptr<const BoundIdentity> boundIdentity;
-  CredentialState state = boundIdentityProvider.retrieve(pid, uid, gid, reconnect, boundIdentity);
-
-  if(state != CredentialState::kOk) {
+  if (state != CredentialState::kOk) {
     return state;
->>>>>>> a94e0220
   }
 
   ProcessCacheEntry* entry = new ProcessCacheEntry(processInfo,
-                                                   *boundIdentity.get());
+      *boundIdentity.get(), uid, gid);
   cache.store(ProcessCacheKey(processInfo.getPid(), uid, gid), entry);
   snapshot = cache.retrieve(ProcessCacheKey(processInfo.getPid(), uid, gid));
   return state;
 }
 
-CredentialState ProcessCache::useDefaultPaths(const ProcessInfo &processInfo, uid_t uid, gid_t gid, bool reconnect, ProcessSnapshot &snapshot) {
+CredentialState
+ProcessCache::useDefaultPaths(const ProcessInfo& processInfo, uid_t uid,
+                              gid_t gid, bool reconnect,
+                              ProcessSnapshot& snapshot)
+{
   std::shared_ptr<const BoundIdentity> boundIdentity;
-  CredentialState state = boundIdentityProvider.useDefaultPaths(uid, gid, reconnect, boundIdentity);
+  CredentialState state = boundIdentityProvider.useDefaultPaths(uid, gid,
+                          reconnect, boundIdentity);
 
-  if(state != CredentialState::kOk) {
+  if (state != CredentialState::kOk) {
     return state;
   }
 
-  ProcessCacheEntry *entry = new ProcessCacheEntry(processInfo, *boundIdentity.get(), uid, gid);
+  ProcessCacheEntry* entry = new ProcessCacheEntry(processInfo,
+      *boundIdentity.get(), uid, gid);
   cache.store(ProcessCacheKey(processInfo.getPid(), uid, gid), entry);
   snapshot = cache.retrieve(ProcessCacheKey(processInfo.getPid(), uid, gid));
   return state;
@@ -105,84 +104,59 @@
                    processInfo.getSid());
 #define PF_FORKNOEXEC 0x00000040 /* Forked but didn't exec */
   bool checkParentFirst = processInfo.getFlags() & PF_FORKNOEXEC;
-
   // This should radically decrease the number of times we have to pay the deadlock
   // timeout penalty - the vast majority of processes doing an execve are in
   // PF_FORKNOEXEC state. (ie processes spawned by shells)
-
   ProcessSnapshot result;
 
-<<<<<<< HEAD
   if (checkParentFirst && processInfo.getParentId() != 1) {
-    ProcessSnapshot fromParent = useCredentialsOfAnotherPID(processInfo,
-                                 processInfo.getParentId(), uid, gid, reconnect);
+    CredentialState state = useCredentialsOfAnotherPID(processInfo,
+                            processInfo.getParentId(), uid, gid, reconnect, result);
 
-    if (fromParent) {
-      eos_static_debug("Associating pid = %d to credentials of its parent without checking its own environ, as PF_FORKNOEXEC is set",
-                       processInfo.getPid());
-      return fromParent;
-    }
-  }
-
-  ProcessSnapshot ownCredentials = useCredentialsOfAnotherPID(processInfo,
-                                   processInfo.getPid(), uid, gid, reconnect);
-
-  if (ownCredentials) {
-    eos_static_debug("Associating pid = %d to credentials found in its own environment variables",
-                     processInfo.getPid());
-    return ownCredentials;
-  }
-
-  // Check parent, if needed
-  if (!checkParentFirst && processInfo.getParentId() != 1) {
-    ProcessSnapshot fromParent = useCredentialsOfAnotherPID(processInfo,
-                                 processInfo.getParentId(), uid, gid, reconnect);
-
-    if (fromParent) {
-      eos_static_debug("Associating pid = %d to credentials of its parent, as no credentials were found in its own environment",
-                       processInfo.getPid());
-      return fromParent;
-    }
-  }
-
-  // No credentials found .. fallback to nobody?
-  if (credConfig.fallback2nobody) {
-    return ProcessSnapshot(new ProcessCacheEntry(processInfo, BoundIdentity()));
-=======
-  if(checkParentFirst && processInfo.getParentId() != 1) {
-    CredentialState state = useCredentialsOfAnotherPID(processInfo, processInfo.getParentId(), uid, gid, reconnect, result);
-    if(state == CredentialState::kOk) {
-      eos_static_debug("Associating pid = %d to credentials of its parent without checking its own environ, as PF_FORKNOEXEC is set", processInfo.getPid());
+    if (state == CredentialState::kOk) {
+      eos_static_debug("Associating pid = %d to credentials of its parent "
+                       "without checking its own environ, as PF_FORKNOEXEC "
+                       "is set", processInfo.getPid());
       return result;
     }
   }
 
-  CredentialState state = useCredentialsOfAnotherPID(processInfo, processInfo.getPid(), uid, gid, reconnect, result);
-  if(state == CredentialState::kOk) {
-    eos_static_debug("Associating pid = %d to credentials found in its own environment variables", processInfo.getPid());
+  CredentialState state = useCredentialsOfAnotherPID(processInfo,
+                          processInfo.getPid(), uid, gid, reconnect, result);
+
+  if (state == CredentialState::kOk) {
+    eos_static_debug("Associating pid = %d to credentials found in its own "
+                     "environment variables", processInfo.getPid());
     return result;
   }
 
   // Check parent, if we didn't already, and it isn't pid 1
-  if(!checkParentFirst && processInfo.getParentId() != 1) {
-    state = useCredentialsOfAnotherPID(processInfo, processInfo.getParentId(), uid, gid, reconnect, result);
-    if(state == CredentialState::kOk) {
-      eos_static_debug("Associating pid = %d to credentials of its parent, as no credentials were found in its own environment", processInfo.getPid());
+  if (!checkParentFirst && processInfo.getParentId() != 1) {
+    state = useCredentialsOfAnotherPID(processInfo, processInfo.getParentId(), uid,
+                                       gid, reconnect, result);
+
+    if (state == CredentialState::kOk) {
+      eos_static_debug("Associating pid = %d to credentials of its parent, as "
+                       "no credentials were found in its own environment",
+                       processInfo.getPid());
       return result;
     }
   }
 
   // Fallback to default paths?
   state = useDefaultPaths(processInfo, uid, gid, reconnect, result);
-  if(state == CredentialState::kOk) {
-    eos_static_debug("Associating pid = %d to default credentials, as no credentials were found through environment variables", processInfo.getPid());
+
+  if (state == CredentialState::kOk) {
+    eos_static_debug("Associating pid = %d to default credentials, as no "
+                     "credentials were found through environment variables",
+                     processInfo.getPid());
     return result;
   }
 
   // No credentials found at all.. fallback to nobody?
-  if(credConfig.fallback2nobody) {
-    return ProcessSnapshot(new ProcessCacheEntry(processInfo, BoundIdentity(), uid, gid));
->>>>>>> a94e0220
+  if (credConfig.fallback2nobody) {
+    return ProcessSnapshot(new ProcessCacheEntry(processInfo, BoundIdentity(), uid,
+                           gid));
   }
 
   return {};
