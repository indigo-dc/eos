--- conflicted
+++ resolved
@@ -32,8 +32,10 @@
 class ProcessCacheEntry
 {
 public:
-  ProcessCacheEntry(const ProcessInfo& pinfo, const BoundIdentity& boundid)
-    : processInfo(pinfo), boundIdentity(boundid) {}
+  ProcessCacheEntry(const ProcessInfo& pinfo, const BoundIdentity& boundid,
+                    uid_t userid, gid_t groupid)
+    : processInfo(pinfo), boundIdentity(boundid), uid(userid), gid(groupid)
+  {}
 
   const ProcessInfo& getProcessInfo() const
   {
@@ -78,6 +80,8 @@
 private:
   ProcessInfo processInfo;
   BoundIdentity boundIdentity;
+  uid_t uid;
+  gid_t gid;
 };
 
 using ProcessSnapshot = std::shared_ptr<const ProcessCacheEntry>;
@@ -96,13 +100,15 @@
   }
 
 private:
-<<<<<<< HEAD
-  ProcessSnapshot useCredentialsOfAnotherPID(const ProcessInfo& processInfo,
-      pid_t pid, uid_t uid, gid_t gid, bool reconnect);
-=======
-  CredentialState useDefaultPaths(const ProcessInfo &processInfo, uid_t uid, gid_t gid, bool reconnect, ProcessSnapshot &snapshot);
-  CredentialState useCredentialsOfAnotherPID(const ProcessInfo &processInfo, pid_t pid, uid_t uid, gid_t gid, bool reconnect, ProcessSnapshot &snapshot);
->>>>>>> a94e0220
+  CredentialState
+  useDefaultPaths(const ProcessInfo& processInfo, uid_t uid, gid_t gid,
+                  bool reconnect, ProcessSnapshot& snapshot);
+
+  CredentialState
+  useCredentialsOfAnotherPID(const ProcessInfo& processInfo, pid_t pid,
+                             uid_t uid, gid_t gid, bool reconnect,
+                             ProcessSnapshot& snapshot);
+
   CredentialConfig credConfig;
 
   struct ProcessCacheKey {
