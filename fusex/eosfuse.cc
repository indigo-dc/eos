--- conflicted
+++ resolved
@@ -972,13 +972,8 @@
                        config.options.libfusethreads ? "libfuse" : "custom");
     eos_static_warning("zmq-connection         := %s", config.mqtargethost.c_str());
     eos_static_warning("zmq-identity           := %s", config.mqidentity.c_str());
-<<<<<<< HEAD
-    eos_static_warning("options                := md-cache:%d md-enoent:%.02f md-timeout:%.02f data-cache:%d mkdir-sync:%d create-sync:%d symlink-sync:%d flush:%d locking:%d no-fsync:%s",
-                       config.options.md_kernelcache,
-=======
     eos_static_warning("options                := md-cache:%d md-enoent:%.02f md-timeout:%.02f data-cache:%d mkdir-sync:%d create-sync:%d symlink-sync:%d flush:%d locking:%d no-fsync:%s ol-mode:%03o",
 		       config.options.md_kernelcache,
->>>>>>> b67ba467
                        config.options.md_kernelcache_enoent_timeout,
                        config.options.md_backend_timeout,
                        config.options.data_kernelcache,
@@ -987,16 +982,10 @@
                        config.options.symlink_is_sync,
                        config.options.global_flush,
                        config.options.global_locking,
-<<<<<<< HEAD
-                       no_fsync_list.c_str()
-                      );
-=======
 		       no_fsync_list.c_str(), 
 		       config.options.overlay_mode
 		       );
 
-
->>>>>>> b67ba467
     fusesession = fuse_lowlevel_new(&args,
                                     &(get_operations()),
                                     sizeof(operations), NULL);
@@ -2348,15 +2337,12 @@
   eos::common::Timing timing(__func__);
   COMMONTIMING("_start_", &timing);
   eos_static_debug("flags=%x", fi->flags);
-<<<<<<< HEAD
-=======
 
 // FMODE_EXEC: "secret" internal flag which can be set only by the kernel when it's
 // reading a file destined to be used as an image for an execve.
 #define FMODE_EXEC 0x20
   ExecveAlert execve(fi->flags & FMODE_EXEC);
 
->>>>>>> b67ba467
   ADD_FUSE_STAT(__func__, req);
   EXEC_TIMING_BEGIN(__func__);
   Track::Monitor mon(__func__, Instance().Tracker(), ino, true);
