--- conflicted
+++ resolved
@@ -527,16 +527,11 @@
 
       capmap.UnLock();
 
-<<<<<<< HEAD
-      for (auto it = capdelinodes.begin(); it != capdelinodes.end(); ++it) {
-        kernelcache::inval_inode(*it, false);
-=======
       for (auto it = capdelinodes.begin(); it != capdelinodes.end(); ++it)
       {
 	kernelcache::inval_inode(*it, false);
 	// retrieve the md object and if there is no cap reference remove all child files
 	EosFuse::Instance().cleanup(*it);
->>>>>>> 4b6afb65
       }
 
       assistant.wait_for(std::chrono::seconds(1));
