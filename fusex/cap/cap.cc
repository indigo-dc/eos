//------------------------------------------------------------------------------
//! @file cap.cc
//! @author Andreas-Joachim Peters CERN
//! @brief cap data handling class
//------------------------------------------------------------------------------

/************************************************************************
 * EOS - the CERN Disk Storage System                                   *
 * Copyright (C) 2016 CERN/Switzerland                                  *
 *                                                                      *
 * This program is free software: you can redistribute it and/or modify *
 * it under the terms of the GNU General Public License as published by *
 * the Free Software Foundation, either version 3 of the License, or    *
 * (at your option) any later version.                                  *
 *                                                                      *
 * This program is distributed in the hope that it will be useful,      *
 * but WITHOUT ANY WARRANTY; without even the implied warranty of       *
 * MERCHANTABILITY or FITNESS FOR A PARTICULAR PURPOSE.  See the        *
 * GNU General Public License for more details.                         *
 *                                                                      *
 * You should have received a copy of the GNU General Public License    *
 * along with this program.  If not, see <http://www.gnu.org/licenses/>.*
 ************************************************************************/

#include "cap/cap.hh"
#include "eosfuse.hh"
#include "md/kernelcache.hh"
#include "misc/MacOSXHelper.hh"
#include "common/Logging.hh"

cap* cap::sCAP = 0;

#define CAP_EXTENSION_TIME 180

/* -------------------------------------------------------------------------- */
cap::cap()
/* -------------------------------------------------------------------------- */
{
  sCAP = this;
  mdbackend = 0;
  mds = 0;
}

/* -------------------------------------------------------------------------- */
cap::~cap()
/* -------------------------------------------------------------------------- */
{
  sCAP = 0;
}

/* -------------------------------------------------------------------------- */
void
/* -------------------------------------------------------------------------- */
cap::init(backend* _mdbackend, metad* _metad)
/* -------------------------------------------------------------------------- */
{
  mdbackend = _mdbackend;
  mds = _metad;
}

/* -------------------------------------------------------------------------- */
std::string
/* -------------------------------------------------------------------------- */
cap::capx::dump(bool dense)
/* -------------------------------------------------------------------------- */
{
  char sout[16384];

  if (dense) {
    snprintf(sout, sizeof(sout),
             "i=%08lx m=%x c=%s",
             id(), mode(), clientid().c_str()
            );
  } else {
    snprintf(sout, sizeof(sout),
             "id=%lx mode=%x vtime=%lu.%lu u=%u g=%u cid=%s auth-id=%s errc=%d maxs=%lu q-node=%16lx ino=%lu vol=%lu",
             id(), mode(), vtime(), vtime_ns(), uid(), gid(), clientid().c_str(),
             authid().c_str(), errc(),
             max_file_size(),
             _quota().quota_inode(),
             _quota().inode_quota(),
             _quota().volume_quota()
            );
  }

  return sout;
}

/* -------------------------------------------------------------------------- */
void
/* -------------------------------------------------------------------------- */
cap::reset()
/* -------------------------------------------------------------------------- */
{
  XrdSysMutexHelper mLock(capmap);
  capmap.clear();
}

/* -------------------------------------------------------------------------- */
std::string
/* -------------------------------------------------------------------------- */
cap::capx::capid(fuse_req_t req, fuse_ino_t ino)
/* -------------------------------------------------------------------------- */
{
  char sid[256];
  snprintf(sid, sizeof(sid),
           "%lx:%u:%u@%s:%s",
           ino,
           fuse_req_ctx(req)->uid,
           fuse_req_ctx(req)->gid,
           EosFuse::Instance().Config().clienthost.c_str(),
           EosFuse::Instance().Config().name.c_str()
          );
  return sid;
}

/* -------------------------------------------------------------------------- */
std::string
/* -------------------------------------------------------------------------- */
cap::capx::capid(fuse_ino_t ino, std::string clientid)
/* -------------------------------------------------------------------------- */
{
  char sid[256];
  snprintf(sid, sizeof(sid),
           "%lx:%s",
           ino,
           clientid.c_str()
          );
  return sid;
}

/* -------------------------------------------------------------------------- */
std::string
/* -------------------------------------------------------------------------- */
cap::capx::getclientid(fuse_req_t req)
/* -------------------------------------------------------------------------- */
{
  char sid[256];
  snprintf(sid, sizeof(sid),
           "%u:%u@%s:%s",
           fuse_req_ctx(req)->uid,
           fuse_req_ctx(req)->gid,
           EosFuse::Instance().Config().clienthost.c_str(),
           EosFuse::Instance().Config().name.c_str()
          );
  return sid;
}

/* -------------------------------------------------------------------------- */
std::string
/* -------------------------------------------------------------------------- */
cap::ls()
/* -------------------------------------------------------------------------- */
{
  std::string listing;
  XrdSysMutexHelper mLock(capmap);

  for (auto it = capmap.begin(); it != capmap.end(); ++it) {
    listing += it->second->dump(false);
    listing += "\n";
  }

  if (listing.size() > (64 * 1000)) {
    listing.resize((64 * 1000));
    listing += "\n... (truncated) ...\n";
  }

  char csize[32];
  snprintf(csize, sizeof(csize), "# [ %lu caps ]\n", capmap.size());
  listing += csize;
  return listing;
}

/* -------------------------------------------------------------------------- */
cap::shared_cap
/* ----------------------------------------------------------- -------------- */
cap::get(fuse_req_t req,
         fuse_ino_t ino,
<<<<<<< HEAD
         bool lock)
=======
	 bool lock)
>>>>>>> be20e4f6
/* -------------------------------------------------------------------------- */
{
  std::string cid = cap::capx::capid(req, ino);
  std::string clientid = cap::capx::getclientid(req);
  eos_static_debug("inode=%08lx cap-id=%s", ino, cid.c_str());
  XrdSysMutexHelper mLock(capmap);

  if (capmap.count(cid)) {
    shared_cap cap = capmap[cid];
    return cap;
  } else {
    shared_cap cap = std::make_shared<capx>();
    cap->set_clientid(clientid);
    cap->set_authid("");
    cap->set_clientuuid(mds->get_clientuuid());
    cap->set_id(ino);
    cap->set_uid(fuse_req_ctx(req)->uid);
    cap->set_gid(fuse_req_ctx(req)->gid);
    cap->set_vtime(0);
    cap->set_vtime_ns(0);
    capmap[cid] = cap;
    //    mds->increase_cap(ino, lock);
    return cap;
  }
}

/* -------------------------------------------------------------------------- */
cap::shared_cap
/* -------------------------------------------------------------------------- */
cap::get(fuse_ino_t ino, std::string clientid)
/* -------------------------------------------------------------------------- */
{
  std::string cid = cap::capx::capid(ino, clientid);
  eos_static_debug("inode=%08lx cap-id=%s", ino, cid.c_str());
  XrdSysMutexHelper mLock(capmap);

  if (capmap.count(cid)) {
    shared_cap cap = capmap[cid];
    return cap;
  } else {
    shared_cap cap = std::make_shared<capx>();
    cap->set_id(0);
    return cap;
  }
}

/* -------------------------------------------------------------------------- */
void
/* -------------------------------------------------------------------------- */
cap::store(fuse_req_t req,
           eos::fusex::cap icap)
/* -------------------------------------------------------------------------- */
{
  std::string clientid = cap::capx::getclientid(req);
  uint64_t id = mds->vmaps().forward(icap.id());
  std::string cid = cap::capx::capid(req, id); // cid uses the local inode
  XrdSysMutexHelper mLock(capmap);

  if (capmap.count(cid)) {
    shared_cap cap = capmap[cid];
    *cap = icap;
    cap->set_id(id);
  } else {
    shared_cap cap = std::make_shared<capx>();
    cap->set_clientid(clientid);
    *cap = icap;
    cap->set_id(id);
    capmap[cid] = cap;
  }

  eos_static_debug("store inode=[r:%lx l:%lx] capid=%s cap: %s", icap.id(), id,
                   cid.c_str(),
                   capmap[cid]->dump().c_str());
}

/* -------------------------------------------------------------------------- */
fuse_ino_t
/* -------------------------------------------------------------------------- */
cap::forget(const std::string& cid)
/* -------------------------------------------------------------------------- */
{
  fuse_ino_t inode = 0;
  {
    XrdSysMutexHelper mLock(capmap);

    if (capmap.count(cid)) {
      eos_static_debug("forget capid=%s cap: %s", cid.c_str(),
                       capmap[cid]->dump().c_str());
      shared_cap cap = capmap[cid];
      inode = cap->id();
      capmap.erase(cid);
    } else {
      eos_static_debug("forget capid=%s cap: ENOENT", cid.c_str());
    }
  }
<<<<<<< HEAD

  if (inode) {
    if (EosFuse::Instance().Config().options.md_kernelcache) {
      kernelcache::inval_inode(inode);
=======
  if (inode)
  {
    if (EosFuse::Instance().Config().options.md_kernelcache)
    {
      // kernelcache::inval_inode(inode);
>>>>>>> be20e4f6
    }
  }

  return inode;
}

/* -------------------------------------------------------------------------- */
std::string
/* -------------------------------------------------------------------------- */
cap::imply(shared_cap cap,
           std::string imply_authid,
           mode_t mode,
           fuse_ino_t ino)
/* -------------------------------------------------------------------------- */
{
  shared_cap implied_cap = std::make_shared<capx>();
  *implied_cap = *cap;
  implied_cap->set_authid(imply_authid);
  implied_cap->set_id(ino);
  implied_cap->set_vtime(cap->vtime() + 300);
  std::string clientid = cap->clientid();
  std::string cid = capx::capid(ino, clientid);
  XrdSysMutexHelper mLock(capmap);
  // TODO: deal with the influence of mode to the cap itself
  capmap[cid] = implied_cap;
  return cid;
}

/* -------------------------------------------------------------------------- */
cap::shared_cap
/* -------------------------------------------------------------------------- */
cap::acquire(fuse_req_t req,
             fuse_ino_t ino,
             mode_t mode,
<<<<<<< HEAD
             bool lock
            )
=======
	     bool lock
             )
>>>>>>> be20e4f6
/* -------------------------------------------------------------------------- */
{
  std::string cid = cap::capx::capid(req, ino);
  eos_static_debug("inode=%08lx cap-id=%s mode=%x", ino, cid.c_str(), mode);
  shared_cap cap = get(req, ino);
  bool try_attach = false;
  // avoid we create the same cap concurrently
  {
<<<<<<< HEAD
    XrdSysMutexHelper cLock(cap->Locker());

    if (!cap->valid()) {
      refresh(req, cap);
=======
    XrdSysMutexHelper cLock (cap->Locker());
    if (!cap->valid())
    {
      if (refresh(req, cap))
      {
	cap->set_errc(errno?errno:EIO);
	return cap;
      }
>>>>>>> be20e4f6
      try_attach = true;
    }

    if (!cap->satisfy(mode) || !cap->valid()) {
      cap->set_errc(EPERM);
    } else {
      cap->set_errc(0);
    }

    eos_static_debug("%s", cap->dump().c_str());
  }

<<<<<<< HEAD
  if (try_attach) {
    XrdSysMutexHelper mLock(capmap);

    if (!capmap.count(cid)) {
=======
  XrdSysMutexHelper mLock(capmap);
  XrdSysMutexHelper mLock2(cap->Locker());

  if (try_attach)
  {
    if (!capmap.count(cid))
    {
>>>>>>> be20e4f6
      capmap[cid] = cap;
      cap->set_id(ino);
    }
  }

  // stamp latest time of use
  cap->use();
  return cap;
}

/* -------------------------------------------------------------------------- */
int
/* -------------------------------------------------------------------------- */
cap::refresh(fuse_req_t req, shared_cap cap)
/* -------------------------------------------------------------------------- */
{
  eos_static_debug("inode=%08lx cap-id=%s", cap->id(), cap->clientid().c_str());
  // retrieve cap from upstream
  std::vector<eos::fusex::container> contv;
  int rc = 0;
  uint64_t remote_ino = mds->vmaps().backward(cap->id());
<<<<<<< HEAD
  rc = mdbackend->getCAP(req, remote_ino, contv);

  if (!rc) {
    // decode the cap
    for (auto it = contv.begin(); it != contv.end(); ++it) {
      switch (it->type()) {
      case eos::fusex::container::CAP: {
        uint64_t id = mds->vmaps().forward(it->cap_().id());

        //XrdSysMutexHelper mLock(cap->Locker());
        // check if the cap received matches what we think about local mapping
        if (cap->id() == id) {
          eos_static_debug("correct cap received for inode=%08x", cap->id());
          // great
          *cap = it->cap_();
          cap->set_id(id);
        } else {
          eos_static_debug("wrong cap received for inode=%08x", cap->id());
          // that is a fatal logical error
          rc = ENXIO;
        }

        break;
      }

      default:
        eos_static_err("msg=\"wrong content type received\" type=%d",
                       it->type());
=======

  // measure the call duration
  struct timespec ts;
  eos::common::Timing::GetTimeSpec(ts, true);

  do {
    rc = mdbackend->getCAP(req, remote_ino, contv);
    if (!rc)
    {
      // decode the cap
      for (auto it=contv.begin(); it != contv.end(); ++it)
      {
	switch (it->type()) {
	case eos::fusex::container::CAP:
	{
	  uint64_t id = mds->vmaps().forward(it->cap_().id());
	  //XrdSysMutexHelper mLock(cap->Locker());
	  // check if the cap received matches what we think about local mapping
	  if (cap->id() == id)
	  {
	    eos_static_debug("correct cap received for inode=%08x", cap->id());
	    // great
	    *cap = it->cap_();
	    cap->set_id(id);
	  }
	  else
	  {
	    eos_static_debug("wrong cap received for inode=%08x", cap->id());
	    // that is a fatal logical error
	    rc = ENXIO;
	  }
	  break;
	}
	default:
	  eos_static_err("msg=\"wrong content type received\" type=%d",
			 it->type());
	}
      }
      return rc;
    }
    else
    {
      eos_static_err("GETCAP failed with errno=%d for inode=%16x", errno, cap->id());
      if (errno != EL2NSYNC)
	return rc;

      // if there is a time synchronization error reported we check if the call just took long to execute

      // 2 seconds is the maximum allowed roundtrip/out-of-sync time applied by the MGM
      uint64_t ns_lag;
      if ( (ns_lag = eos::common::Timing::GetCoarseAgeInNs(&ts, 0)) < 2000000000)
      {
	eos_static_err("GETCAP finished during the allowed 2s round-trip time - our clock seems to be out of sync with the MGM!");
	return EL2NSYNC;
>>>>>>> be20e4f6
      }
      else
      {
	float backoff = round(10 * random() / (double) RAND_MAX);
	XrdSysTimer sleeper;
	eos_static_warning("GETCAP exceeded 2s (%.02fs) round-trip time for inode=%16x - backing of for %.02f seconds, then retry!",
			   ns_lag/1000000000.0,
			   cap->id(), 
			   backoff);

	sleeper.Wait(backoff*1000);
      }


    }
<<<<<<< HEAD

    return;
  }
=======
  } while (rc);
  return rc;
>>>>>>> be20e4f6
}

/* -------------------------------------------------------------------------- */
bool
/* -------------------------------------------------------------------------- */
cap::capx::satisfy(mode_t mode)
/* -------------------------------------------------------------------------- */
{
  //XrdSysMutexHelper mLock(Locker());
  if (((mode & this->mode())) == mode) {
    eos_static_debug("inode=%08lx client-id=%s mode=%x test-mode=%x satisfy=true",
                     id(), clientid().c_str(), this->mode(), mode);
    return true;
  }

  eos_static_debug("inode=%08lx client-id=%s mode=%x test-mode=%x satisfy=false",
                   id(), clientid().c_str(), this->mode(), mode);
  return false;
}

/* -------------------------------------------------------------------------- */
bool
/* -------------------------------------------------------------------------- */
cap::capx::valid(bool debug)
/* -------------------------------------------------------------------------- */
{
  struct timespec ts;
  ts.tv_sec = vtime();
  ts.tv_nsec = vtime_ns();

  if (eos::common::Timing::GetCoarseAgeInNs(&ts, 0) < 0) {
    if (debug)
      eos_static_debug("inode=%08lx client-id=%s now=%lu vtime=%lu valid=true",
                       id(), clientid().c_str(), time(NULL), vtime());

    return true;
  } else {
    if (debug)
      eos_static_debug("inode=%08lx client-id=%s now=%lu vtime=%lu valid=false",
                       id(), clientid().c_str(), time(NULL), vtime());

    return false;
  }
}

/* -------------------------------------------------------------------------- */
void
/* -------------------------------------------------------------------------- */
cap::capflush()
/* -------------------------------------------------------------------------- */
{
  while (1) {
    {
      cmap capdelmap;
      cinodes capdelinodes;
      capmap.Lock();

      for (auto it = capmap.begin(); it != capmap.end(); ++it) {
        XrdSysMutexHelper cLock(it->second->Locker());

        // make a list of caps to timeout
        if (!it->second->valid(false)) {
          capdelmap[it->first] = it->second;
          eos_static_debug("expire %s", it->second->dump().c_str());
          mds->decrease_cap(it->second->id());
          capdelinodes.insert(it->second->id());
<<<<<<< HEAD
        } else {
          time_t vtime = it->second->vtime();
          time_t utime = it->second->used();
          time_t period = vtime - utime;

          if ((period < 90) && (period > 15)) {
            // if cap was used during last 90 seconds, we automatically ask
            // for an extension of CAP_EXTENSION_TIME
            XrdSysMutexHelper eLock(extensionLock);
            extensionmap[it->second->authid()] = CAP_EXTENSION_TIME;
            it->second->set_vtime(vtime  + CAP_EXTENSION_TIME);
            eos_static_info("authid=%s vtime=%lu extended-vtime=%lu",
                            it->second->authid().c_str(),
                            vtime,
                            it->second->vtime());
          }
=======
        }
        else
        {
	  if (0)
	  {
	    // don't do automatic cap extension for the time being
	    time_t vtime = it->second->vtime();
	    time_t utime = it->second->used();
	    time_t period = vtime - utime;
	    if ( (period < 90) && (period > 15) )
	    {
	      // if cap was used during last 90 seconds, we automatically ask
	      // for an extension of CAP_EXTENSION_TIME
	      XrdSysMutexHelper eLock(extensionLock);
	      extensionmap[it->second->authid()] = CAP_EXTENSION_TIME;
	      it->second->set_vtime(vtime  + CAP_EXTENSION_TIME);
	      eos_static_info("authid=%s vtime=%lu extended-vtime=%lu",
			      it->second->authid().c_str(),
			      vtime,
			      it->second->vtime());
	    }
	  }
>>>>>>> be20e4f6
        }
      }

      for (auto it = capdelmap.begin(); it != capdelmap.end(); ++it) {
        // remove the expired caps
        capmap.erase(it->first);
      }

<<<<<<< HEAD
      capmap.UnLock();

      for (auto it = capdelinodes.begin(); it != capdelinodes.end(); ++it) {
        fuse_lowlevel_notify_inval_inode(EosFuse::Instance().Channel(),
                                         *it, 0, 0);
=======
      for (auto it = capdelinodes.begin(); it != capdelinodes.end(); ++it)
      {
	// kernelcache::inval_inode(*it);
>>>>>>> be20e4f6
      }

      XrdSysTimer sleeper;
      sleeper.Wait(1000);
    }
  }
}

/* -------------------------------------------------------------------------- */
cap::shared_quota
/* -------------------------------------------------------------------------- */
cap::qmap::get(shared_cap cap)
{
  XrdSysMutexHelper mLock(this);
  uint64_t ino = cap->_quota().quota_inode();
  char sqid[128];
  snprintf(sqid, sizeof(sqid), "%u:%u:%16lx",
           cap->uid(),
           cap->gid(),
           ino);
  std::string qid = sqid;

  // quota information is shared per uid/gid/quota_inode triple
  if (this->count(qid)) {
    shared_quota quota = (*this)[qid];
    return quota;
  } else {
    shared_quota quota = std::make_shared<quotax>();
    *quota = cap->_quota();
    (*this)[qid] = quota;
    return quota;
  }
}<|MERGE_RESOLUTION|>--- conflicted
+++ resolved
@@ -28,7 +28,7 @@
 #include "misc/MacOSXHelper.hh"
 #include "common/Logging.hh"
 
-cap* cap::sCAP = 0;
+cap* cap::sCAP=0;
 
 #define CAP_EXTENSION_TIME 180
 
@@ -36,7 +36,7 @@
 cap::cap()
 /* -------------------------------------------------------------------------- */
 {
-  sCAP = this;
+  sCAP=this;
   mdbackend = 0;
   mds = 0;
 }
@@ -45,7 +45,7 @@
 cap::~cap()
 /* -------------------------------------------------------------------------- */
 {
-  sCAP = 0;
+  sCAP=0;
 }
 
 /* -------------------------------------------------------------------------- */
@@ -65,24 +65,25 @@
 /* -------------------------------------------------------------------------- */
 {
   char sout[16384];
-
-  if (dense) {
-    snprintf(sout, sizeof(sout),
+  if (dense)
+  {
+    snprintf(sout, sizeof (sout),
              "i=%08lx m=%x c=%s",
              id(), mode(), clientid().c_str()
-            );
-  } else {
-    snprintf(sout, sizeof(sout),
+             );
+  }
+  else
+  {
+
+    snprintf(sout, sizeof (sout),
              "id=%lx mode=%x vtime=%lu.%lu u=%u g=%u cid=%s auth-id=%s errc=%d maxs=%lu q-node=%16lx ino=%lu vol=%lu",
-             id(), mode(), vtime(), vtime_ns(), uid(), gid(), clientid().c_str(),
-             authid().c_str(), errc(),
+             id(), mode(), vtime(), vtime_ns(), uid(), gid(), clientid().c_str(), authid().c_str(), errc(),
              max_file_size(),
              _quota().quota_inode(),
              _quota().inode_quota(),
              _quota().volume_quota()
-            );
-  }
-
+             );
+  }
   return sout;
 }
 
@@ -103,14 +104,14 @@
 /* -------------------------------------------------------------------------- */
 {
   char sid[256];
-  snprintf(sid, sizeof(sid),
+  snprintf(sid, sizeof (sid),
            "%lx:%u:%u@%s:%s",
            ino,
            fuse_req_ctx(req)->uid,
            fuse_req_ctx(req)->gid,
            EosFuse::Instance().Config().clienthost.c_str(),
            EosFuse::Instance().Config().name.c_str()
-          );
+           );
   return sid;
 }
 
@@ -121,11 +122,11 @@
 /* -------------------------------------------------------------------------- */
 {
   char sid[256];
-  snprintf(sid, sizeof(sid),
+  snprintf(sid, sizeof (sid),
            "%lx:%s",
            ino,
            clientid.c_str()
-          );
+           );
   return sid;
 }
 
@@ -136,13 +137,13 @@
 /* -------------------------------------------------------------------------- */
 {
   char sid[256];
-  snprintf(sid, sizeof(sid),
+  snprintf(sid, sizeof (sid),
            "%u:%u@%s:%s",
            fuse_req_ctx(req)->uid,
            fuse_req_ctx(req)->gid,
            EosFuse::Instance().Config().clienthost.c_str(),
            EosFuse::Instance().Config().name.c_str()
-          );
+           );
   return sid;
 }
 
@@ -154,19 +155,18 @@
 {
   std::string listing;
   XrdSysMutexHelper mLock(capmap);
-
-  for (auto it = capmap.begin(); it != capmap.end(); ++it) {
+  for (auto it = capmap.begin(); it != capmap.end(); ++it)
+  {
     listing += it->second->dump(false);
     listing += "\n";
   }
-
-  if (listing.size() > (64 * 1000)) {
+  if (listing.size()>(64 * 1000))
+  {
     listing.resize((64 * 1000));
-    listing += "\n... (truncated) ...\n";
-  }
-
+    listing +="\n... (truncated) ...\n";
+  }
   char csize[32];
-  snprintf(csize, sizeof(csize), "# [ %lu caps ]\n", capmap.size());
+  snprintf(csize, sizeof (csize), "# [ %lu caps ]\n", capmap.size());
   listing += csize;
   return listing;
 }
@@ -176,22 +176,22 @@
 /* ----------------------------------------------------------- -------------- */
 cap::get(fuse_req_t req,
          fuse_ino_t ino,
-<<<<<<< HEAD
-         bool lock)
-=======
 	 bool lock)
->>>>>>> be20e4f6
 /* -------------------------------------------------------------------------- */
 {
   std::string cid = cap::capx::capid(req, ino);
-  std::string clientid = cap::capx::getclientid(req);
+  std::string clientid= cap::capx::getclientid(req);
+
   eos_static_debug("inode=%08lx cap-id=%s", ino, cid.c_str());
+
   XrdSysMutexHelper mLock(capmap);
-
-  if (capmap.count(cid)) {
+  if (capmap.count(cid))
+  {
     shared_cap cap = capmap[cid];
     return cap;
-  } else {
+  }
+  else
+  {
     shared_cap cap = std::make_shared<capx>();
     cap->set_clientid(clientid);
     cap->set_authid("");
@@ -215,12 +215,15 @@
 {
   std::string cid = cap::capx::capid(ino, clientid);
   eos_static_debug("inode=%08lx cap-id=%s", ino, cid.c_str());
+
   XrdSysMutexHelper mLock(capmap);
-
-  if (capmap.count(cid)) {
+  if (capmap.count(cid))
+  {
     shared_cap cap = capmap[cid];
     return cap;
-  } else {
+  }
+  else
+  {
     shared_cap cap = std::make_shared<capx>();
     cap->set_id(0);
     return cap;
@@ -234,25 +237,28 @@
            eos::fusex::cap icap)
 /* -------------------------------------------------------------------------- */
 {
-  std::string clientid = cap::capx::getclientid(req);
+
+  std::string clientid= cap::capx::getclientid(req);
+
   uint64_t id = mds->vmaps().forward(icap.id());
   std::string cid = cap::capx::capid(req, id); // cid uses the local inode
+
   XrdSysMutexHelper mLock(capmap);
-
-  if (capmap.count(cid)) {
+  if (capmap.count(cid))
+  {
     shared_cap cap = capmap[cid];
     *cap = icap;
     cap->set_id(id);
-  } else {
+  }
+  else
+  {
     shared_cap cap = std::make_shared<capx>();
     cap->set_clientid(clientid);
     *cap = icap;
     cap->set_id(id);
     capmap[cid] = cap;
   }
-
-  eos_static_debug("store inode=[r:%lx l:%lx] capid=%s cap: %s", icap.id(), id,
-                   cid.c_str(),
+  eos_static_debug("store inode=[r:%lx l:%lx] capid=%s cap: %s", icap.id(), id, cid.c_str(),
                    capmap[cid]->dump().c_str());
 }
 
@@ -262,35 +268,30 @@
 cap::forget(const std::string& cid)
 /* -------------------------------------------------------------------------- */
 {
-  fuse_ino_t inode = 0;
+  fuse_ino_t inode=0;
   {
     XrdSysMutexHelper mLock(capmap);
 
-    if (capmap.count(cid)) {
+    if (capmap.count(cid))
+    {
       eos_static_debug("forget capid=%s cap: %s", cid.c_str(),
                        capmap[cid]->dump().c_str());
       shared_cap cap = capmap[cid];
       inode = cap->id();
       capmap.erase(cid);
-    } else {
+    }
+    else
+    {
       eos_static_debug("forget capid=%s cap: ENOENT", cid.c_str());
     }
   }
-<<<<<<< HEAD
-
-  if (inode) {
-    if (EosFuse::Instance().Config().options.md_kernelcache) {
-      kernelcache::inval_inode(inode);
-=======
   if (inode)
   {
     if (EosFuse::Instance().Config().options.md_kernelcache)
     {
       // kernelcache::inval_inode(inode);
->>>>>>> be20e4f6
-    }
-  }
-
+    }
+  }
   return inode;
 }
 
@@ -311,6 +312,7 @@
   std::string clientid = cap->clientid();
   std::string cid = capx::capid(ino, clientid);
   XrdSysMutexHelper mLock(capmap);
+
   // TODO: deal with the influence of mode to the cap itself
   capmap[cid] = implied_cap;
   return cid;
@@ -322,27 +324,19 @@
 cap::acquire(fuse_req_t req,
              fuse_ino_t ino,
              mode_t mode,
-<<<<<<< HEAD
-             bool lock
-            )
-=======
 	     bool lock
              )
->>>>>>> be20e4f6
 /* -------------------------------------------------------------------------- */
 {
   std::string cid = cap::capx::capid(req, ino);
   eos_static_debug("inode=%08lx cap-id=%s mode=%x", ino, cid.c_str(), mode);
+
   shared_cap cap = get(req, ino);
   bool try_attach = false;
+
   // avoid we create the same cap concurrently
-  {
-<<<<<<< HEAD
-    XrdSysMutexHelper cLock(cap->Locker());
-
-    if (!cap->valid()) {
-      refresh(req, cap);
-=======
+
+  {
     XrdSysMutexHelper cLock (cap->Locker());
     if (!cap->valid())
     {
@@ -351,25 +345,21 @@
 	cap->set_errc(errno?errno:EIO);
 	return cap;
       }
->>>>>>> be20e4f6
       try_attach = true;
     }
 
-    if (!cap->satisfy(mode) || !cap->valid()) {
+    if (!cap->satisfy(mode) || !cap->valid())
+    {
       cap->set_errc(EPERM);
-    } else {
+    }
+    else
+    {
       cap->set_errc(0);
     }
 
     eos_static_debug("%s", cap->dump().c_str());
   }
 
-<<<<<<< HEAD
-  if (try_attach) {
-    XrdSysMutexHelper mLock(capmap);
-
-    if (!capmap.count(cid)) {
-=======
   XrdSysMutexHelper mLock(capmap);
   XrdSysMutexHelper mLock2(cap->Locker());
 
@@ -377,7 +367,6 @@
   {
     if (!capmap.count(cid))
     {
->>>>>>> be20e4f6
       capmap[cid] = cap;
       cap->set_id(ino);
     }
@@ -385,6 +374,7 @@
 
   // stamp latest time of use
   cap->use();
+
   return cap;
 }
 
@@ -395,40 +385,11 @@
 /* -------------------------------------------------------------------------- */
 {
   eos_static_debug("inode=%08lx cap-id=%s", cap->id(), cap->clientid().c_str());
+
   // retrieve cap from upstream
   std::vector<eos::fusex::container> contv;
-  int rc = 0;
+  int rc=0;
   uint64_t remote_ino = mds->vmaps().backward(cap->id());
-<<<<<<< HEAD
-  rc = mdbackend->getCAP(req, remote_ino, contv);
-
-  if (!rc) {
-    // decode the cap
-    for (auto it = contv.begin(); it != contv.end(); ++it) {
-      switch (it->type()) {
-      case eos::fusex::container::CAP: {
-        uint64_t id = mds->vmaps().forward(it->cap_().id());
-
-        //XrdSysMutexHelper mLock(cap->Locker());
-        // check if the cap received matches what we think about local mapping
-        if (cap->id() == id) {
-          eos_static_debug("correct cap received for inode=%08x", cap->id());
-          // great
-          *cap = it->cap_();
-          cap->set_id(id);
-        } else {
-          eos_static_debug("wrong cap received for inode=%08x", cap->id());
-          // that is a fatal logical error
-          rc = ENXIO;
-        }
-
-        break;
-      }
-
-      default:
-        eos_static_err("msg=\"wrong content type received\" type=%d",
-                       it->type());
-=======
 
   // measure the call duration
   struct timespec ts;
@@ -483,7 +444,6 @@
       {
 	eos_static_err("GETCAP finished during the allowed 2s round-trip time - our clock seems to be out of sync with the MGM!");
 	return EL2NSYNC;
->>>>>>> be20e4f6
       }
       else
       {
@@ -499,14 +459,8 @@
 
 
     }
-<<<<<<< HEAD
-
-    return;
-  }
-=======
   } while (rc);
   return rc;
->>>>>>> be20e4f6
 }
 
 /* -------------------------------------------------------------------------- */
@@ -516,7 +470,9 @@
 /* -------------------------------------------------------------------------- */
 {
   //XrdSysMutexHelper mLock(Locker());
-  if (((mode & this->mode())) == mode) {
+
+  if ( ((mode & this->mode())) == mode)
+  {
     eos_static_debug("inode=%08lx client-id=%s mode=%x test-mode=%x satisfy=true",
                      id(), clientid().c_str(), this->mode(), mode);
     return true;
@@ -537,17 +493,20 @@
   ts.tv_sec = vtime();
   ts.tv_nsec = vtime_ns();
 
-  if (eos::common::Timing::GetCoarseAgeInNs(&ts, 0) < 0) {
+  if (eos::common::Timing::GetCoarseAgeInNs(&ts, 0) < 0)
+  {
     if (debug)
       eos_static_debug("inode=%08lx client-id=%s now=%lu vtime=%lu valid=true",
                        id(), clientid().c_str(), time(NULL), vtime());
-
     return true;
-  } else {
+  }
+  else
+  {
     if (debug)
       eos_static_debug("inode=%08lx client-id=%s now=%lu vtime=%lu valid=false",
+
+
                        id(), clientid().c_str(), time(NULL), vtime());
-
     return false;
   }
 }
@@ -558,39 +517,23 @@
 cap::capflush()
 /* -------------------------------------------------------------------------- */
 {
-  while (1) {
+  while (1)
+  {
     {
       cmap capdelmap;
       cinodes capdelinodes;
+
       capmap.Lock();
-
-      for (auto it = capmap.begin(); it != capmap.end(); ++it) {
-        XrdSysMutexHelper cLock(it->second->Locker());
-
+      for (auto it = capmap.begin(); it != capmap.end(); ++it)
+      {
+        XrdSysMutexHelper cLock (it->second->Locker());
         // make a list of caps to timeout
-        if (!it->second->valid(false)) {
-          capdelmap[it->first] = it->second;
+        if (!it->second->valid(false))
+        {
+          capdelmap[it->first]=it->second;
           eos_static_debug("expire %s", it->second->dump().c_str());
           mds->decrease_cap(it->second->id());
           capdelinodes.insert(it->second->id());
-<<<<<<< HEAD
-        } else {
-          time_t vtime = it->second->vtime();
-          time_t utime = it->second->used();
-          time_t period = vtime - utime;
-
-          if ((period < 90) && (period > 15)) {
-            // if cap was used during last 90 seconds, we automatically ask
-            // for an extension of CAP_EXTENSION_TIME
-            XrdSysMutexHelper eLock(extensionLock);
-            extensionmap[it->second->authid()] = CAP_EXTENSION_TIME;
-            it->second->set_vtime(vtime  + CAP_EXTENSION_TIME);
-            eos_static_info("authid=%s vtime=%lu extended-vtime=%lu",
-                            it->second->authid().c_str(),
-                            vtime,
-                            it->second->vtime());
-          }
-=======
         }
         else
         {
@@ -613,28 +556,19 @@
 			      it->second->vtime());
 	    }
 	  }
->>>>>>> be20e4f6
         }
       }
-
-      for (auto it = capdelmap.begin(); it != capdelmap.end(); ++it) {
+      for (auto it = capdelmap.begin(); it != capdelmap.end(); ++it)
+      {
         // remove the expired caps
         capmap.erase(it->first);
       }
-
-<<<<<<< HEAD
       capmap.UnLock();
 
-      for (auto it = capdelinodes.begin(); it != capdelinodes.end(); ++it) {
-        fuse_lowlevel_notify_inval_inode(EosFuse::Instance().Channel(),
-                                         *it, 0, 0);
-=======
       for (auto it = capdelinodes.begin(); it != capdelinodes.end(); ++it)
       {
 	// kernelcache::inval_inode(*it);
->>>>>>> be20e4f6
       }
-
       XrdSysTimer sleeper;
       sleeper.Wait(1000);
     }
@@ -648,18 +582,23 @@
 {
   XrdSysMutexHelper mLock(this);
   uint64_t ino = cap->_quota().quota_inode();
+
   char sqid[128];
-  snprintf(sqid, sizeof(sqid), "%u:%u:%16lx",
+  snprintf(sqid, sizeof (sqid), "%u:%u:%16lx",
            cap->uid(),
            cap->gid(),
            ino);
+
   std::string qid = sqid;
 
   // quota information is shared per uid/gid/quota_inode triple
-  if (this->count(qid)) {
+  if (this->count(qid))
+  {
     shared_quota quota = (*this)[qid];
     return quota;
-  } else {
+  }
+  else
+  {
     shared_quota quota = std::make_shared<quotax>();
     *quota = cap->_quota();
     (*this)[qid] = quota;
