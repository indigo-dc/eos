# ------------------------------------------------------------------------------
# File: CMakeLists.txt
# Author: Andreas-Joachim Peters <apeers@cern.ch> CERN
# ------------------------------------------------------------------------------

# ************************************************************************
# * EOS - the CERN Disk Storage System                                   *
# * Copyright (C) 2016 CERN/Switzerland                                  *
# *                                                                      *
# * This program is free software: you can redistribute it and/or modify *
# * it under the terms of the GNU General Public License as published by *
# * the Free Software Foundation, either version 3 of the License, or    *
# * (at your option) any later version.                                  *
# *                                                                      *
# * This program is distributed in the hope that it will be useful,      *
# * but WITHOUT ANY WARRANTY; without even the implied warranty of       *
# * MERCHANTABILITY or FITNESS FOR A PARTICULAR PURPOSE.  See the        *
# * GNU General Public License for more details.                         *
# *                                                                      *
# * You should have received a copy of the GNU General Public License    *
# * along with this program.  If not, see <http://www.gnu.org/licenses/>.*
# ************************************************************************

include_directories( ${CMAKE_SOURCE_DIR}
    	             ${CMAKE_CURRENT_SOURCE_DIR}
                     ${CPPUNIT_INCLUDE_DIRS} )

                     
link_directories( ${CPPUNIT_LIBRARY} )

add_library(
  EosFuseXTests SHARED
  RBTreeTest.cc
  IntervalTreeTest.cc 
<<<<<<< HEAD
  JournalCacheTest.cc
  XrdClProxyTest.cc
)
=======
  JournalCacheTest.cc)
>>>>>>> 734a0597
  
target_link_libraries(
  EosFuseXTests 
  eosxd-test
  ${FUSE_LIBRARY}
  ${UUID_LIBRARIES}
  ${XROOTD_CL_LIBRARY}
  ${XROOTD_UTILS_LIBRARY}
  ${CMAKE_THREAD_LIBS_INIT}
  ${KRB5_LIBRARIES}
  ${OPENSSL_CRYPTO_LIBRARY}
  ${PROTOBUF_LIBRARY}
  ${JSONCPP_LIBRARIES}
  ${HIREDIS_LIBRARIES}
  ${LIBEVENT_LIBRARIES}
  eosCommon
  ${CPPUNIT_LIBRARIES} )
 
if (Linux)
  set_target_properties(
    EosFuseXTests
    PROPERTIES
    COMPILE_FLAGS "-D_LARGEFILE_SOURCE -D_LARGEFILE64_SOURCE -D_FILE_OFFSET_BITS=64 -fPIC")
else (Linux)
  set_target_properties(
    EosFuseXTests
    PROPERTIES
    COMPILE_FLAGS "-D_LARGEFILE_SOURCE -D_LARGEFILE64_SOURCE -D_FILE_OFFSET_BITS=64")
endif (Linux)


 
add_executable(fusex-tester TextRunner.cc)
target_link_libraries( fusex-tester EosFuseXTests dl)

set_target_properties(
  fusex-tester
  PROPERTIES
<<<<<<< HEAD
  COMPILE_FLAGS "-D_LARGEFILE_SOURCE -D_LARGEFILE64_SOURCE -D_FILE_OFFSET_BITS=64")

add_executable(fusex-benchmark fusex-benchmark.cc )
target_link_libraries( fusex-benchmark eosCommon)
=======
  COMPILE_FLAGS "-D_LARGEFILE_SOURCE -D_LARGEFILE64_SOURCE -D_FILE_OFFSET_BITS=64")
>>>>>>> 734a0597
<|MERGE_RESOLUTION|>--- conflicted
+++ resolved
@@ -32,13 +32,9 @@
   EosFuseXTests SHARED
   RBTreeTest.cc
   IntervalTreeTest.cc 
-<<<<<<< HEAD
   JournalCacheTest.cc
   XrdClProxyTest.cc
 )
-=======
-  JournalCacheTest.cc)
->>>>>>> 734a0597
   
 target_link_libraries(
   EosFuseXTests 
@@ -77,11 +73,7 @@
 set_target_properties(
   fusex-tester
   PROPERTIES
-<<<<<<< HEAD
   COMPILE_FLAGS "-D_LARGEFILE_SOURCE -D_LARGEFILE64_SOURCE -D_FILE_OFFSET_BITS=64")
 
 add_executable(fusex-benchmark fusex-benchmark.cc )
-target_link_libraries( fusex-benchmark eosCommon)
-=======
-  COMPILE_FLAGS "-D_LARGEFILE_SOURCE -D_LARGEFILE64_SOURCE -D_FILE_OFFSET_BITS=64")
->>>>>>> 734a0597
+target_link_libraries( fusex-benchmark eosCommon)