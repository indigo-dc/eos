--- conflicted
+++ resolved
@@ -34,12 +34,10 @@
 #include "backend/backend.hh"
 #include "kv/kv.hh"
 #include "kv/RedisKV.hh"
-
 #include "llfusexx.hh"
 #include "auth/CredentialFinder.hh"
 #include "misc/Track.hh"
 #include "misc/FuseId.hh"
-
 #include <set>
 #include <signal.h>
 #include <string.h>
@@ -227,22 +225,6 @@
     return tracker;
   }
 
-<<<<<<< HEAD
-  struct fuse_id {
-    uid_t uid;
-    gid_t gid;
-    pid_t pid;
-
-    fuse_id(fuse_req_t req)
-    {
-      uid = fuse_req_ctx(req)->uid;
-      gid = fuse_req_ctx(req)->gid;
-      pid = fuse_req_ctx(req)->pid;
-    }
-  } ;
-
-=======
->>>>>>> 71b89b8a
   static std::string dump(fuse_id id,
                           fuse_ino_t ino,
                           struct fuse_file_info* fi,
