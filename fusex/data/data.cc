//------------------------------------------------------------------------------
//! @file data.cc
//! @author Andreas-Joachim Peters CERN
//! @brief data handling class
//------------------------------------------------------------------------------

/************************************************************************
 * EOS - the CERN Disk Storage System                                   *
 * Copyright (C) 2016 CERN/Switzerland                                  *
 *                                                                      *
 * This program is free software: you can redistribute it and/or modify *
 * it under the terms of the GNU General Public License as published by *
 * the Free Software Foundation, either version 3 of the License, or    *
 * (at your option) any later version.                                  *
 *                                                                      *
 * This program is distributed in the hope that it will be useful,      *
 * but WITHOUT ANY WARRANTY; without even the implied warranty of       *
 * MERCHANTABILITY or FITNESS FOR A PARTICULAR PURPOSE.  See the        *
 * GNU General Public License for more details.                         *
 *                                                                      *
 * You should have received a copy of the GNU General Public License    *
 * along with this program.  If not, see <http://www.gnu.org/licenses/>.*
 ************************************************************************/

#include "data/data.hh"
#include "kv/kv.hh"
#include "data/cachesyncer.hh"
#include "data/journalcache.hh"
#include "misc/MacOSXHelper.hh"
#include "misc/fusexrdlogin.hh"
#include "common/Logging.hh"
#include <iostream>
#include <sstream>

bufferllmanager data::datax::sBufferManager;

/* -------------------------------------------------------------------------- */
data::data()
/* -------------------------------------------------------------------------- */
{
}

/* -------------------------------------------------------------------------- */
data::~data()
/* -------------------------------------------------------------------------- */
{
}

/* -------------------------------------------------------------------------- */
void
/* -------------------------------------------------------------------------- */
data::init()
/* -------------------------------------------------------------------------- */
{
  datamap.run();
}

/* -------------------------------------------------------------------------- */
data::shared_data
/* -------------------------------------------------------------------------- */
data::get(fuse_req_t req,
          fuse_ino_t ino,
          metad::shared_md md)
/* -------------------------------------------------------------------------- */
{
  XrdSysMutexHelper mLock(datamap);

  if (datamap.count(ino)) {
    shared_data io = datamap[ino];
    io->attach(); // client ref counting
    return io;
  } else {
    shared_data io = std::make_shared<datax>(md);
    io->set_id(ino, req);
    datamap[(fuse_ino_t) io->id()] = io;
    io->attach();
    return io;
  }
}

/* -------------------------------------------------------------------------- */
void
/* -------------------------------------------------------------------------- */
data::release(fuse_req_t req,
              fuse_ino_t ino)
/* -------------------------------------------------------------------------- */
{
  XrdSysMutexHelper mLock(datamap);

  if (datamap.count(ino)) {
    shared_data io = datamap[ino];
    io->detach();
    // the object is cleaned by the flush thread
  }

  if (datamap.count(ino + 0xffffffff)) {
    // in case this is an unlinked object
    shared_data io = datamap[ino + 0xffffffff];
    io->detach();
  }
}

void
/* -------------------------------------------------------------------------- */
data::update_cookie(uint64_t ino, std::string& cookie)
/* -------------------------------------------------------------------------- */
{
  XrdSysMutexHelper mLock(datamap);

  if (datamap.count(ino)) {
    shared_data io = datamap[ino];
    io->attach(); // client ref counting
    io->store_cookie(cookie);
    io->detach();
  }
}


/* -------------------------------------------------------------------------- */
void
/* -------------------------------------------------------------------------- */
data::invalidate_cache(fuse_ino_t ino)
/* -------------------------------------------------------------------------- */
{
  XrdSysMutexHelper mLock(datamap);

  if (datamap.count(ino)) {
    shared_data io = datamap[ino];
    io->attach(); // client ref counting
    io->cache_invalidate();
    io->detach();
  }
}

/* -------------------------------------------------------------------------- */
void
/* -------------------------------------------------------------------------- */
data::unlink(fuse_req_t req, fuse_ino_t ino)
/* -------------------------------------------------------------------------- */
{
  XrdSysMutexHelper mLock(datamap);
  if (datamap.count(ino))
  {
    XrdSysMutexHelper helper(datamap[ino]->Locker());
    // wait for open in flight to be done
    datamap[ino]->WaitOpen();
    datamap[ino]->unlink(req);
    // put the unlinked inode in a high bucket, will be removed by the flush thread
    datamap[ino + 0xffffffff] = datamap[ino];
    datamap.erase(ino);
    eos_static_info("datacache::unlink size=%lu", datamap.size());
  } else {
    shared_data io = std::make_shared<datax>();
    io->set_id(ino, req);
    io->unlink(req);
  }
}

/* -------------------------------------------------------------------------- */
int
/* -------------------------------------------------------------------------- */
data::datax::flush(fuse_req_t req)
/* -------------------------------------------------------------------------- */
{
  eos_info("");
  XrdSysMutexHelper lLock(mLock);
  return flush_nolock(req);
}

/* -------------------------------------------------------------------------- */
int
/* -------------------------------------------------------------------------- */
data::datax::flush_nolock(fuse_req_t req)
/* -------------------------------------------------------------------------- */
{
  eos_info("");

  if (mFile->journal()) {
    if ((ssize_t) mFile->journal()->size() > (ssize_t)
        mFile->file()->prefetch_size()) {
      eos_debug("no attach jsize=%ld psize=%ld", (ssize_t) mFile->journal()->size(),
                (ssize_t) mFile->file()->prefetch_size());

      if (mWaitForOpen) {
        if (journalflush(req)) {
          errno = EREMOTEIO ;
          return -1;
        }

        mWaitForOpen = false;
      }
    }
  }

  // check if the open failed

  XrdCl::Proxy* proxy = mFile->has_xrdioro(req) ? mFile->xrdioro(req) : mFile->xrdiorw(req);
  if (proxy)
  {
    if (proxy->stateTS() == XrdCl::Proxy::FAILED)
    {
      eos_err("remote open failed - returning EREMOTEIO");
      errno = EREMOTEIO;
      return -1;
    }
  }

  eos_info("retc=0");
  return 0;
}

/* -------------------------------------------------------------------------- */
int
/* -------------------------------------------------------------------------- */
data::datax::journalflush(fuse_req_t req)
/* -------------------------------------------------------------------------- */
{
  // call this with a mLock locked
  eos_info("");

  // we have to push the journal now
  if (!mFile->xrdiorw(req)->WaitOpen().IsOK()) {
    eos_err("async journal-cache-wait-open failed - ino=%08lx", id());
    return -1;
  }

  eos_info("syncing cache");
  cachesyncer cachesync(*((XrdCl::File*)mFile->xrdiorw(req)));

  if ((mFile->journal())->remote_sync(cachesync)) {
    eos_err("async journal-cache-sync failed - ino=%08lx", id());
    return -1;
  }

  eos_info("retc=0");
  return 0;
}

/* -------------------------------------------------------------------------- */
int
/* -------------------------------------------------------------------------- */
data::datax::journalflush(std::string cid)
/* -------------------------------------------------------------------------- */
{
  // call this with a mLock locked
  eos_info("");

  // we have to push the journal now
  if (!mFile->xrdiorw(cid)->WaitOpen().IsOK()) {
    eos_err("async journal-cache-wait-open failed - ino=%08lx", id());
    return -1;
  }

  if (mFile->journal()) {
    eos_info("syncing cache");
    cachesyncer cachesync(*((XrdCl::File*)mFile->xrdiorw(cid)));

    if ((mFile->journal())->remote_sync(cachesync)) {
      eos_err("async journal-cache-sync failed - ino=%08lx", id());
      return -1;
    }
  }

  eos_info("retc=0");
  return 0;
}

/* -------------------------------------------------------------------------- */
void
/* -------------------------------------------------------------------------- */
data::datax::set_id(uint64_t ino, fuse_req_t req)
/* -------------------------------------------------------------------------- */
{
  XrdSysMutexHelper mLock(Locker());
  mIno = ino;
  mReq = req;
  mFile = cachehandler::instance().get(ino);
  char lid[64];
  snprintf(lid, sizeof(lid), "logid:ino:%016lx", ino);
  SetLogId(lid);
}

/* -------------------------------------------------------------------------- */
int
/* -------------------------------------------------------------------------- */
data::datax::attach(fuse_req_t freq, std::string& cookie, int flags)
/* -------------------------------------------------------------------------- */
{
  XrdSysMutexHelper lLock(mLock);
  bool isRW = false;
  mFlags = flags;

  if (flags & (O_RDWR | O_WRONLY)) {
    isRW = true;
  }

  eos_info("cookie=%s flags=%o isrw=%d md-size=%d %s", cookie.c_str(), flags,
           isRW, mMd->size(),
           isRW ? mRemoteUrlRW.c_str() : mRemoteUrlRO.c_str());

  if (flags & O_SYNC) {
    mFile->disable_caches();
  }

  int bcache = mFile->file() ? mFile->file()->attach(freq, cookie, isRW) : 0;
  int jcache = mFile->journal() ? mFile->journal()->attach(freq, cookie,
               isRW) : 0;

  if (bcache < 0) {
    char msg[1024];
    snprintf(msg, sizeof(msg), "attach to cache failed - ino=%08lx", id());
    throw std::runtime_error(msg);
  }

  if (jcache < 0) {
    char msg[1024];
    snprintf(msg, sizeof(msg), "attach to journal failed - ino=%08lx", id());
    throw std::runtime_error(msg);
  }

  if (isRW) {
    if (!mFile->xrdiorw(freq) || mFile->xrdiorw(freq)->IsClosing() ||
        mFile->xrdiorw(freq)->IsClosed()) {
      if (mFile->xrdiorw(freq) && (mFile->xrdiorw(freq)->IsClosing() ||
                                   mFile->xrdiorw(freq)->IsClosed())) {
        mFile->xrdiorw(freq)->WaitClose();
      } else {
        // attach an rw io object
        mFile->set_xrdiorw(freq, new XrdCl::Proxy());
        mFile->xrdiorw(freq)->attach();
        mFile->xrdiorw(freq)->set_id(id(), req());
      }

      XrdCl::OpenFlags::Flags targetFlags = XrdCl::OpenFlags::Update;
      XrdCl::Access::Mode mode = XrdCl::Access::UR | XrdCl::Access::UW |
                                 XrdCl::Access::UX;
      mFile->xrdiorw(freq)->OpenAsync(mRemoteUrlRW.c_str(), targetFlags, mode, 0);
    } else {
      mFile->xrdiorw(freq)->attach();
    }
  } else {
    if (!mFile->has_xrdioro(freq) || mFile->xrdioro(freq)->IsClosing() ||
        mFile->xrdioro(freq)->IsClosed()) {
      if (mFile->has_xrdioro(freq) && (mFile->xrdioro(freq)->IsClosing() ||
                                       mFile->xrdioro(freq)->IsClosed())) {
        mFile->xrdioro(freq)->WaitClose();
      } else {
        mFile->set_xrdioro(freq, new XrdCl::Proxy());
        mFile->xrdioro(freq)->attach();
        mFile->xrdioro(freq)->set_id(id(), req());

        if (!(flags & O_SYNC)) {
	  if (EOS_LOGS_DEBUG)
	    eos_debug("readhead: strategy=%s nom:%lu max:%lu",
		      cachehandler::instance().get_config().read_ahead_strategy.c_str(),
		      cachehandler::instance().get_config().default_read_ahead_size,
		      cachehandler::instance().get_config().max_read_ahead_size);

	  mFile->xrdioro(freq)->set_readahead_strategy(
						       XrdCl::Proxy::readahead_strategy_from_string(cachehandler::instance().get_config().read_ahead_strategy),
						       4096,
						       cachehandler::instance().get_config().default_read_ahead_size,
						       cachehandler::instance().get_config().max_read_ahead_size
						       );
        }
      }

      XrdCl::OpenFlags::Flags targetFlags = XrdCl::OpenFlags::Read;
      XrdCl::Access::Mode mode = XrdCl::Access::UR | XrdCl::Access::UX;
      // we might need to wait for a creation to go through
      WaitOpen();
      mFile->xrdioro(freq)->OpenAsync(mRemoteUrlRO.c_str(), targetFlags, mode, 0);
    } else {
      mFile->xrdioro(freq)->attach();
    }
  }

  return bcache | jcache;
}

/* -------------------------------------------------------------------------- */
bool
/* -------------------------------------------------------------------------- */
data::datax::prefetch(fuse_req_t req, bool lock)
/* -------------------------------------------------------------------------- */
{
  eos_info("handler=%d file=%lx size=%lu md-size=%lu", mPrefetchHandler ? 1 : 0,
           mFile ? mFile->file() : 0,
           mFile ? mFile->file() ? mFile->file()->size() : 0 : 0,
           mMd->size());

  if (mFile && mFile->has_xrdiorw(req)) {
    // never prefetch on a wr open file
    return true;
  }

  if (lock) {
    mLock.Lock();
  }

  if (!mPrefetchHandler && mFile->file() && !mFile->file()->size() &&
      mMd->size()) {
    XrdCl::Proxy* proxy = mFile->has_xrdioro(req) ? mFile->xrdioro(
                            req) : mFile->xrdiorw(req);

    if (proxy) {
      XrdCl::XRootDStatus status;
      // send an async read request
      mPrefetchHandler = proxy->ReadAsyncPrepare(0, mFile->file()->prefetch_size());
      status = proxy->PreReadAsync(0, mFile->file()->prefetch_size(),
                                   mPrefetchHandler, 0);

      if (!status.IsOK()) {
        eos_err("pre-fetch failed error=%s", status.ToStr().c_str());
        mPrefetchHandler = 0;
      }
    }
  }

  if (lock) {
    mLock.UnLock();
  }

  return mPrefetchHandler ? true : false;
}

/* -------------------------------------------------------------------------- */
void
/* -------------------------------------------------------------------------- */
data::datax::WaitPrefetch(fuse_req_t req, bool lock)
/* -------------------------------------------------------------------------- */
{
  eos_info("");

  if (lock) {
    mLock.Lock();
  }

  if (mPrefetchHandler && mFile->file()) {
    XrdCl::Proxy* proxy = mFile->has_xrdioro(req) ? mFile->xrdioro(
                            req) : mFile->xrdiorw(req);

    if (mPrefetchHandler && proxy) {
      XrdCl::XRootDStatus status = proxy->WaitRead(mPrefetchHandler);

      if (status.IsOK()) {
        eos_info("pre-read done with size=%lu md-size=%lu",
                 mPrefetchHandler->vbuffer().size(), mMd->size());

        if ((mPrefetchHandler->vbuffer().size() == mMd->size()) && mFile->file()) {
          ssize_t nwrite = mFile->file()->pwrite(mPrefetchHandler->buffer(),
                                                 mPrefetchHandler->vbuffer().size(), 0);
          eos_debug("nwb=%lu to local cache", nwrite);
        }
      } else {
        eos_err("pre-read failed error=%s", status.ToStr().c_str());
      }
    }
  }

  if (lock) {
    mLock.UnLock();
  }
}

/* -------------------------------------------------------------------------- */
void
/* -------------------------------------------------------------------------- */
data::datax::WaitOpen()
{
  // make sure there is no pending remote open.
  // this has to be done to avoid opening a file for read, which is not yet
  // created.
  for (auto fit = mFile->get_xrdiorw().begin();
       fit != mFile->get_xrdiorw().end(); ++fit) {
    if (fit->second->IsOpening()) {
      eos_info("status=pending url=%s", fit->second->url().c_str());
      fit->second->WaitOpen();
      eos_info("status=final url=%s", fit->second->url().c_str());
    } else {
      eos_info("status=final url=%s", fit->second->url().c_str());
    }
  }
}

/* -------------------------------------------------------------------------- */
int
data::datax::detach(fuse_req_t req, std::string& cookie, int flags)
/* -------------------------------------------------------------------------- */
{
  bool isRW = false;

  if (flags & (O_RDWR | O_WRONLY)) {
    isRW = true;
  }

  eos_info("cookie=%s flags=%o isrw=%d", cookie.c_str(), flags, isRW);
  int rflush = flush(req);
  XrdSysMutexHelper lLock(mLock);
  int bcache = mFile->file() ? mFile->file()->detach(cookie) : 0;
  int jcache = mFile->journal() ? mFile->journal()->detach(cookie) : 0;
  int xio = 0;

  if (isRW) {
    if (mFile->has_xrdiorw(req)) {
      mFile->xrdiorw(req)->detach();
    }
  } else {
    if (mFile->has_xrdioro(req)) {
      mFile->xrdioro(req)->detach();
    }
  }

  return rflush | bcache | jcache | xio;
}

/* -------------------------------------------------------------------------- */
int
/* -------------------------------------------------------------------------- */
data::datax::store_cookie(std::string& cookie)
/* -------------------------------------------------------------------------- */
{
  eos_info("cookie=%s", cookie.c_str());
  int bc = mFile->file() ? mFile->file()->set_cookie(cookie) : 0;
  int jc = mFile->journal() ? mFile->journal()->set_cookie(cookie) : 0;
  return bc | jc;
}

/* -------------------------------------------------------------------------- */
int
/* -------------------------------------------------------------------------- */
data::datax::unlink(fuse_req_t req)
/* -------------------------------------------------------------------------- */
{
  eos_info("");
  cachehandler::instance().rm(mIno);
  int bcache = mFile->file() ? mFile->file()->unlink() : 0;
  int jcache = mFile->journal() ? mFile->journal()->unlink() : 0;
  return bcache | jcache;
}
// IO bridge interface

/* -------------------------------------------------------------------------- */
ssize_t
/* -------------------------------------------------------------------------- */
data::datax::pread(fuse_req_t req, void* buf, size_t count, off_t offset)
/* -------------------------------------------------------------------------- */
{
  eos_info("offset=%llu count=%lu", offset, count);
  mLock.Lock();

  if (mFile->journal()) {
    ssize_t jts = ((mFile->journal()))->get_truncatesize();

    if (jts >= 0) {
      // reduce reads in case of truncation stored in the journal
      if ((ssize_t) offset > jts) {
        offset = 0;
        count = 0;
      } else {
        if ((ssize_t)(offset + count) > jts) {
          count = jts - offset;
        }
      }
    }
  }

  ssize_t br = 0;

  if (mFile->file()) {
    // read from file start cache
    br = mFile->file()->pread(buf, count, offset);
  }

  if (br < 0) {
    mLock.UnLock();
    return br;
  }

  if (br == (ssize_t) count) {
    mLock.UnLock();
    return br;
  }

  if (mFile->file() && (offset < mFile->file()->prefetch_size())) {
    mLock.UnLock();

    if (prefetch(req)) {
      WaitPrefetch(req);
      mLock.Lock();
      ssize_t br = mFile->file()->pread(buf, count, offset);

      if (br < 0) {
        return br;
      }

      if (br == (ssize_t) count) {
        return br;
      }
    } else {
      mLock.Lock();
    }
  }

  ssize_t jr = 0;

  if (mFile->journal()) {
    // read from journal cache
    jr = mFile->journal() ? mFile->journal()->pread((char*) buf + br, count - br,
         offset + br) : 0;
  }

  if (jr < 0) {
    mLock.UnLock();
    return jr;
  }

  if ((br + jr) == (ssize_t) count) {
    mLock.UnLock();
    return (br + jr);
  }

  // read the missing part remote
  XrdCl::Proxy* proxy = mFile->has_xrdioro(req) ? mFile->xrdioro(
                          req) : mFile->xrdiorw(req);

  if (proxy) {
    if (!mFile->is_caching()) {
      // if caching is disabled, we wait for outstanding writes
      XrdCl::XRootDStatus status = proxy->WaitWrite();
      // it is not obvious what we should do if there was a write error,
      // we just proceed
    }

    uint32_t bytesRead = 0;

    if (proxy->Read(offset + br ,
                    count - br ,
                    (char*) buf + br ,
                    bytesRead).IsOK()) {
      mLock.UnLock();
      std::vector<journalcache::chunk_t> chunks;

      if (mFile->journal()) {
        jr = 0;
        // retrieve all journal chunks matching our range
        chunks = ((mFile->journal()))->get_chunks(offset + br + jr, count - br - jr);

        for (auto it = chunks.begin(); it != chunks.end(); ++it) {
          eos_err("offset=%ld count=%lu overlay-chunk offset=%ld size=%lu\n", offset,
                  count, it->offset, it->size);
          // overlay journal contents again over the remote contents
          ssize_t ljr = mFile->journal()->pread((char*) buf + br + jr +
                                                (it->offset - offset - br - jr) , it->size, it->offset);

          if (ljr >= 0) {
            // check if the journal contents extends the remote read
            ssize_t chunkread = it->offset + it->size - offset - br;

            if (chunkread > bytesRead) {
              bytesRead = chunkread;
            }
          }
        }
      }
      return (br + jr + bytesRead);
    }
    else
    {
      mLock.UnLock();
      errno = EREMOTEIO;
      // IO error
      return -1;
    }
  }

  mLock.UnLock();
  errno = EFAULT;
  return -1;
}

/* -------------------------------------------------------------------------- */
ssize_t
/* -------------------------------------------------------------------------- */
data::datax::pwrite(fuse_req_t req, const void* buf, size_t count, off_t offset)
/* -------------------------------------------------------------------------- */
{
  XrdSysMutexHelper lLock(mLock);
  eos_info("offset=%llu count=%lu", offset, count);
  ssize_t dw = 0 ;

  if (mFile->file()) {
    dw = mFile->file()->pwrite(buf, count, offset);
  }

  if (dw < 0) {
    return dw;
  } else {
    if (mFile->journal()) {
      if (!mFile->journal()->fits(count)) {
        if (flush_nolock(req)) {
          return -1;
        }

        if (!mWaitForOpen) {
          bool journal_recovery = false;

          // collect all writes in flight
          for (auto it = mFile->get_xrdiorw().begin();
               it != mFile->get_xrdiorw().end(); ++it) {
            XrdCl::XRootDStatus status = it->second->WaitWrite();

            if (!status.IsOK()) {
              journal_recovery = true;
            }
          }

          if (journal_recovery) {
            eos_err("journal-flushing failed");
            errno = EREMOTEIO ;
            return -1;
          } else {
            // truncate the journal
            if (mFile->journal()->reset()) {
              char msg[1024];
              snprintf(msg, sizeof(msg), "journal reset failed - ino=%08lx", id());
              throw std::runtime_error(msg);
            }
          }
        }
      }

      // now there is space to write for us
      ssize_t jw = mFile->journal()->pwrite(buf, count, offset);

      if (jw < 0) {
        return jw;
      }

      dw = jw;
    } else {
      if (mFile->xrdiorw(req)->IsOpening()) {
        mFile->xrdiorw(req)->WaitOpen();
      }
    }

    if (!mFile->xrdiorw(req)->IsOpening()) {
      // send an asynchronous upstream write
      XrdCl::Proxy::write_handler handler =
        mFile->xrdiorw(req)->WriteAsyncPrepare(count);
      XrdCl::XRootDStatus status =
        mFile->xrdiorw(req)->WriteAsync(offset, count, buf, handler, 0);


      if (!status.IsOK())
      {
	errno = XrdCl::Proxy::status2errno (status);
        eos_err("async remote-io failed msg=\"%s\"", status.ToString().c_str());
        return -1;
      }

      if (mFlags & O_SYNC) {
        XrdCl::XRootDStatus status = mFile->xrdiorw(req)->WaitWrite();
        if (!status.IsOK())
        {
	  errno = XrdCl::Proxy::status2errno (status);
          eos_err("pseudo-sync remote-io failed msg=\"%s\"", status.ToString().c_str());
	  // TODO: we can recover this later
          return -1;
        }
      }
    } else {
      mWaitForOpen = true;
    }
  }

  if ((off_t)(offset + count) > mSize) {
    mSize = count + offset;
  }

  eos_info("offset=%llu count=%lu result=%d", offset, count, dw);
  return dw;
}

/* -------------------------------------------------------------------------- */
ssize_t
/* -------------------------------------------------------------------------- */
data::datax::peek_pread(fuse_req_t req, char*& buf, size_t count, off_t offset)
/* -------------------------------------------------------------------------- */
{
  eos_info("offset=%llu count=%lu", offset, count);
  mLock.Lock();

  if (mFile->journal()) {
    ssize_t jts = ((mFile->journal()))->get_truncatesize();

    if (jts >= 0) {
      // reduce reads in case of truncation stored in the journal
      if ((ssize_t) offset > jts) {
        offset = 0;
        count = 0;
      } else {
        if ((ssize_t)(offset + count) > jts) {
          count = jts - offset;
        }
      }
    }
  }

  buffer = sBufferManager.get_buffer();

  if (count > buffer->capacity()) {
    buffer->reserve(count);
  }

  buf = buffer->ptr();
  ssize_t br = 0;

  if (mFile->file()) {
    br = mFile->file()->pread(buf, count, offset);

    if (br < 0) {
      return br;
    }

    if ((br == (ssize_t) count) || (br == (ssize_t) mMd->size())) {
      return br;
    }
  }

  if (mFile->file() && (offset < mFile->file()->prefetch_size())) {
    if (prefetch(req, false)) {
      WaitPrefetch(req, false);
      ssize_t br = mFile->file()->pread(buf, count, offset);

      if (br < 0) {
        return br;
      }

      if (br == (ssize_t) count) {
        return br;
      }
    }
  }

  ssize_t jr = 0;

  if (mFile->journal()) {
    jr = mFile->journal() ? mFile->journal()->pread(buf + br, count - br,
         offset + br) : 0;

    if (jr < 0) {
      return jr;
    }

    if ((br + jr) == (ssize_t) count) {
      return (br + jr);
    }
  }

  // read the missing part remote
  XrdCl::Proxy* proxy = mFile->has_xrdioro(req) ? mFile->xrdioro(
                          req) : mFile->xrdiorw(req);
  XrdCl::XRootDStatus status;
  eos_info("offset=%llu count=%lu br=%lu jr=%lu", offset, count, br, jr);

  if (proxy) {
    uint32_t bytesRead = 0;
    status = proxy->Read(offset + br + jr,
                         count - br - jr,
                         (char*) buf + br + jr,
                         bytesRead);

    if (status. IsOK()) {
      std::vector<journalcache::chunk_t> chunks;

      if (mFile->journal()) {
        jr = 0;
        // retrieve all journal chunks matching our range
        chunks = ((mFile->journal()))->get_chunks(offset + br + jr, count - br - jr);

        for (auto it = chunks.begin(); it != chunks.end(); ++it) {
          eos_info("offset=%ld count=%lu overlay-chunk offset=%ld size=%lu", offset,
                   count, it->offset, it->size);
          // overlay journal contents again over the remote contents
          ssize_t ljr = mFile->journal()->pread((char*) buf + br + jr +
                                                (it->offset - offset - br - jr) , it->size, it->offset);

          if (ljr >= 0) {
            // check if the journal contents extends the remote read
            ssize_t chunkread = it->offset + it->size - offset - br;

            if (chunkread > bytesRead) {
              bytesRead = chunkread;
            }
          }
        }
      }
      return (br + jr + bytesRead);
<<<<<<< HEAD
    } else {
=======
    }
    else
    {
      errno = XrdCl::Proxy::status2errno (status);

>>>>>>> bacf97ba
      eos_err("sync remote-io failed msg=\"%s\"", status.ToString().c_str());
      return -1;
    }
  }

  return -1;
}

/* -------------------------------------------------------------------------- */
void
/* -------------------------------------------------------------------------- */
data::datax::release_pread()
/* -------------------------------------------------------------------------- */
{
  eos_info("");
  sBufferManager.put_buffer(buffer);
  buffer.reset();
  mLock.UnLock();
  return;
}

/* -------------------------------------------------------------------------- */
int
/* -------------------------------------------------------------------------- */
data::datax::truncate(fuse_req_t req, off_t offset)
/* -------------------------------------------------------------------------- */
{
  XrdSysMutexHelper lLock(mLock);
  eos_info("offset=%llu size=%llu", offset, mSize);
  //  if (offset == mSize)
  //    return 0;
  int dt = 0;

  if (mFile->file()) {
    dt = mFile->file()->truncate(offset);
  }

  // if we have a journal it copes with the truncation size
  int jt = 0;

  if (mFile->journal()) {
    jt = mFile->journal() ? mFile->journal()->truncate(offset) : 0;
  }

  eos_info("dt=%d jt=%d", dt, jt);

  if (!mFile->journal()) {
    if (mFile->has_xrdiorw(req)) {
      if (mFile->xrdiorw(req)->IsOpening()) {
        mFile->xrdiorw(req)->WaitOpen();
      }

      // the journal keeps track of truncation, otherwise we do it here
      XrdCl::XRootDStatus status = mFile->xrdiorw(req)->Truncate( offset );

      errno = XrdCl::Proxy::status2errno (status);

      if ( !status.IsOK() )
      {
        return -1;
      }
    }
    else
    {
      errno = EFAULT;
      return -1;
    }
  }

  if (! (dt | jt) )
    mSize = offset;

  return dt | jt;
}

/* -------------------------------------------------------------------------- */
int
/* -------------------------------------------------------------------------- */
data::datax::sync()
/* -------------------------------------------------------------------------- */
{
  eos_info("");
  int ds = 0;

  if (mFile->file()) {
    ds = mFile->file()->sync();
  }

  int js = 0;

  if (mFile->journal()) {
    js = mFile->journal() ? mFile->journal()->sync() : 0;
  }

  bool journal_recovery = false;

  for (auto it = mFile->get_xrdiorw().begin();
       it != mFile->get_xrdiorw().end(); ++it) {
    if (it->second->IsOpening()) {
      it->second->WaitOpen();
    }

    XrdCl::XRootDStatus status = it->second->WaitWrite();
    if (!status.IsOK())
    {
      errno = XrdCl::Proxy::status2errno (status);
      journal_recovery = true;
    } else {
      status = it->second->Sync();
      if (!status.IsOK())
      {
	errno = XrdCl::Proxy::status2errno (status);
        journal_recovery = true;
      }
    }
  }

  if (journal_recovery) {
    eos_err("syncing failed");
    return -1;
  }

  return ds | js;
}

/* -------------------------------------------------------------------------- */
size_t
/* -------------------------------------------------------------------------- */
data::datax::size()
/* -------------------------------------------------------------------------- */
{
  eos_info("");
  off_t dsize = mFile->file() ? mFile->file()->size() : 0 ;

  if (mSize > dsize) {
    return mSize;
  }

  return dsize;
}

/* -------------------------------------------------------------------------- */
int
/* -------------------------------------------------------------------------- */
data::datax::cache_invalidate()
/* -------------------------------------------------------------------------- */
{
  eos_info("");
  XrdSysMutexHelper lLock(mLock);
  // truncate the block cache
  int dt = mFile->file()->truncate(0);
  int jt = mFile->journal() ? mFile->journal()->truncate(0) : 0;
  mSize = 0;
  return dt | jt;
}

/* -------------------------------------------------------------------------- */
void
/* -------------------------------------------------------------------------- */
data::datax::set_remote(const std::string& hostport,
                        const std::string& basename,
                        const uint64_t md_ino,
                        const uint64_t md_pino,
                        fuse_req_t req,
                        bool isRW)
/* -------------------------------------------------------------------------- */
{
  eos_info("");
  std::string remoteurl;
  remoteurl = "root://";
  remoteurl += hostport;
  remoteurl += "//fusex-open";
  remoteurl += "?eos.lfn=";

  if (md_ino) {
    remoteurl += "ino:";
    char sino[128];
    snprintf(sino, sizeof(sino), "%lx", md_ino);
    remoteurl += sino;
  } else {
    remoteurl += "pino:";
    char pino[128];
    snprintf(pino, sizeof(pino), "%lx", md_pino);
    remoteurl += pino;
    remoteurl += "/";
    remoteurl += basename;
  }

  remoteurl += "&eos.app=fuse&mgm.mtime=0&mgm.fusex=1&eos.bookingsize=0";
  XrdCl::URL url(remoteurl);
  XrdCl::URL::ParamsMap query = url.GetParams();
  fusexrdlogin::loginurl(url, query, req, md_ino);
  url.SetParams(query);
  remoteurl = url.GetURL();

  if (isRW) {
    mRemoteUrlRW = remoteurl;
  } else {
    mRemoteUrlRO = remoteurl;
  }
}

/* -------------------------------------------------------------------------- */
void
/* -------------------------------------------------------------------------- */
data::dmap::ioflush(ThreadAssistant& assistant)
/* -------------------------------------------------------------------------- */
{
  while (!assistant.terminationRequested()) {
    {
      eos_static_debug("");
      std::vector<shared_data> data;
      {
        // avoid mutex contention
        XrdSysMutexHelper mLock(this);

        for (auto it = this->begin(); it != this->end(); ++it) {
          data.push_back(it->second);
        }
      }

      for (auto it = data.begin(); it != data.end(); ++it)
      {
        eos_static_info("dbmap-in %08lx => %lx", (*it)->id(), &(*it));
      }

      for (auto it = data.begin(); it != data.end(); ++it) {
        {
          XrdSysMutexHelper lLock((*it)->Locker());
          eos_static_info("dbmap-in => ino:%16lx %lx attached=%d", (*it)->id(), &(*it),
                          (*it)->attached_nolock());

          if (!(*it)->attached_nolock()) {
            // files which are detached might need an upstream sync
            bool repeat = true;

            while (repeat) {
              std::map<std::string, XrdCl::Proxy*>& map = (*it)->file()->get_xrdiorw();

              for (auto fit = map.begin();
                   fit != map.end(); ++fit) {
                if (!fit->second) {
                  continue;
                }

                if (fit->second->IsOpening() || fit->second->IsClosing()) {
                  eos_static_info("skipping xrdclproxyrw state=%d %d", fit->second->stateTS(),
                                  fit->second->IsClosed());
                  // skip files which are opening or closing
                  break;
                }

                if (fit->second->IsOpen()) {
                  eos_static_info("flushing journal for req=%s id=%08lx", fit->first.c_str(),
                                  (*it)->id());
                  // flush the journal
                  (*it)->journalflush(fit->first);
                  fit->second->set_state_TS(XrdCl::Proxy::WAITWRITE);
                  eos_static_info("changing to write wait state");
                }

                if (fit->second->IsWaitWrite()) {
                  if (!fit->second->OutstandingWrites()) {
                    if (fit->second->state_age() > 1.0) {
                      eos_static_info("changing to close async state");
                      fit->second->CloseAsync();
                    } else {
                      eos_static_info("waiting for right age before async close");
                    }
                  }
                }

                {
                  std::string msg;

                  if (fit->second->HadFailures(msg)) {
                    // ---------------------------------------------------------
                    // we really have to avoid this to happen, but
                    // we can put everything we have cached in a save place for
                    // manual recovery and tag the error message
                    // ---------------------------------------------------------
                    std::string file_rescue_location;
                    std::string journal_rescue_location;
                    int dt = (*it)->file()->file() ? (*it)->file()->file()->rescue(
                               file_rescue_location) : 0 ;
                    int jt = (*it)->file()->journal() ? (*it)->file()->journal()->rescue(
                               journal_rescue_location) : 0;
                    eos_static_crit("ino:%16lx msg=%s file-recovery=%s journal-recovery=%s",
                                    (*it)->id(),
                                    msg.c_str(),
                                    (!dt) ? file_rescue_location.c_str() : "<none>",
                                    (!jt) ? journal_rescue_location.c_str() : "<none>");
                  }

                  eos_static_info("deleting xrdclproxyrw state=%d %d", fit->second->stateTS(),
                                  fit->second->IsClosed());
                  delete fit->second;
                  (*it)->file()->get_xrdiorw().erase(fit);
                  break;
                }
              }

              repeat = false;
            }
          }
        }
        XrdSysMutexHelper mLock(this);
        XrdSysMutexHelper lLock((*it)->Locker());

        // re-check that nobody is attached
        if (!(*it)->attached_nolock() && !(*it)->file()->get_xrdiorw().size()) {
          // here we make the data object unreachable for new clients
          (*it)->detach_nolock();
          cachehandler::instance().rm((*it)->id());
          this->erase((*it)->id());
          this->erase((*it)->id() + 0xffffffff);
        }
      }

      assistant.wait_for(std::chrono::seconds(1));
    }
  }
}<|MERGE_RESOLUTION|>--- conflicted
+++ resolved
@@ -897,15 +897,11 @@
         }
       }
       return (br + jr + bytesRead);
-<<<<<<< HEAD
-    } else {
-=======
     }
     else
     {
       errno = XrdCl::Proxy::status2errno (status);
 
->>>>>>> bacf97ba
       eos_err("sync remote-io failed msg=\"%s\"", status.ToString().c_str());
       return -1;
     }
