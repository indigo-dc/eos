//------------------------------------------------------------------------------
//! @file data.cc
//! @author Andreas-Joachim Peters CERN
//! @brief data handling class
//------------------------------------------------------------------------------

/************************************************************************
 * EOS - the CERN Disk Storage System                                   *
 * Copyright (C) 2016 CERN/Switzerland                                  *
 *                                                                      *
 * This program is free software: you can redistribute it and/or modify *
 * it under the terms of the GNU General Public License as published by *
 * the Free Software Foundation, either version 3 of the License, or    *
 * (at your option) any later version.                                  *
 *                                                                      *
 * This program is distributed in the hope that it will be useful,      *
 * but WITHOUT ANY WARRANTY; without even the implied warranty of       *
 * MERCHANTABILITY or FITNESS FOR A PARTICULAR PURPOSE.  See the        *
 * GNU General Public License for more details.                         *
 *                                                                      *
 * You should have received a copy of the GNU General Public License    *
 * along with this program.  If not, see <http://www.gnu.org/licenses/>.*
 ************************************************************************/

#include "data/data.hh"
#include "kv/kv.hh"
#include "data/cachesyncer.hh"
#include "data/journalcache.hh"
#include "misc/MacOSXHelper.hh"
#include "misc/fusexrdlogin.hh"
#include "common/Logging.hh"
#include <iostream>
#include <sstream>

bufferllmanager data::datax::sBufferManager;

/* -------------------------------------------------------------------------- */
data::data()
/* -------------------------------------------------------------------------- */
{
}

/* -------------------------------------------------------------------------- */
data::~data()
/* -------------------------------------------------------------------------- */
{
}

/* -------------------------------------------------------------------------- */
void
/* -------------------------------------------------------------------------- */
data::init()
/* -------------------------------------------------------------------------- */
{
  datamap.run();
}

/* -------------------------------------------------------------------------- */
data::shared_data
/* -------------------------------------------------------------------------- */
data::get(fuse_req_t req,
          fuse_ino_t ino,
          metad::shared_md md)
/* -------------------------------------------------------------------------- */
{
  XrdSysMutexHelper mLock(datamap);

  if (datamap.count(ino)) {
    shared_data io = datamap[ino];
    io->attach(); // client ref counting
    return io;
  } else {
    shared_data io = std::make_shared<datax>(md);
    io->set_id(ino, req);
    datamap[(fuse_ino_t) io->id()] = io;
    io->attach();
    return io;
  }
}

/* -------------------------------------------------------------------------- */
void
/* -------------------------------------------------------------------------- */
data::release(fuse_req_t req,
              fuse_ino_t ino)
/* -------------------------------------------------------------------------- */
{
  XrdSysMutexHelper mLock(datamap);

  if (datamap.count(ino)) {
    shared_data io = datamap[ino];
    io->detach();
    // the object is cleaned by the flush thread
  }

  if (datamap.count(ino + 0xffffffff)) {
    // in case this is an unlinked object
    shared_data io = datamap[ino + 0xffffffff];
    io->detach();
  }
}

void
/* -------------------------------------------------------------------------- */
data::update_cookie(uint64_t ino, std::string& cookie)
/* -------------------------------------------------------------------------- */
{
  XrdSysMutexHelper mLock(datamap);

  if (datamap.count(ino)) {
    shared_data io = datamap[ino];
    io->attach(); // client ref counting
    io->store_cookie(cookie);
    io->detach();
  }
}


/* -------------------------------------------------------------------------- */
void
/* -------------------------------------------------------------------------- */
data::invalidate_cache(fuse_ino_t ino)
/* -------------------------------------------------------------------------- */
{
  XrdSysMutexHelper mLock(datamap);

  if (datamap.count(ino)) {
    shared_data io = datamap[ino];
    io->attach(); // client ref counting
    io->cache_invalidate();
    io->detach();
  }
}

/* -------------------------------------------------------------------------- */
void
/* -------------------------------------------------------------------------- */
data::unlink(fuse_req_t req, fuse_ino_t ino)
/* -------------------------------------------------------------------------- */
{
  XrdSysMutexHelper mLock(datamap);

  if (datamap.count(ino)) {
    // wait for open in flight to be done
    datamap[ino]->WaitOpen();
    datamap[ino]->unlink(req);
    // put the unlinked inode in a high bucket, will be removed by the flush thread
    datamap[ino + 0xffffffff] = datamap[ino];
    datamap.erase(ino);
    eos_static_info("datacache::unlink size=%lu", datamap.size());
  } else {
    shared_data io = std::make_shared<datax>();
    io->set_id(ino, req);
    io->unlink(req);
  }
}

/* -------------------------------------------------------------------------- */
int
/* -------------------------------------------------------------------------- */
data::datax::flush(fuse_req_t req)
/* -------------------------------------------------------------------------- */
{
  eos_info("");
  XrdSysMutexHelper lLock(mLock);
  return flush_nolock(req);
}

/* -------------------------------------------------------------------------- */
int
/* -------------------------------------------------------------------------- */
data::datax::flush_nolock(fuse_req_t req)
/* -------------------------------------------------------------------------- */
{
  eos_info("");

  if (mFile->journal()) {
    if ((ssize_t) mFile->journal()->size() > (ssize_t)
        mFile->file()->prefetch_size()) {
      eos_debug("no attach jsize=%ld psize=%ld", (ssize_t) mFile->journal()->size(),
                (ssize_t) mFile->file()->prefetch_size());

      if (mWaitForOpen) {
        if (journalflush(req)) {
          errno = EREMOTEIO ;
          return -1;
        }

        mWaitForOpen = false;
      }
    }
  }

<<<<<<< HEAD
=======
  // check if the open failed

  XrdCl::Proxy* proxy = mFile->has_xrdioro(req) ? mFile->xrdioro(req) : mFile->xrdiorw(req);
  if (proxy)
  {
    if (proxy->stateTS() == XrdCl::Proxy::FAILED)
    {
      eos_err("remote open failed - returning EREMOTEIO");
      errno = EREMOTEIO;
      return -1;
    }
  }

>>>>>>> 304d8484
  eos_info("retc=0");
  return 0;
}

/* -------------------------------------------------------------------------- */
int
/* -------------------------------------------------------------------------- */
data::datax::journalflush(fuse_req_t req)
/* -------------------------------------------------------------------------- */
{
  // call this with a mLock locked
  eos_info("");

  // we have to push the journal now
  if (!mFile->xrdiorw(req)->WaitOpen().IsOK()) {
    eos_err("async journal-cache-wait-open failed - ino=%08lx", id());
    return -1;
  }

  eos_info("syncing cache");
  cachesyncer cachesync(*((XrdCl::File*)mFile->xrdiorw(req)));

  if ((mFile->journal())->remote_sync(cachesync)) {
    eos_err("async journal-cache-sync failed - ino=%08lx", id());
    return -1;
  }

  eos_info("retc=0");
  return 0;
}

/* -------------------------------------------------------------------------- */
int
/* -------------------------------------------------------------------------- */
data::datax::journalflush(std::string cid)
/* -------------------------------------------------------------------------- */
{
  // call this with a mLock locked
  eos_info("");

  // we have to push the journal now
  if (!mFile->xrdiorw(cid)->WaitOpen().IsOK()) {
    eos_err("async journal-cache-wait-open failed - ino=%08lx", id());
    return -1;
  }

  if (mFile->journal()) {
    eos_info("syncing cache");
    cachesyncer cachesync(*((XrdCl::File*)mFile->xrdiorw(cid)));

    if ((mFile->journal())->remote_sync(cachesync)) {
      eos_err("async journal-cache-sync failed - ino=%08lx", id());
      return -1;
    }
  }

  eos_info("retc=0");
  return 0;
}

/* -------------------------------------------------------------------------- */
void
/* -------------------------------------------------------------------------- */
data::datax::set_id(uint64_t ino, fuse_req_t req)
/* -------------------------------------------------------------------------- */
{
  XrdSysMutexHelper mLock(Locker());
  mIno = ino;
  mReq = req;
  mFile = cachehandler::instance().get(ino);
  char lid[64];
  snprintf(lid, sizeof(lid), "logid:ino:%016lx", ino);
  SetLogId(lid);
}

/* -------------------------------------------------------------------------- */
int
/* -------------------------------------------------------------------------- */
data::datax::attach(fuse_req_t freq, std::string& cookie, int flags)
/* -------------------------------------------------------------------------- */
{
  XrdSysMutexHelper lLock(mLock);
  bool isRW = false;
  mFlags = flags;

  if (flags & (O_RDWR | O_WRONLY)) {
    isRW = true;
  }

  eos_info("cookie=%s flags=%o isrw=%d md-size=%d %s", cookie.c_str(), flags,
           isRW, mMd->size(),
           isRW ? mRemoteUrlRW.c_str() : mRemoteUrlRO.c_str());

  if (flags & O_SYNC) {
    mFile->disable_caches();
  }

  int bcache = mFile->file() ? mFile->file()->attach(freq, cookie, isRW) : 0;
  int jcache = mFile->journal() ? mFile->journal()->attach(freq, cookie,
               isRW) : 0;

  if (bcache < 0) {
    char msg[1024];
    snprintf(msg, sizeof(msg), "attach to cache failed - ino=%08lx", id());
    throw std::runtime_error(msg);
  }

  if (jcache < 0) {
    char msg[1024];
    snprintf(msg, sizeof(msg), "attach to journal failed - ino=%08lx", id());
    throw std::runtime_error(msg);
  }

  if (isRW) {
    if (!mFile->xrdiorw(freq) || mFile->xrdiorw(freq)->IsClosing() ||
        mFile->xrdiorw(freq)->IsClosed()) {
      if (mFile->xrdiorw(freq) && (mFile->xrdiorw(freq)->IsClosing() ||
                                   mFile->xrdiorw(freq)->IsClosed())) {
        mFile->xrdiorw(freq)->WaitClose();
      } else {
        // attach an rw io object
        mFile->set_xrdiorw(freq, new XrdCl::Proxy());
        mFile->xrdiorw(freq)->attach();
        mFile->xrdiorw(freq)->set_id(id(), req());
      }

      XrdCl::OpenFlags::Flags targetFlags = XrdCl::OpenFlags::Update;
      XrdCl::Access::Mode mode = XrdCl::Access::UR | XrdCl::Access::UW |
                                 XrdCl::Access::UX;
      mFile->xrdiorw(freq)->OpenAsync(mRemoteUrlRW.c_str(), targetFlags, mode, 0);
    } else {
      mFile->xrdiorw(freq)->attach();
    }
  } else {
    if (!mFile->has_xrdioro(freq) || mFile->xrdioro(freq)->IsClosing() ||
        mFile->xrdioro(freq)->IsClosed()) {
      if (mFile->has_xrdioro(freq) && (mFile->xrdioro(freq)->IsClosing() ||
                                       mFile->xrdioro(freq)->IsClosed())) {
        mFile->xrdioro(freq)->WaitClose();
      } else {
        mFile->set_xrdioro(freq, new XrdCl::Proxy());
        mFile->xrdioro(freq)->attach();
        mFile->xrdioro(freq)->set_id(id(), req());

        if (!(flags & O_SYNC)) {
          mFile->xrdioro(freq)->set_readahead_strategy(XrdCl::Proxy::DYNAMIC, 4096,
              1 * 1024 * 1024, 8 * 1024 * 1024);
        }
      }

      XrdCl::OpenFlags::Flags targetFlags = XrdCl::OpenFlags::Read;
      XrdCl::Access::Mode mode = XrdCl::Access::UR | XrdCl::Access::UX;
      // we might need to wait for a creation to go through
      WaitOpen();
      mFile->xrdioro(freq)->OpenAsync(mRemoteUrlRO.c_str(), targetFlags, mode, 0);
    } else {
      mFile->xrdioro(freq)->attach();
    }
  }

  return bcache | jcache;
}

/* -------------------------------------------------------------------------- */
bool
/* -------------------------------------------------------------------------- */
data::datax::prefetch(fuse_req_t req, bool lock)
/* -------------------------------------------------------------------------- */
{
  eos_info("handler=%d file=%lx size=%lu md-size=%lu", mPrefetchHandler ? 1 : 0,
           mFile ? mFile->file() : 0,
           mFile ? mFile->file() ? mFile->file()->size() : 0 : 0,
           mMd->size());

  if (mFile && mFile->has_xrdiorw(req)) {
    // never prefetch on a wr open file
    return true;
  }

  if (lock) {
    mLock.Lock();
  }

  if (!mPrefetchHandler && mFile->file() && !mFile->file()->size() &&
      mMd->size()) {
    XrdCl::Proxy* proxy = mFile->has_xrdioro(req) ? mFile->xrdioro(
                            req) : mFile->xrdiorw(req);

    if (proxy) {
      XrdCl::XRootDStatus status;
      // send an async read request
      mPrefetchHandler = proxy->ReadAsyncPrepare(0, mFile->file()->prefetch_size());
      status = proxy->PreReadAsync(0, mFile->file()->prefetch_size(),
                                   mPrefetchHandler, 0);

      if (!status.IsOK()) {
        eos_err("pre-fetch failed error=%s", status.ToStr().c_str());
        mPrefetchHandler = 0;
      }
    }
  }

  if (lock) {
    mLock.UnLock();
  }

  return mPrefetchHandler ? true : false;
}

/* -------------------------------------------------------------------------- */
void
/* -------------------------------------------------------------------------- */
data::datax::WaitPrefetch(fuse_req_t req, bool lock)
/* -------------------------------------------------------------------------- */
{
  eos_info("");

  if (lock) {
    mLock.Lock();
  }

  if (mPrefetchHandler && mFile->file()) {
    XrdCl::Proxy* proxy = mFile->has_xrdioro(req) ? mFile->xrdioro(
                            req) : mFile->xrdiorw(req);

    if (mPrefetchHandler && proxy) {
      XrdCl::XRootDStatus status = proxy->WaitRead(mPrefetchHandler);

      if (status.IsOK()) {
        eos_info("pre-read done with size=%lu md-size=%lu",
                 mPrefetchHandler->vbuffer().size(), mMd->size());

        if ((mPrefetchHandler->vbuffer().size() == mMd->size()) && mFile->file()) {
          ssize_t nwrite = mFile->file()->pwrite(mPrefetchHandler->buffer(),
                                                 mPrefetchHandler->vbuffer().size(), 0);
          eos_debug("nwb=%lu to local cache", nwrite);
        }
      } else {
        eos_err("pre-read failed error=%s", status.ToStr().c_str());
      }
    }
  }

  if (lock) {
    mLock.UnLock();
  }
}

/* -------------------------------------------------------------------------- */
void
/* -------------------------------------------------------------------------- */
data::datax::WaitOpen()
{
  // make sure there is no pending remote open.
  // this has to be done to avoid opening a file for read, which is not yet
  // created.
  for (auto fit = mFile->get_xrdiorw().begin();
       fit != mFile->get_xrdiorw().end(); ++fit) {
    if (fit->second->IsOpening()) {
      eos_info("status=pending url=%s", fit->second->url().c_str());
      fit->second->WaitOpen();
      eos_info("status=final url=%s", fit->second->url().c_str());
    } else {
      eos_info("status=final url=%s", fit->second->url().c_str());
    }
  }
}

/* -------------------------------------------------------------------------- */
int
data::datax::detach(fuse_req_t req, std::string& cookie, int flags)
/* -------------------------------------------------------------------------- */
{
  bool isRW = false;

  if (flags & (O_RDWR | O_WRONLY)) {
    isRW = true;
  }

  eos_info("cookie=%s flags=%o isrw=%d", cookie.c_str(), flags, isRW);
  int rflush = flush(req);
  XrdSysMutexHelper lLock(mLock);
  int bcache = mFile->file() ? mFile->file()->detach(cookie) : 0;
  int jcache = mFile->journal() ? mFile->journal()->detach(cookie) : 0;
  int xio = 0;

  if (isRW) {
    if (mFile->has_xrdiorw(req)) {
      mFile->xrdiorw(req)->detach();
    }
  } else {
    if (mFile->has_xrdioro(req)) {
      mFile->xrdioro(req)->detach();
    }
  }

  return rflush | bcache | jcache | xio;
}

/* -------------------------------------------------------------------------- */
int
/* -------------------------------------------------------------------------- */
data::datax::store_cookie(std::string& cookie)
/* -------------------------------------------------------------------------- */
{
  eos_info("cookie=%s", cookie.c_str());
  int bc = mFile->file() ? mFile->file()->set_cookie(cookie) : 0;
  int jc = mFile->journal() ? mFile->journal()->set_cookie(cookie) : 0;
  return bc | jc;
}

/* -------------------------------------------------------------------------- */
int
/* -------------------------------------------------------------------------- */
data::datax::unlink(fuse_req_t req)
/* -------------------------------------------------------------------------- */
{
  eos_info("");
  cachehandler::instance().rm(mIno);
  int bcache = mFile->file() ? mFile->file()->unlink() : 0;
  int jcache = mFile->journal() ? mFile->journal()->unlink() : 0;
  return bcache | jcache;
}
// IO bridge interface

/* -------------------------------------------------------------------------- */
ssize_t
/* -------------------------------------------------------------------------- */
data::datax::pread(fuse_req_t req, void* buf, size_t count, off_t offset)
/* -------------------------------------------------------------------------- */
{
  eos_info("offset=%llu count=%lu", offset, count);
  mLock.Lock();

  if (mFile->journal()) {
    ssize_t jts = ((mFile->journal()))->get_truncatesize();

    if (jts >= 0) {
      // reduce reads in case of truncation stored in the journal
      if ((ssize_t) offset > jts) {
        offset = 0;
        count = 0;
      } else {
        if ((ssize_t)(offset + count) > jts) {
          count = jts - offset;
        }
      }
    }
  }

  ssize_t br = 0;

  if (mFile->file()) {
    // read from file start cache
    br = mFile->file()->pread(buf, count, offset);
  }

  if (br < 0) {
    mLock.UnLock();
    return br;
  }

  if (br == (ssize_t) count) {
    mLock.UnLock();
    return br;
  }

  if (mFile->file() && (offset < mFile->file()->prefetch_size())) {
    mLock.UnLock();

    if (prefetch(req)) {
      WaitPrefetch(req);
      mLock.Lock();
      ssize_t br = mFile->file()->pread(buf, count, offset);

      if (br < 0) {
        return br;
      }

      if (br == (ssize_t) count) {
        return br;
      }
    } else {
      mLock.Lock();
    }
  }

  ssize_t jr = 0;

  if (mFile->journal()) {
    // read from journal cache
    jr = mFile->journal() ? mFile->journal()->pread((char*) buf + br, count - br,
         offset + br) : 0;
  }

  if (jr < 0) {
    mLock.UnLock();
    return jr;
  }

  if ((br + jr) == (ssize_t) count) {
    mLock.UnLock();
    return (br + jr);
  }

  // read the missing part remote
  XrdCl::Proxy* proxy = mFile->has_xrdioro(req) ? mFile->xrdioro(
                          req) : mFile->xrdiorw(req);

  if (proxy) {
    if (!mFile->is_caching()) {
      // if caching is disabled, we wait for outstanding writes
      XrdCl::XRootDStatus status = proxy->WaitWrite();
      // it is not obvious what we should do if there was a write error,
      // we just proceed
    }

    uint32_t bytesRead = 0;

    if (proxy->Read(offset + br ,
                    count - br ,
                    (char*) buf + br ,
                    bytesRead).IsOK()) {
      mLock.UnLock();
      std::vector<journalcache::chunk_t> chunks;

      if (mFile->journal()) {
        jr = 0;
        // retrieve all journal chunks matching our range
        chunks = ((mFile->journal()))->get_chunks(offset + br + jr, count - br - jr);

        for (auto it = chunks.begin(); it != chunks.end(); ++it) {
          eos_err("offset=%ld count=%lu overlay-chunk offset=%ld size=%lu\n", offset,
                  count, it->offset, it->size);
          // overlay journal contents again over the remote contents
          ssize_t ljr = mFile->journal()->pread((char*) buf + br + jr +
                                                (it->offset - offset - br - jr) , it->size, it->offset);

          if (ljr >= 0) {
            // check if the journal contents extends the remote read
            ssize_t chunkread = it->offset + it->size - offset - br;

            if (chunkread > bytesRead) {
              bytesRead = chunkread;
            }
          }
        }
      }

      return (br + jr + bytesRead);
    } else {
      mLock.UnLock();
      // IO error
      return -1;
    }
  }

  mLock.UnLock();
  return -1;
}

/* -------------------------------------------------------------------------- */
ssize_t
/* -------------------------------------------------------------------------- */
data::datax::pwrite(fuse_req_t req, const void* buf, size_t count, off_t offset)
/* -------------------------------------------------------------------------- */
{
  XrdSysMutexHelper lLock(mLock);
  eos_info("offset=%llu count=%lu", offset, count);
  ssize_t dw = 0 ;

  if (mFile->file()) {
    dw = mFile->file()->pwrite(buf, count, offset);
  }

  if (dw < 0) {
    return dw;
  } else {
    if (mFile->journal()) {
      if (!mFile->journal()->fits(count)) {
        if (flush_nolock(req)) {
          return -1;
        }

        if (!mWaitForOpen) {
          bool journal_recovery = false;

          // collect all writes in flight
          for (auto it = mFile->get_xrdiorw().begin();
               it != mFile->get_xrdiorw().end(); ++it) {
            XrdCl::XRootDStatus status = it->second->WaitWrite();

            if (!status.IsOK()) {
              journal_recovery = true;
            }
          }

          if (journal_recovery) {
            eos_err("journal-flushing failed");
            errno = EREMOTEIO ;
            return -1;
          } else {
            // truncate the journal
            if (mFile->journal()->reset()) {
              char msg[1024];
              snprintf(msg, sizeof(msg), "journal reset failed - ino=%08lx", id());
              throw std::runtime_error(msg);
            }
          }
        }
      }

      // now there is space to write for us
      ssize_t jw = mFile->journal()->pwrite(buf, count, offset);

      if (jw < 0) {
        return jw;
      }

      dw = jw;
    } else {
      if (mFile->xrdiorw(req)->IsOpening()) {
        mFile->xrdiorw(req)->WaitOpen();
      }
    }

    if (!mFile->xrdiorw(req)->IsOpening()) {
      // send an asynchronous upstream write
      XrdCl::Proxy::write_handler handler =
        mFile->xrdiorw(req)->WriteAsyncPrepare(count);
      XrdCl::XRootDStatus status =
        mFile->xrdiorw(req)->WriteAsync(offset, count, buf, handler, 0);

      if (!status.IsOK()) {
        eos_err("async remote-io failed msg=\"%s\"", status.ToString().c_str());
        // TODO: we can recover this later
        errno = EREMOTEIO;
        return -1;
      }

      if (mFlags & O_SYNC) {
        XrdCl::XRootDStatus status = mFile->xrdiorw(req)->WaitWrite();

        if (!status.IsOK()) {
          eos_err("pseudo-sync remote-io failed msg=\"%s\"", status.ToString().c_str());
          // TODO: we can recover this later
          errno = EREMOTEIO;
          return -1;
        }
      }
    } else {
      mWaitForOpen = true;
    }
  }

  if ((off_t)(offset + count) > mSize) {
    mSize = count + offset;
  }

  eos_info("offset=%llu count=%lu result=%d", offset, count, dw);
  return dw;
}

/* -------------------------------------------------------------------------- */
ssize_t
/* -------------------------------------------------------------------------- */
data::datax::peek_pread(fuse_req_t req, char*& buf, size_t count, off_t offset)
/* -------------------------------------------------------------------------- */
{
  eos_info("offset=%llu count=%lu", offset, count);
  mLock.Lock();

  if (mFile->journal()) {
    ssize_t jts = ((mFile->journal()))->get_truncatesize();

    if (jts >= 0) {
      // reduce reads in case of truncation stored in the journal
      if ((ssize_t) offset > jts) {
        offset = 0;
        count = 0;
      } else {
        if ((ssize_t)(offset + count) > jts) {
          count = jts - offset;
        }
      }
    }
  }

  buffer = sBufferManager.get_buffer();

  if (count > buffer->capacity()) {
    buffer->reserve(count);
  }

  buf = buffer->ptr();
  ssize_t br = 0;

  if (mFile->file()) {
    br = mFile->file()->pread(buf, count, offset);

    if (br < 0) {
      return br;
    }

    if ((br == (ssize_t) count) || (br == (ssize_t) mMd->size())) {
      return br;
    }
  }

  if (mFile->file() && (offset < mFile->file()->prefetch_size())) {
    if (prefetch(req, false)) {
      WaitPrefetch(req, false);
      ssize_t br = mFile->file()->pread(buf, count, offset);

      if (br < 0) {
        return br;
      }

      if (br == (ssize_t) count) {
        return br;
      }
    }
  }

  ssize_t jr = 0;

  if (mFile->journal()) {
    jr = mFile->journal() ? mFile->journal()->pread(buf + br, count - br,
         offset + br) : 0;

    if (jr < 0) {
      return jr;
    }

    if ((br + jr) == (ssize_t) count) {
      return (br + jr);
    }
  }

  // read the missing part remote
  XrdCl::Proxy* proxy = mFile->has_xrdioro(req) ? mFile->xrdioro(
                          req) : mFile->xrdiorw(req);
  XrdCl::XRootDStatus status;
  eos_info("offset=%llu count=%lu br=%lu jr=%lu", offset, count, br, jr);

  if (proxy) {
    uint32_t bytesRead = 0;
    status = proxy->Read(offset + br + jr,
                         count - br - jr,
                         (char*) buf + br + jr,
                         bytesRead);

    if (status. IsOK()) {
      std::vector<journalcache::chunk_t> chunks;

      if (mFile->journal()) {
        jr = 0;
        // retrieve all journal chunks matching our range
        chunks = ((mFile->journal()))->get_chunks(offset + br + jr, count - br - jr);

        for (auto it = chunks.begin(); it != chunks.end(); ++it) {
          eos_info("offset=%ld count=%lu overlay-chunk offset=%ld size=%lu", offset,
                   count, it->offset, it->size);
          // overlay journal contents again over the remote contents
          ssize_t ljr = mFile->journal()->pread((char*) buf + br + jr +
                                                (it->offset - offset - br - jr) , it->size, it->offset);

          if (ljr >= 0) {
            // check if the journal contents extends the remote read
            ssize_t chunkread = it->offset + it->size - offset - br;

            if (chunkread > bytesRead) {
              bytesRead = chunkread;
            }
          }
        }
      }

      return (br + jr + bytesRead);
    } else {
      eos_err("sync remote-io failed msg=\"%s\"", status.ToString().c_str());
      // IO error
      return -1;
    }
  }

  return -1;
}

/* -------------------------------------------------------------------------- */
void
/* -------------------------------------------------------------------------- */
data::datax::release_pread()
/* -------------------------------------------------------------------------- */
{
  eos_info("");
  sBufferManager.put_buffer(buffer);
  buffer.reset();
  mLock.UnLock();
  return;
}

/* -------------------------------------------------------------------------- */
int
/* -------------------------------------------------------------------------- */
data::datax::truncate(fuse_req_t req, off_t offset)
/* -------------------------------------------------------------------------- */
{
  XrdSysMutexHelper lLock(mLock);
  eos_info("offset=%llu size=%llu", offset, mSize);
  //  if (offset == mSize)
  //    return 0;
  int dt = 0;

  if (mFile->file()) {
    dt = mFile->file()->truncate(offset);
  }

  // if we have a journal it copes with the truncation size
  int jt = 0;

  if (mFile->journal()) {
    jt = mFile->journal() ? mFile->journal()->truncate(offset) : 0;
  }

  eos_info("dt=%d jt=%d", dt, jt);

  if (!mFile->journal()) {
    if (mFile->has_xrdiorw(req)) {
      if (mFile->xrdiorw(req)->IsOpening()) {
        mFile->xrdiorw(req)->WaitOpen();
      }

      // the journal keeps track of truncation, otherwise we do it here
      XrdCl::XRootDStatus st = mFile->xrdiorw(req)->Truncate(offset);

      if (!st.IsOK()) {
        return -1;
      }
    } else {
      return -1;
    }
  }

  return dt | jt;
}

/* -------------------------------------------------------------------------- */
int
/* -------------------------------------------------------------------------- */
data::datax::sync()
/* -------------------------------------------------------------------------- */
{
  eos_info("");
  int ds = 0;

  if (mFile->file()) {
    ds = mFile->file()->sync();
  }

  int js = 0;

  if (mFile->journal()) {
    js = mFile->journal() ? mFile->journal()->sync() : 0;
  }

  bool journal_recovery = false;

  for (auto it = mFile->get_xrdiorw().begin();
       it != mFile->get_xrdiorw().end(); ++it) {
    if (it->second->IsOpening()) {
      it->second->WaitOpen();
    }

    XrdCl::XRootDStatus status = it->second->WaitWrite();

    if (!status.IsOK()) {
      journal_recovery = true;
    } else {
      status = it->second->Sync();

      if (!status.IsOK()) {
        journal_recovery = true;
      }
    }
  }

  if (journal_recovery) {
    eos_err("syncing failed");
    errno = EREMOTEIO ;
    return -1;
  }

  return ds | js;
}

/* -------------------------------------------------------------------------- */
size_t
/* -------------------------------------------------------------------------- */
data::datax::size()
/* -------------------------------------------------------------------------- */
{
  eos_info("");
  off_t dsize = mFile->file() ? mFile->file()->size() : 0 ;

  if (mSize > dsize) {
    return mSize;
  }

  return dsize;
}

/* -------------------------------------------------------------------------- */
int
/* -------------------------------------------------------------------------- */
data::datax::cache_invalidate()
/* -------------------------------------------------------------------------- */
{
  eos_info("");
  XrdSysMutexHelper lLock(mLock);
  // truncate the block cache
  int dt = mFile->file()->truncate(0);
  int jt = mFile->journal() ? mFile->journal()->truncate(0) : 0;
  mSize = 0;
  return dt | jt;
}

/* -------------------------------------------------------------------------- */
void
/* -------------------------------------------------------------------------- */
data::datax::set_remote(const std::string& hostport,
                        const std::string& basename,
                        const uint64_t md_ino,
                        const uint64_t md_pino,
                        fuse_req_t req,
                        bool isRW)
/* -------------------------------------------------------------------------- */
{
  eos_info("");
  std::string remoteurl;
  remoteurl = "root://";
  remoteurl += hostport;
  remoteurl += "//fusex-open";
  remoteurl += "?eos.lfn=";

  if (md_ino) {
    remoteurl += "ino:";
    char sino[128];
    snprintf(sino, sizeof(sino), "%lx", md_ino);
    remoteurl += sino;
  } else {
    remoteurl += "pino:";
    char pino[128];
    snprintf(pino, sizeof(pino), "%lx", md_pino);
    remoteurl += pino;
    remoteurl += "/";
    remoteurl += basename;
  }

  remoteurl += "&eos.app=fuse&mgm.mtime=0&mgm.fusex=1&eos.bookingsize=0";
  XrdCl::URL url(remoteurl);
  XrdCl::URL::ParamsMap query = url.GetParams();
  fusexrdlogin::loginurl(url, query, req, md_ino);
  url.SetParams(query);
  remoteurl = url.GetURL();

  if (isRW) {
    mRemoteUrlRW = remoteurl;
  } else {
    mRemoteUrlRO = remoteurl;
  }
}

/* -------------------------------------------------------------------------- */
void
/* -------------------------------------------------------------------------- */
data::dmap::ioflush(ThreadAssistant& assistant)
/* -------------------------------------------------------------------------- */
{
  while (!assistant.terminationRequested()) {
    {
      eos_static_debug("");
      std::vector<shared_data> data;
      {
        // avoid mutex contention
        XrdSysMutexHelper mLock(this);

        for (auto it = this->begin(); it != this->end(); ++it) {
          data.push_back(it->second);
        }
      }

      for (auto it = this->begin(); it != this->end(); ++it) {
        eos_static_info("dbmap-in %08lx => %lx", it->first, &(*(it->second)));
      }

      for (auto it = data.begin(); it != data.end(); ++it) {
        {
          XrdSysMutexHelper lLock((*it)->Locker());
          eos_static_info("dbmap-in => ino:%16lx %lx attached=%d", (*it)->id(), &(*it),
                          (*it)->attached_nolock());

          if (!(*it)->attached_nolock()) {
            // files which are detached might need an upstream sync
            bool repeat = true;

            while (repeat) {
              std::map<std::string, XrdCl::Proxy*>& map = (*it)->file()->get_xrdiorw();

              for (auto fit = map.begin();
                   fit != map.end(); ++fit) {
                if (!fit->second) {
                  continue;
                }

                if (fit->second->IsOpening() || fit->second->IsClosing()) {
                  eos_static_info("skipping xrdclproxyrw state=%d %d", fit->second->stateTS(),
                                  fit->second->IsClosed());
                  // skip files which are opening or closing
                  break;
                }

                if (fit->second->IsOpen()) {
                  eos_static_info("flushing journal for req=%s id=%08lx", fit->first.c_str(),
                                  (*it)->id());
                  // flush the journal
                  (*it)->journalflush(fit->first);
                  fit->second->set_state_TS(XrdCl::Proxy::WAITWRITE);
                  eos_static_info("changing to write wait state");
                }

                if (fit->second->IsWaitWrite()) {
                  if (!fit->second->OutstandingWrites()) {
                    if (fit->second->state_age() > 1.0) {
                      eos_static_info("changing to close async state");
                      fit->second->CloseAsync();
                    } else {
                      eos_static_info("waiting for right age before async close");
                    }
                  }
                }

                {
                  std::string msg;

                  if (fit->second->HadFailures(msg)) {
                    // ---------------------------------------------------------
                    // we really have to avoid this to happen, but
                    // we can put everything we have cached in a save place for
                    // manual recovery and tag the error message
                    // ---------------------------------------------------------
                    std::string file_rescue_location;
                    std::string journal_rescue_location;
                    int dt = (*it)->file()->file() ? (*it)->file()->file()->rescue(
                               file_rescue_location) : 0 ;
                    int jt = (*it)->file()->journal() ? (*it)->file()->journal()->rescue(
                               journal_rescue_location) : 0;
                    eos_static_crit("ino:%16lx msg=%s file-recovery=%s journal-recovery=%s",
                                    (*it)->id(),
                                    msg.c_str(),
                                    (!dt) ? file_rescue_location.c_str() : "<none>",
                                    (!jt) ? journal_rescue_location.c_str() : "<none>");
                  }

                  eos_static_info("deleting xrdclproxyrw state=%d %d", fit->second->stateTS(),
                                  fit->second->IsClosed());
                  delete fit->second;
                  (*it)->file()->get_xrdiorw().erase(fit);
                  break;
                }
              }

              repeat = false;
            }
          }
        }
        XrdSysMutexHelper mLock(this);
        XrdSysMutexHelper lLock((*it)->Locker());

        // re-check that nobody is attached
        if (!(*it)->attached_nolock() && !(*it)->file()->get_xrdiorw().size()) {
          // here we make the data object unreachable for new clients
          (*it)->detach_nolock();
          cachehandler::instance().rm((*it)->id());
          this->erase((*it)->id());
          this->erase((*it)->id() + 0xffffffff);
        }
      }

      assistant.wait_for(std::chrono::seconds(1));
    }
  }
}<|MERGE_RESOLUTION|>--- conflicted
+++ resolved
@@ -191,8 +191,6 @@
     }
   }
 
-<<<<<<< HEAD
-=======
   // check if the open failed
 
   XrdCl::Proxy* proxy = mFile->has_xrdioro(req) ? mFile->xrdioro(req) : mFile->xrdiorw(req);
@@ -206,7 +204,6 @@
     }
   }
 
->>>>>>> 304d8484
   eos_info("retc=0");
   return 0;
 }
