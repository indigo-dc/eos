--- conflicted
+++ resolved
@@ -35,13 +35,7 @@
 Source: %{name}-%{version}-@CPACK_PACKAGE_RELEASE@.tar.gz
 BuildRoot: %{_tmppath}/%{name}-root
 
-<<<<<<< HEAD
 %if 0%{distribution} == 5
-=======
-%define major_version @CPACK_PACKAGE_VERSION_MAJOR@
-	   
-%if %{distribution} == 5
->>>>>>> e9f20629
 BuildRequires: cmake28 >= 2.8
 %define cmake_cmd cmake28
 %else
