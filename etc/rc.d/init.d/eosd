--- conflicted
+++ resolved
@@ -147,14 +147,9 @@
         export EOS_FUSE_MOUNTDIR=${EOS_FUSE_MOUNTDIR-/eos/}
         export EOS_FUSE_REMOTEDIR=${EOS_FUSE_REMOTEDIR-${EOS_FUSE_MOUNTDIR}}
 	export EOS_FUSE_MAX_WB_INMEMORY_SIZE=${EOS_FUSE_MAX_WB_INMEMORY_SIZE-536870912}
-<<<<<<< HEAD
-        export XRD_RUNFORKHANDLER=1
-=======
 	export EOS_FUSE_XRDBUGNULLRESPONSE_RETRYCOUNT=${EOS_FUSE_XRDBUGNULLRESPONSE_RETRYCOUNT-3}
-    export EOS_FUSE_XRDBUGNULLRESPONSE_RETRYSLEEPMS=${EOS_FUSE_XRDBUGNULLRESPONSE_RETRYSLEEPMS-536870912}
-	
-	    export XRD_RUNFORKHANDLER=1
->>>>>>> 84a6597f
+	export EOS_FUSE_XRDBUGNULLRESPONSE_RETRYSLEEPMS=${EOS_FUSE_XRDBUGNULLRESPONSE_RETRYSLEEPMS-536870912}
+	export XRD_RUNFORKHANDLER=1
 
          [[ "x$EOS_FUSE_STREAMERRORWINDOW" != "x" ]] && export XRD_STREAMERRORWINDOW=$EOS_FUSE_STREAMERRORWINDOW
         # make sure that FUSE_OPT keeps the same default value
