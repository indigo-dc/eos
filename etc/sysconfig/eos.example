--- conflicted
+++ resolved
@@ -103,10 +103,8 @@
 # Disable fast boot and always do a full resync when a fs is booting
 # export EOS_FST_NO_FAST_BOOT=0 (default off)
 
-<<<<<<< HEAD
 # Changel minimum file system size setting - default is to have atleast 5 GB free on a partition
 #export EOS_FS_FULL_SIZE_IN_GB=5
-=======
 
 # Set S3 ACCESS id & key
 #export EOS_FST_S3_ACCESS_ID=""
@@ -115,7 +113,6 @@
 # Set S3 theoretical storage size 
 #export EOS_FST_S3_STORAGE_SIZE=1000000000000000
 
->>>>>>> e9f20629
 # ------------------------------------------------------------------
 # FUSE Configuration
 # ------------------------------------------------------------------
