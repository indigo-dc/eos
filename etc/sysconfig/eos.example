--- conflicted
+++ resolved
@@ -99,7 +99,12 @@
 # Disable multithreading in FUSE (default on)
 #export EOS_FUSE_NO_MT=1
 
-<<<<<<< HEAD
+# Enable FUSE read-ahead (default off)
+#export EOS_FUSE_RDAHEAD=0
+
+# Configure FUSE read-ahead window (default 128k)
+#export EOS_FUSE_RDAHEAD_WINDOW=131072
+
 # Disable using access for access permission check (default on)
 # export EOS_FUSE_NOACCESS=0
 
@@ -143,13 +148,6 @@
 #    should be kept as symlinks under /var/run/eosd/credentials/pidXXXX 
 #    (default 0)
 # EOS_FUSE_PIDMAP=0
-=======
-# Enable FUSE read-ahead (default off)
-#export EOS_FUSE_RDAHEAD=0
-
-# Configure FUSE read-ahead window (default 128k)
-#export EOS_FUSE_RDAHEAD_WINDOW=131072
->>>>>>> 4039939c
 
 # ------------------------------------------------------------------
 # HTTPD Configuration
