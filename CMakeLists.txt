# ----------------------------------------------------------------------
# File: CMakeLists.txt
# Author: Andreas-Joachim Peters - CERN
# ----------------------------------------------------------------------

# ************************************************************************
# * EOS - the CERN Disk Storage System                                   *
# * Copyright (C) 2011 CERN/Switzerland                                  *
# *                                                                      *
# * This program is free software: you can redistribute it and/or modify *
# * it under the terms of the GNU General Public License as published by *
# * the Free Software Foundation, either version 3 of the License, or    *
# * (at your option) any later version.                                  *
# *                                                                      *
# * This program is distributed in the hope that it will be useful,      *
# * but WITHOUT ANY WARRANTY; without even the implied warranty of       *
# * MERCHANTABILITY or FITNESS FOR A PARTICULAR PURPOSE.  See the        *
# * GNU General Public License for more details.                         *
# *                                                                      *
# * You should have received a copy of the GNU General Public License    *
# * along with this program.  If not, see <http://www.gnu.org/licenses/>.*
# ************************************************************************

#-------------------------------------------------------------------------------
# Main section
#-------------------------------------------------------------------------------
<<<<<<< HEAD
cmake_minimum_required (VERSION 3.3)

# Set the default CMAKE_BUILD_TYPE to RelWithDebInfo before the project command
# as it can set CMAKE_BUILD_TYPE itself.
if (NOT CMAKE_BUILD_TYPE)
  set(CMAKE_BUILD_TYPE RelWithDebInfo CACHE STRING
    "Build options: None(CMAKE_CXX_FLAGS or CMAKE_C_FLAGS used) Debug Release \
     RelWithDebInfo MinSizeRel.")
endif ()
=======
cmake_minimum_required (VERSION 2.6)
project (eos)

set(CMAKE_MODULE_PATH ${PROJECT_SOURCE_DIR}/cmake)

if("${CMAKE_BUILD_TYPE}" STREQUAL "")
  set(CMAKE_BUILD_TYPE Debug)
endif()

# Set "/usr" installation prefix if not specified otherwise
if(CMAKE_INSTALL_PREFIX_INITIALIZED_TO_DEFAULT)
  set(CMAKE_INSTALL_PREFIX "/usr" CACHE PATH "Default install prefix: /usr" FORCE)
endif()

# Include some generic functions and GNU path settings
include(EosUtils)
include(GNUInstallDirs)

# Force /usr/ installation prefix
set(CMAKE_INSTALL_SYSCONFDIR /etc)
set(CMAKE_INSTALL_SBINDIR /sbin)
set(CMAKE_INSTALL_FULL_SBINDIR /usr/sbin)

EOS_GetVersion("${VERSION_MAJOR}" "${VERSION_MINOR}" "${VERSION_PATCH}" "${RELEASE}")
EOS_DefineOperatingSystem()

#-------------------------------------------------------------------------------
# Search for dependencies
#-------------------------------------------------------------------------------
set(PACKAGEONLY CACHE BOOL false)
set(FUSEXCLIENT CACHE BOOL false)

if (NOT PACKAGEONLY)
  find_package(PythonSitePkg REQUIRED)
  find_package(XRootD REQUIRED)
  find_package(fuse REQUIRED)
  find_package(fuse3 )
  find_package(Threads REQUIRED)
  find_package(z REQUIRED)
  find_package(readline REQUIRED)
  find_package(CURL REQUIRED)
  find_package(uuid REQUIRED)
  find_package(Protobuf3 REQUIRED)
  find_package(openssl REQUIRED)
  find_package(ncurses REQUIRED)
  find_package(leveldb REQUIRED)
  find_package(ZMQ REQUIRED)
  find_package(Kerberos5 REQUIRED)
  find_package(hiredis REQUIRED)
  find_package(libevent REQUIRED)

  if (Linux)
    find_package(glibc REQUIRED)
  endif()
>>>>>>> b909b4a4

find_program(CCACHE_PROGRAM ccache)
if(CCACHE_PROGRAM)
    set_property(GLOBAL PROPERTY RULE_LAUNCH_COMPILE "${CCACHE_PROGRAM}")
    set_property(GLOBAL PROPERTY RULE_LAUNCH_LINK "${CCACHE_PROGRAM}")
endif()

project (eos)
set(CMAKE_MODULE_PATH ${CMAKE_MODULE_PATH} "${CMAKE_CURRENT_SOURCE_DIR}/cmake")
option(BUILD_QUARKDB_NAMESPACE "Build the quarkdb namespace" ON)

#-------------------------------------------------------------------------------
# Include some generic functions and compiler definition parameters
#-------------------------------------------------------------------------------
if (CMAKE_INSTALL_PREFIX_INITIALIZED_TO_DEFAULT)
  set(CMAKE_INSTALL_PREFIX "/usr" CACHE PATH "Default install prefix: /usr" FORCE)
endif ()

include(EosUtils)
EOS_CheckOutOfSourceBuild()
EOS_GetUidGid("daemon" "DAEMONUID" "DAEMONGID")
EOS_GetVersion("${VERSION_MAJOR}" "${VERSION_MINOR}" "${VERSION_PATCH}" "${RELEASE}")
include(EosOSDefaults)

if (CLIENT)
  set(CMAKE_CXX_FLAGS "${CMAKE_CXX_FLAGS} -DCLIENT_ONLY=1")
  set(BUILD_QUARKDB_NAMESPACE OFF)
endif ()

set(EOS_CXX_DEFINE "-DEOSCITRINE -DVERSION=\\\"${VERSION}\\\" -DRELEASE=\\\"${RELEASE}\\\"")
set(CMAKE_CXX_FLAGS "${CMAKE_CXX_FLAGS} ${EOS_CXX_DEFINE} ${CPP11_FLAG} -msse4.2 -Wall")

# Temporary fix for clang 3.4 compile errors
if (CMAKE_CXX_COMPILER_ID MATCHES "Clang")
  if (CMAKE_CXX_COMPILER_VERSION VERSION_LESS 3.5)
    set(CMAKE_CXX_FLAGS "${CMAKE_CXX_FLAGS} -ftemplate-depth=1024")
  endif ()
endif ()

set (CMAKE_INSTALL_SYSCONFDIR /etc)
include (EosFindLibs)

#-------------------------------------------------------------------------------
# Generate documentation
#-------------------------------------------------------------------------------
if(PYTHONINTERP_FOUND AND SPHINX_FOUND)
  add_custom_target(doc
    COMMAND ${PYTHON_EXECUTABLE} generate_docs.py
    WORKING_DIRECTORY "${PROJECT_SOURCE_DIR}/doc"
    COMMENT "Build HTML documentation with Sphinx ...")
endif()

#-------------------------------------------------------------------------------
# Install targets
#-------------------------------------------------------------------------------
<<<<<<< HEAD
=======
if (CLIENT)
  add_subdirectory (authz)
  add_subdirectory (fst)
  add_subdirectory (fuse)
  add_subdirectory (console)
  add_subdirectory (man)
  add_subdirectory (mq)
  add_subdirectory (common)
else()
  add_subdirectory (mq)
  add_subdirectory (common)
  add_subdirectory (authz)
  add_subdirectory (fst)
  add_subdirectory (mgm)
  add_subdirectory (console)
  add_subdirectory (namespace)
  add_subdirectory (etc)
  add_subdirectory (sync)
  add_subdirectory (fuse)
if (FUSEXCLIENT)
  add_subdirectory (fusex)
endif()
  add_subdirectory (srm)
  add_subdirectory (var)
  add_subdirectory (sbin)
  add_subdirectory (man)
  add_subdirectory (test)
  add_subdirectory (utils)
  add_subdirectory (archive)
  add_subdirectory (selinux)
  add_subdirectory (auth_plugin)
>>>>>>> b909b4a4

#-------------------------------------------------------------------------------
# Build the libfmt for fast convertions
#-------------------------------------------------------------------------------
if (NOT TARGET fmt)
  include_directories(common/fmt)
  add_subdirectory(common/fmt)
  set_target_properties(fmt PROPERTIES POSITION_INDEPENDENT_CODE TRUE)
endif()

add_subdirectory(common)
add_subdirectory(misc)
add_subdirectory(authz)
add_subdirectory(fst)
add_subdirectory(mq)
add_subdirectory(man)
add_subdirectory(fuse)
add_subdirectory(console)
add_subdirectory(fusex)

if (NOT CLIENT)
  add_subdirectory(mgm)
  add_subdirectory(namespace)
  add_subdirectory(sync)
  add_subdirectory(srm)
  add_subdirectory(test)
  add_subdirectory(utils)
  add_subdirectory(archive)
  add_subdirectory(auth_plugin)

  if(BUILD_TESTS)
    add_subdirectory(unittests)
  endif()
endif()

#-------------------------------------------------------------------------------
# Uninstall target
#-------------------------------------------------------------------------------
configure_file(
  "${CMAKE_CURRENT_SOURCE_DIR}/cmake/cmake_uninstall.cmake.in"
  "${CMAKE_CURRENT_BINARY_DIR}/cmake/cmake_uninstall.cmake"
  IMMEDIATE @ONLY)

add_custom_target(
   uninstall
  "${CMAKE_COMMAND}" -P "${CMAKE_CURRENT_BINARY_DIR}/cmake/cmake_uninstall.cmake")

#-------------------------------------------------------------------------------
# Packaging
#-------------------------------------------------------------------------------
set(CPACK_SOURCE_GENERATOR "TGZ")
set(CPACK_PACKAGE_NAME "${CMAKE_PROJECT_NAME}")
set(CPACK_PACKAGE_VERSION "${VERSION}")
set(CPACK_PACKAGE_VERSION_MAJOR "${VERSION_MAJOR}")
set(CPACK_PACKAGE_VERSION_MINOR "${VERSION_MINOR}")
set(CPACK_PACKAGE_VERSION_PATCH "${VERSION_PATCH}")
set(CPACK_PACKAGE_RELEASE "${RELEASE}")
set(CPACK_SOURCE_PACKAGE_FILE_NAME "${CMAKE_PROJECT_NAME}-${CPACK_PACKAGE_VERSION}-${CPACK_PACKAGE_RELEASE}")
set(CPACK_SOURCE_IGNORE_FILES
"${CMAKE_CURRENT_BINARY_DIR};/ApMon/;/git/;/gitlab-ci/;/ccache/;/xrootd-dsi/;/nginx/;/dsi/;\
/microhttpd/;/.deps/;~$;'.'o$;/lib/;/.git/;eos.spec.in;.tar.gz$;\
.tar.bz2$;${CPACK_SOURCE_IGNORE_FILES};")

configure_file(
  "${CMAKE_CURRENT_SOURCE_DIR}/cmake/config_spec.cmake.in"
  "${CMAKE_CURRENT_BINARY_DIR}/cmake/config_spec.cmake" @ONLY IMMEDIATE)

add_custom_command(
  OUTPUT "${CMAKE_CURRENT_SOURCE_DIR}/eos.spec"
  COMMAND ${CMAKE_COMMAND} -P "${CMAKE_CURRENT_BINARY_DIR}/cmake/config_spec.cmake"
  DEPENDS "${CMAKE_CURRENT_BINARY_DIR}/cmake/config_spec.cmake"
  "${CMAKE_CURRENT_SOURCE_DIR}/eos.spec.in")

# we get a local version of the kineticio dist so that it is embedded in the srpm because
# it is not always possible to download it from the machine doing the build
file(DOWNLOAD ${KINETICIO_URL} "${CMAKE_SOURCE_DIR}/kineticio-dist.tgz"
  SHOW_PROGRESS
  EXPECTED_MD5 "${KINETICIO_URL_MD5}")

add_custom_target(
  dist
  COMMAND ${CMAKE_MAKE_PROGRAM} package_source
  DEPENDS "${CMAKE_CURRENT_SOURCE_DIR}/eos.spec"
  DEPENDS "${CMAKE_SOURCE_DIR}/kineticio-dist.tgz")

add_custom_command(
  TARGET dist POST_BUILD
  COMMAND rm ARGS -rf "${CMAKE_CURRENT_SOURCE_DIR}/eos.spec"
  COMMENT "Clean generated spec file")

include(CPack)

#-------------------------------------------------------------------------------
# Source and binary rpms
#-------------------------------------------------------------------------------
set (RPM_DEFINE --define "_source_filedigest_algorithm md5" --define "_binary_filedigest_algorithm md5")
set (EOS_ARCHIVE         "${CMAKE_PROJECT_NAME}-${CPACK_PACKAGE_VERSION}-${CPACK_PACKAGE_RELEASE}.tar.gz")
set (EOS_CLIENTS_ARCHIVE "${CMAKE_PROJECT_NAME}-clients-${CPACK_PACKAGE_VERSION}-${CPACK_PACKAGE_RELEASE}.tar.gz")

add_custom_target(
  srpm
  COMMAND rpmbuild ${RPM_DEFINE} -ts ${EOS_ARCHIVE} --define "_topdir ${CMAKE_BINARY_DIR}" --with server)

add_custom_target(
  rpm-client
  COMMAND rpmbuild -tb ${EOS_ARCHIVE} --define "_topdir ${CMAKE_BINARY_DIR}")

add_custom_target(
  rpm
  COMMAND rpmbuild -tb ${EOS_ARCHIVE} --define "_topdir ${CMAKE_BINARY_DIR}" --with server)

add_dependencies(srpm dist)
add_dependencies(rpm dist)
add_dependencies(rpm-client dist)

#-------------------------------------------------------------------------------
# Custom target to build on OSX
#-------------------------------------------------------------------------------
add_custom_target(
  osx
  COMMAND sudo ../utils/eos-osx-package.sh ${CPACK_PACKAGE_VERSION})

#-------------------------------------------------------------------------------
# Print project summary
#-------------------------------------------------------------------------------
include(EosSummary)<|MERGE_RESOLUTION|>--- conflicted
+++ resolved
@@ -24,7 +24,6 @@
 #-------------------------------------------------------------------------------
 # Main section
 #-------------------------------------------------------------------------------
-<<<<<<< HEAD
 cmake_minimum_required (VERSION 3.3)
 
 # Set the default CMAKE_BUILD_TYPE to RelWithDebInfo before the project command
@@ -34,68 +33,12 @@
     "Build options: None(CMAKE_CXX_FLAGS or CMAKE_C_FLAGS used) Debug Release \
      RelWithDebInfo MinSizeRel.")
 endif ()
-=======
-cmake_minimum_required (VERSION 2.6)
-project (eos)
-
-set(CMAKE_MODULE_PATH ${PROJECT_SOURCE_DIR}/cmake)
-
-if("${CMAKE_BUILD_TYPE}" STREQUAL "")
-  set(CMAKE_BUILD_TYPE Debug)
-endif()
-
-# Set "/usr" installation prefix if not specified otherwise
-if(CMAKE_INSTALL_PREFIX_INITIALIZED_TO_DEFAULT)
-  set(CMAKE_INSTALL_PREFIX "/usr" CACHE PATH "Default install prefix: /usr" FORCE)
-endif()
-
-# Include some generic functions and GNU path settings
-include(EosUtils)
-include(GNUInstallDirs)
-
-# Force /usr/ installation prefix
-set(CMAKE_INSTALL_SYSCONFDIR /etc)
-set(CMAKE_INSTALL_SBINDIR /sbin)
-set(CMAKE_INSTALL_FULL_SBINDIR /usr/sbin)
-
-EOS_GetVersion("${VERSION_MAJOR}" "${VERSION_MINOR}" "${VERSION_PATCH}" "${RELEASE}")
-EOS_DefineOperatingSystem()
-
-#-------------------------------------------------------------------------------
-# Search for dependencies
-#-------------------------------------------------------------------------------
-set(PACKAGEONLY CACHE BOOL false)
-set(FUSEXCLIENT CACHE BOOL false)
-
-if (NOT PACKAGEONLY)
-  find_package(PythonSitePkg REQUIRED)
-  find_package(XRootD REQUIRED)
-  find_package(fuse REQUIRED)
-  find_package(fuse3 )
-  find_package(Threads REQUIRED)
-  find_package(z REQUIRED)
-  find_package(readline REQUIRED)
-  find_package(CURL REQUIRED)
-  find_package(uuid REQUIRED)
-  find_package(Protobuf3 REQUIRED)
-  find_package(openssl REQUIRED)
-  find_package(ncurses REQUIRED)
-  find_package(leveldb REQUIRED)
-  find_package(ZMQ REQUIRED)
-  find_package(Kerberos5 REQUIRED)
-  find_package(hiredis REQUIRED)
-  find_package(libevent REQUIRED)
-
-  if (Linux)
-    find_package(glibc REQUIRED)
-  endif()
->>>>>>> b909b4a4
 
 find_program(CCACHE_PROGRAM ccache)
-if(CCACHE_PROGRAM)
+if (CCACHE_PROGRAM)
     set_property(GLOBAL PROPERTY RULE_LAUNCH_COMPILE "${CCACHE_PROGRAM}")
     set_property(GLOBAL PROPERTY RULE_LAUNCH_LINK "${CCACHE_PROGRAM}")
-endif()
+endif ()
 
 project (eos)
 set(CMAKE_MODULE_PATH ${CMAKE_MODULE_PATH} "${CMAKE_CURRENT_SOURCE_DIR}/cmake")
@@ -135,50 +78,12 @@
 #-------------------------------------------------------------------------------
 # Generate documentation
 #-------------------------------------------------------------------------------
-if(PYTHONINTERP_FOUND AND SPHINX_FOUND)
+if (PYTHONINTERP_FOUND AND SPHINX_FOUND)
   add_custom_target(doc
     COMMAND ${PYTHON_EXECUTABLE} generate_docs.py
     WORKING_DIRECTORY "${PROJECT_SOURCE_DIR}/doc"
     COMMENT "Build HTML documentation with Sphinx ...")
-endif()
-
-#-------------------------------------------------------------------------------
-# Install targets
-#-------------------------------------------------------------------------------
-<<<<<<< HEAD
-=======
-if (CLIENT)
-  add_subdirectory (authz)
-  add_subdirectory (fst)
-  add_subdirectory (fuse)
-  add_subdirectory (console)
-  add_subdirectory (man)
-  add_subdirectory (mq)
-  add_subdirectory (common)
-else()
-  add_subdirectory (mq)
-  add_subdirectory (common)
-  add_subdirectory (authz)
-  add_subdirectory (fst)
-  add_subdirectory (mgm)
-  add_subdirectory (console)
-  add_subdirectory (namespace)
-  add_subdirectory (etc)
-  add_subdirectory (sync)
-  add_subdirectory (fuse)
-if (FUSEXCLIENT)
-  add_subdirectory (fusex)
-endif()
-  add_subdirectory (srm)
-  add_subdirectory (var)
-  add_subdirectory (sbin)
-  add_subdirectory (man)
-  add_subdirectory (test)
-  add_subdirectory (utils)
-  add_subdirectory (archive)
-  add_subdirectory (selinux)
-  add_subdirectory (auth_plugin)
->>>>>>> b909b4a4
+endif ()
 
 #-------------------------------------------------------------------------------
 # Build the libfmt for fast convertions
@@ -187,7 +92,7 @@
   include_directories(common/fmt)
   add_subdirectory(common/fmt)
   set_target_properties(fmt PROPERTIES POSITION_INDEPENDENT_CODE TRUE)
-endif()
+endif ()
 
 add_subdirectory(common)
 add_subdirectory(misc)
@@ -209,10 +114,10 @@
   add_subdirectory(archive)
   add_subdirectory(auth_plugin)
 
-  if(BUILD_TESTS)
+  if (BUILD_TESTS)
     add_subdirectory(unittests)
-  endif()
-endif()
+  endif ()
+endif ()
 
 #-------------------------------------------------------------------------------
 # Uninstall target
