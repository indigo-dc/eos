--- conflicted
+++ resolved
@@ -51,17 +51,13 @@
 #include "XrdClient/XrdClientConst.hh"
 
 #include "common/Logging.hh"
-<<<<<<< HEAD
+
 #include "common/Path.hh"
 #include "common/RWMutex.hh"
 
 #include <google/dense_hash_map>
 #include <google/sparse_hash_map>
 #include <google/sparsehash/densehashtable.h>
-=======
-#include "common/Timing.hh"
-#include "common/Path.hh"
->>>>>>> dcd36eb0
 
 #ifndef __macos__
 #define OSPAGESIZE 4096
@@ -72,11 +68,15 @@
 
 XrdPosixXrootd posixsingleton;
 
+static XrdFileCache* XFC;
+
 static XrdOucHash<XrdOucString> *passwdstore;
 static XrdOucHash<XrdOucString> *stringstore;
 
 XrdSysMutex passwdstoremutex;
 XrdSysMutex stringstoremutex;
+
+unsigned long long sim_inode=1; // this is the highest used simulated inode number as it is used by eosfsd (which works only by path but xrdposix caches by inode!) - this variable is protected by the p2i write lock
 
 char*
 STRINGSTORE(const char* __charptr__) {
@@ -172,6 +172,29 @@
   Path2Inode[path] = inode;
   Inode2Path[inode] = path;
   xrd_unlock_w_p2i();
+}
+
+unsigned long long
+xrd_simulate_p2i(const char* path)
+{
+  // first try to find the existing mapping
+  xrd_lock_r_p2i();
+  unsigned long long newinode=xrd_inode(path);
+  xrd_unlock_r_p2i();
+  // store an inode/path mapping
+  if (newinode) {
+    return newinode;
+  }
+
+  // create a new virtual inode
+  xrd_lock_w_p2i();
+  if (!newinode) {
+    newinode = ++sim_inode;
+  }
+  Path2Inode[path] = newinode;
+  Inode2Path[newinode] = path;
+  xrd_unlock_w_p2i();
+  return newinode;
 }
 
 void 
@@ -470,70 +493,6 @@
 
 
 
-class XrdPosixTiming {
-public:
-  struct timeval tv;
-  XrdOucString tag;
-  XrdOucString maintag;
-  XrdPosixTiming* next;
-  XrdPosixTiming* ptr;
-
-  XrdPosixTiming(const char* name, struct timeval &i_tv) {
-    memcpy(&tv, &i_tv, sizeof(struct timeval));
-    tag = name;
-    next = NULL;
-    ptr  = this;
-    tv.tv_sec = 0;
-    tv.tv_usec = 0;
-  } 
-  XrdPosixTiming(const char* i_maintag) {
-    tag = "BEGIN";
-    next = NULL;
-    ptr  = this;
-    maintag = i_maintag;
-  }
-
-  void Print() {
-    char msg[512];
-
-    if (!getenv("EOS_TIMING"))       
-      return;
-
-    XrdPosixTiming* p = this->next;
-    XrdPosixTiming* n; 
-
-    cerr << std::endl;
-    while ((n =p->next)) {
-
-      sprintf(msg,"                                        [%12s] %12s<=>%-12s : %.03f\n",maintag.c_str(),p->tag.c_str(),n->tag.c_str(), (float)((n->tv.tv_sec - p->tv.tv_sec) *1000000 + (n->tv.tv_usec - p->tv.tv_usec))/1000.0);
-      cerr << msg;
-      p = n;
-    }
-    n = p;
-    p = this->next;
-    sprintf(msg,"                                        =%12s= %12s<=>%-12s : %.03f\n",maintag.c_str(),p->tag.c_str(), n->tag.c_str(), (float)((n->tv.tv_sec - p->tv.tv_sec) *1000000 + (n->tv.tv_usec - p->tv.tv_usec))/1000.0);
-    cerr << msg;
-  }
-
-  virtual ~XrdPosixTiming(){XrdPosixTiming* n = next; if (n) delete n;};
-};
-
-<<<<<<< HEAD
-#define TIMING(__ID__,__LIST__)                                 \
-  do {                                                          \
-    struct timeval tp;                                          \
-    struct timezone tz;                                         \
-    gettimeofday(&tp, &tz);                                     \
-    (__LIST__)->ptr->next=new XrdPosixTiming(__ID__,tp);        \
-    (__LIST__)->ptr = (__LIST__)->ptr->next;                    \
-  } while(0);                                                   
-
-=======
-
-static XrdFileCache* XFC;
-XrdSysMutex OpenMutex;
->>>>>>> dcd36eb0
-
 //------------------------------------------------------------------------------
 void
 xrd_socks4(const char* host, const char* port)
@@ -550,19 +509,15 @@
 xrd_ro_env()
 {
   eos_static_info("");
-<<<<<<< HEAD
+
   int rahead = 0; 
   int rcsize = 0;
-=======
-  int rahead = 0; //97*1024;
-  int rcsize = 0; //512*1024;
->>>>>>> dcd36eb0
-
-  if (getenv("EOS_READAHEADSIZE")) {
-    rahead = atoi(getenv("EOS_READAHEADSIZE"));
-  }
-  if (getenv("EOS_READCACHESIZE")) {
-    rcsize = atoi(getenv("EOS_READCACHESIZE"));
+
+  if (getenv("EOS_FUSE_READAHEADSIZE")) {
+    rahead = atoi(getenv("EOS_FUSE_READAHEADSIZE"));
+  }
+  if (getenv("EOS_FUSE_READCACHESIZE")) {
+    rcsize = atoi(getenv("EOS_FUSE_READCACHESIZE"));
   }
 
   XrdPosixXrootd::setEnv(NAME_READAHEADSIZE,rahead);
@@ -575,18 +530,10 @@
 xrd_wo_env()
 {
   eos_static_info("");
-<<<<<<< HEAD
+
   int rahead = 0;
   int rcsize = 0;
-=======
-  int rahead = 0; //97*1024;
-  int rcsize = 0; //512*1024;
->>>>>>> dcd36eb0
-
-  if (getenv("EOS_WRITECACHESIZE")) {
-    rcsize = atoi(getenv("EOS_WRITECACHESIZE"));
-  }
-  
+
   XrdPosixXrootd::setEnv(NAME_READAHEADSIZE, rahead);
   XrdPosixXrootd::setEnv(NAME_READCACHESIZE, rcsize);  
 }
@@ -605,10 +552,6 @@
   int rahead = 0;
   int rcsize = 0;
 
-  if (getenv("EOS_WRITECACHESIZE")) {
-    rcsize = atoi(getenv("EOS_WRITECACHESIZE"));
-  }
-  
   XrdPosixXrootd::setEnv(NAME_READAHEADSIZE, rahead);
   XrdPosixXrootd::setEnv(NAME_READCACHESIZE, rcsize);
 }
@@ -619,11 +562,7 @@
 xrd_rmxattr(const char *path, const char *xattr_name) 
 {
   eos_static_info("path=%s xattr_name=%s", path, xattr_name);
-<<<<<<< HEAD
-  XrdPosixTiming rmxattrtiming("rmxattr");
-=======
   eos::common::Timing rmxattrtiming("rmxattr");
->>>>>>> dcd36eb0
   TIMING("START", &rmxattrtiming);
   
   char response[4096]; 
@@ -657,7 +596,9 @@
     return EFAULT;
 
   TIMING("END", &rmxattrtiming);
-  rmxattrtiming.Print();
+  if (EOS_LOGS_DEBUG) {
+    rmxattrtiming.Print();
+  }
 
   return rmxattr;
 }
@@ -668,11 +609,7 @@
 xrd_setxattr(const char *path, const char *xattr_name, const char *xattr_value, size_t size) 
 {
   eos_static_info("path=%s xattr_name=%s xattr_value=%s", path, xattr_name, xattr_value);
-<<<<<<< HEAD
-  XrdPosixTiming setxattrtiming("setxattr");
-=======
   eos::common::Timing setxattrtiming("setxattr");
->>>>>>> dcd36eb0
   TIMING("START", &setxattrtiming);
   
   char response[4096]; 
@@ -708,7 +645,9 @@
     return EFAULT;
 
   TIMING("END", &setxattrtiming);
-  setxattrtiming.Print();
+  if (EOS_LOGS_DEBUG) {
+    setxattrtiming.Print();
+  }
 
   return setxattr;
 }
@@ -717,15 +656,9 @@
 //------------------------------------------------------------------------------
 int
 xrd_getxattr(const char *path, const char *xattr_name, char **xattr_value, size_t *size) 
-<<<<<<< HEAD
-{
-  eos_static_info("path=%s xattr_name=%s",path,xattr_name);
-  XrdPosixTiming getxattrtiming("getxattr");
-=======
-{ 
+{
   eos_static_info("path=%s xattr_name=%s",path,xattr_name);
   eos::common::Timing getxattrtiming("getxattr");
->>>>>>> dcd36eb0
   TIMING("START", &getxattrtiming);
   
   char response[4096]; 
@@ -771,7 +704,10 @@
     return EFAULT;
 
   TIMING("END", &getxattrtiming);
-  getxattrtiming.Print();
+
+  if (EOS_LOGS_DEBUG) {
+    getxattrtiming.Print();
+  }
 
   return getxattr;
 }
@@ -782,11 +718,7 @@
 xrd_listxattr(const char *path, char **xattr_list, size_t *size) 
 {
   eos_static_info("path=%s",path);
-<<<<<<< HEAD
-  XrdPosixTiming listxattrtiming("listxattr");
-=======
   eos::common::Timing listxattrtiming("listxattr");
->>>>>>> dcd36eb0
   TIMING("START", &listxattrtiming);
   
   char response[16384]; 
@@ -826,7 +758,9 @@
     return EFAULT;
 
   TIMING("END", &listxattrtiming);
-  listxattrtiming.Print();
+  if (EOS_LOGS_DEBUG) {
+    listxattrtiming.Print();
+  }
 
   return listxattr;
 }
@@ -837,11 +771,7 @@
 xrd_stat(const char *path, struct stat *buf)
 {
   eos_static_info("path=%x", path);
-<<<<<<< HEAD
-  XrdPosixTiming stattiming("xrd_stat");
-=======
   eos::common::Timing stattiming("xrd_stat");
->>>>>>> dcd36eb0
   TIMING("START",&stattiming);
 
   char value[4096]; value[0] = 0;;
@@ -889,7 +819,9 @@
   }
 
   TIMING("END",&stattiming);
-  stattiming.Print();
+  if (EOS_LOGS_DEBUG) {
+    stattiming.Print();
+  }
   
   return dostat;
 }
@@ -938,7 +870,9 @@
   long long dostatfs = XrdPosixXrootd::QueryOpaque(request.c_str(), value, 4096);
   
   TIMING("END",&statfstiming);
-  statfstiming.Print();
+  if (EOS_LOGS_DEBUG) {
+    statfstiming.Print();
+  }
   
   if (dostatfs>=0) {
     char tag[1024];
@@ -979,11 +913,7 @@
 xrd_chmod(const char* path, mode_t mode) 
 {
   eos_static_info("path=%s mode=%x", path, mode);
-<<<<<<< HEAD
-  XrdPosixTiming chmodtiming("xrd_chmod");
-=======
   eos::common::Timing chmodtiming("xrd_chmod");
->>>>>>> dcd36eb0
   TIMING("START",&chmodtiming);
 
   char value[4096]; value[0] = 0;;
@@ -996,7 +926,9 @@
   long long dochmod = XrdPosixXrootd::QueryOpaque(request.c_str(), value, 4096);
 
   TIMING("END",&chmodtiming);
-  chmodtiming.Print();
+  if (EOS_LOGS_DEBUG) {
+    chmodtiming.Print();
+  }
 
   if (dochmod>=0) {
     char tag[1024];
@@ -1022,11 +954,7 @@
 xrd_symlink(const char* url, const char* destpath, const char* sourcepath) 
 {
   eos_static_info("url=%s destpath=%s,sourcepath=%s", url, destpath, sourcepath);
-<<<<<<< HEAD
-  XrdPosixTiming symlinktiming("xrd_symlink");
-=======
   eos::common::Timing symlinktiming("xrd_symlink");
->>>>>>> dcd36eb0
   TIMING("START",&symlinktiming);
   
   char value[4096]; value[0] = 0;;
@@ -1040,7 +968,9 @@
   long long dosymlink = XrdPosixXrootd::QueryOpaque(request.c_str(), value, 4096);
 
   TIMING("END",&symlinktiming);
-  symlinktiming.Print();
+  if (EOS_LOGS_DEBUG) {
+    symlinktiming.Print();
+  }
   
   if (dosymlink>=0) {
     char tag[1024];
@@ -1066,11 +996,7 @@
 xrd_link(const char* url, const char* destpath, const char* sourcepath) 
 {
   eos_static_info("url=%s destpath=%s sourcepath=%s", url, destpath, sourcepath);
-<<<<<<< HEAD
-  XrdPosixTiming linktiming("xrd_link");
-=======
   eos::common::Timing linktiming("xrd_link");
->>>>>>> dcd36eb0
   TIMING("START",&linktiming);
   
   char value[4096]; value[0] = 0;;
@@ -1084,7 +1010,9 @@
   long long dolink = XrdPosixXrootd::QueryOpaque(request.c_str(), value, 4096);
 
   TIMING("END",&linktiming);
-  linktiming.Print();
+  if (EOS_LOGS_DEBUG) {
+    linktiming.Print();
+  }
 
   if (dolink>=0) {
     char tag[1024];
@@ -1107,16 +1035,10 @@
 
 //------------------------------------------------------------------------------
 int 
-<<<<<<< HEAD
-xrd_readlink(const char* path, char* buf, size_t bufsize) {
-  eos_static_info("path=%s", path);
-  XrdPosixTiming readlinktiming("xrd_readlink");
-=======
 xrd_readlink(const char* path, char* buf, size_t bufsize)
 {
   eos_static_info("path=%s", path);
   eos::common::Timing readlinktiming("xrd_readlink");
->>>>>>> dcd36eb0
   TIMING("START",&readlinktiming);
   
   char value[4096]; value[0] = 0;;
@@ -1127,7 +1049,9 @@
   long long doreadlink = XrdPosixXrootd::QueryOpaque(request.c_str(), value, 4096);
 
   TIMING("END",&readlinktiming);
-  readlinktiming.Print();
+  if (EOS_LOGS_DEBUG) {
+    readlinktiming.Print();
+  }
 
   if (doreadlink>=0) {
     char tag[1024];
@@ -1154,16 +1078,10 @@
 
 //------------------------------------------------------------------------------
 int 
-<<<<<<< HEAD
-xrd_utimes(const char* path, struct timespec *tvp) {
-  eos_static_info("path=%s", path);
-  XrdPosixTiming utimestiming("xrd_utimes");
-=======
 xrd_utimes(const char* path, struct timespec *tvp)
 {
   eos_static_info("path=%s", path);
   eos::common::Timing utimestiming("xrd_utimes");
->>>>>>> dcd36eb0
   TIMING("START",&utimestiming);
 
   char value[4096]; value[0] = 0;;
@@ -1187,7 +1105,9 @@
   long long doutimes = XrdPosixXrootd::QueryOpaque(request.c_str(), value, 4096);
 
   TIMING("END",&utimestiming);
-  utimestiming.Print();
+  if (EOS_LOGS_DEBUG) {
+    utimestiming.Print();
+  }
 
   if (doutimes>=0) {
     char tag[1024];
@@ -1209,22 +1129,16 @@
 
 //------------------------------------------------------------------------------
 int            
-<<<<<<< HEAD
-xrd_access(const char* path, int mode) {
-  eos_static_info("path=%s mode=%d", path, mode);
-  XrdPosixTiming accesstiming("xrd_access");
-=======
 xrd_access(const char* path, int mode)
 {
   eos_static_info("path=%s mode=%d", path, mode);
   eos::common::Timing accesstiming("xrd_access");
->>>>>>> dcd36eb0
   TIMING("START",&accesstiming);
 
   char value[4096]; value[0] = 0;;
   XrdOucString request;
   request = path;
-  if (getenv("EOS_NOACCESS") && (!strcmp(getenv("EOS_NOACCESS"),"1"))) {
+  if (getenv("EOS_FUSE_NOACCESS") && (!strcmp(getenv("EOS_FUSE_NOACCESS"),"1"))) {
     return 0;
   }
 
@@ -1234,7 +1148,9 @@
   long long doaccess = XrdPosixXrootd::QueryOpaque(request.c_str(), value, 4096);
 
   TIMING("STOP",&accesstiming);
-  accesstiming.Print();
+  if (EOS_LOGS_DEBUG) {
+    accesstiming.Print();
+  }
 
   if (doaccess>=0) {
     char tag[1024];
@@ -1260,11 +1176,7 @@
 xrd_inodirlist(unsigned long long dirinode, const char *path)
 {
   eos_static_info("inode=%llu path=%s",dirinode, path);
-<<<<<<< HEAD
-  XrdPosixTiming inodirtiming("xrd_inodirlist");
-=======
   eos::common::Timing inodirtiming("xrd_inodirlist");
->>>>>>> dcd36eb0
   TIMING("START",&inodirtiming);
 
   char* value=0;
@@ -1357,7 +1269,9 @@
   xrd_unlock_w_dirview(); // <=
   
   TIMING("END",&inodirtiming);
-  inodirtiming.Print();
+  if (EOS_LOGS_DEBUG) {
+    inodirtiming.Print();
+  }
   
   free(value);
   return doinodirlist;
@@ -1368,11 +1282,7 @@
 DIR *xrd_opendir(const char *path)
 
 {
-<<<<<<< HEAD
-  eos_static_info("path+%s",path);
-=======
   eos_static_info("path=%s",path);
->>>>>>> dcd36eb0
   return XrdPosixXrootd::Opendir(path);
 }
 
@@ -1486,16 +1396,12 @@
 int
 xrd_close(int fildes, unsigned long inode)
 {
-<<<<<<< HEAD
   eos_static_info("fd=%d inode=%lu", fildes, inode);
-=======
   if (XFC && inode) {
     eos_static_info("fd=%d inode=%lu", fildes, inode);
     XFC->waitFinishWrites(inode);
   }
 
-  eos_static_info("wait finished");
->>>>>>> dcd36eb0
   return XrdPosixXrootd::Close(fildes);
 }
 
@@ -1505,13 +1411,10 @@
 xrd_truncate(int fildes, off_t offset, unsigned long inode)
 {
   eos_static_info("fd=%d offset=%llu inode=%lu", fildes, (unsigned long long)offset, inode);
-<<<<<<< HEAD
-=======
   if (XFC && inode) {
     XFC->waitFinishWrites(inode);
   }
   
->>>>>>> dcd36eb0
   return XrdPosixXrootd::Ftruncate(fildes,offset);
 }
 
@@ -1520,15 +1423,10 @@
 off_t
 xrd_lseek(int fildes, off_t offset, int whence, unsigned long inode)
 {
-<<<<<<< HEAD
-  eos_static_info("fd=%d offset=%llu whence=%d inode=%lu", fildes, (unsigned long long)offset, whence, inode);
-=======
   eos_static_info("fd=%d offset=%llu whence=%d indoe=%lu", fildes, (unsigned long long)offset, whence, inode);    
   if (XFC && inode) {
     XFC->waitFinishWrites(inode);
   }
- 
->>>>>>> dcd36eb0
   return XrdPosixXrootd::Lseek(fildes, (long long)offset, whence);
 }
 
@@ -1537,18 +1435,11 @@
 ssize_t
 xrd_read(int fildes, void *buf, size_t nbyte, unsigned long inode)
 {
-<<<<<<< HEAD
-  eos_static_info("fd=%d nbytes=%lu inode=%lu",fildes, (unsigned long)nbyte, (unsigned long)inode);
-  size_t ret;
-   
-  ret = XrdPosixXrootd::Read(fildes, buf, nbyte);
-
-=======
   eos_static_info("fd=%d nbytes=%lu inode=%lu", fildes, (unsigned long)nbyte, (unsigned long)inode);
   size_t ret;
   FileAbstraction* fAbst =0;
 
-  if (XFC && inode) {
+  if (XFC && fuse_cache_read && inode) {
     fAbst = XFC->getFileObj(inode);
     XFC->waitFinishWrites(fAbst);
     off_t offset = XrdPosixXrootd::Lseek(fildes, 0, SEEK_SET);
@@ -1562,7 +1453,6 @@
     ret = XrdPosixXrootd::Read(fildes, buf, nbyte);
   }
    
->>>>>>> dcd36eb0
   return ret;
 }
 
@@ -1571,25 +1461,15 @@
 ssize_t
 xrd_pread(int fildes, void *buf, size_t nbyte, off_t offset, unsigned long inode)
 {
-<<<<<<< HEAD
-  eos_static_debug("fd=%d nbytes=%lu offset=%llu inode=%lu",fildes, (unsigned long)nbyte, (unsigned long long)offset, (unsigned long) inode);
-=======
   eos::common::Timing xpr("xrd_pread");
   TIMING("start", &xpr);
   
-  eos_static_info("fd=%d nbytes=%lu offset=%llu inode=%lu",fildes, (unsigned long)nbyte, (unsigned long long)offset, (unsigned long) inode);
+  eos_static_debug("fd=%d nbytes=%lu offset=%llu inode=%lu",fildes, (unsigned long)nbyte, (unsigned long long)offset, (unsigned long) inode);
  
->>>>>>> dcd36eb0
   size_t ret;
   FileAbstraction* fAbst =0;
 
-<<<<<<< HEAD
-  ret = XrdPosixXrootd::Pread(fildes, buf, nbyte, static_cast<long long>(offset));
-  
-=======
-  fprintf(stderr, "xrd_pread:off=%zu, len=%zu \n", offset, nbyte);
-  
-  if (XFC && inode) {
+  if (XFC && fuse_cache_read && inode) {
     fAbst = XFC->getFileObj(inode);
     XFC->waitFinishWrites(fAbst);
     TIMING("wait writes", &xpr);
@@ -1611,8 +1491,9 @@
   }
 
   TIMING("end", &xpr);
-  xpr.Print();
->>>>>>> dcd36eb0
+  if (EOS_LOGS_DEBUG ) {
+    xpr.Print();
+  }
   return ret;
 }
 
@@ -1621,22 +1502,16 @@
 ssize_t
 xrd_write(int fildes, const void *buf, size_t nbyte, unsigned long inode)
 {
-<<<<<<< HEAD
-  eos_static_info("fd=%d nbytes=%lu inode=%lu", fildes, (unsigned long)nbyte, (unsigned  long) inode);
-  size_t ret;
-  ret = XrdPosixXrootd::Write(fildes, buf, nbyte);    
-=======
   eos_static_info("fd=%d nbytes=%lu inode=%lu", fildes, (unsigned long)nbyte, (unsigned long) inode);
   size_t ret;
 
-  if (XFC && inode) {
+  if (XFC && fuse_cache_write && inode) {
     off_t offset = XrdPosixXrootd::Lseek(fildes, 0, SEEK_SET);
     XFC->submitWrite(inode, fildes, const_cast<void*>(buf), offset, nbyte);
     ret = nbyte;
   } else {
     ret = XrdPosixXrootd::Write(fildes, buf, nbyte);
   }
->>>>>>> dcd36eb0
   return ret;                  
 }
 
@@ -1645,20 +1520,13 @@
 ssize_t
 xrd_pwrite(int fildes, const void *buf, size_t nbyte, off_t offset, unsigned long inode)
 {
-<<<<<<< HEAD
-  eos_static_debug("fd=%d nbytes=%lu inode=%lu", fildes, (unsigned long)nbyte, (unsigned long) inode);
-  size_t ret;
-  ret = XrdPosixXrootd::Pwrite(fildes, buf, nbyte, static_cast<long long>(offset));    
-=======
   eos::common::Timing xpw("xrd_write");
   TIMING("start", &xpw);
-
-  eos_static_debug("fd=%d nbytes=%lu inode=%lu", fildes, (unsigned long)nbyte, (unsigned long) inode);
+  
+  eos_static_debug("fd=%d nbytes=%lu inode=%lu cache=%d cache-w=%d", fildes, (unsigned long)nbyte, (unsigned long) inode, XFC?1:0, fuse_cache_write);
   size_t ret;
 
-  fprintf(stderr, "xrd_pwrite:off=%zu, len=%zu \n", offset, nbyte);
-
-  if (XFC && inode) {
+  if (XFC && fuse_cache_write && inode) {
     XFC->submitWrite(inode, fildes, const_cast<void*>(buf), offset, nbyte);
     ret = nbyte;
   } else {
@@ -1666,8 +1534,10 @@
   }
 
   TIMING("end", &xpw);
-  xpw.Print();
->>>>>>> dcd36eb0
+  if (EOS_LOGS_DEBUG) {
+    xpw.Print();
+  }
+
   return ret;                  
 }
 
@@ -1677,13 +1547,10 @@
 xrd_fsync(int fildes, unsigned long inode)
 {
   eos_static_info("fd=%d inode=%lu", fildes, (unsigned long)inode);
-<<<<<<< HEAD
-=======
   if (XFC && inode) {
     XFC->waitFinishWrites(inode);
   }
   
->>>>>>> dcd36eb0
   return XrdPosixXrootd::Fsync(fildes);
 }
 
@@ -1704,60 +1571,6 @@
 }
 
 //------------------------------------------------------------------------------
-<<<<<<< HEAD
-=======
-void
-xrd_store_inode(long long inode, const char* name)
-{
-  eos_static_info("inode=%llu name=%s", inode, name);
-  XrdOucString* node;
-  char nodename[4096];
-  sprintf(nodename,"%lld",inode);
-
-  inodestoremutex.Lock();
-  if ( (node = inodestore->Find(nodename) ) ) {
-    inodestore->Rep(nodename, new XrdOucString(name));
-    inodestoremutex.UnLock();
-  } else {
-    inodestore->Add(nodename, new XrdOucString(name));
-    inodestoremutex.UnLock();
-  }
-}
-
-
-//------------------------------------------------------------------------------
-void
-xrd_forget_inode(long long inode) 
-{
-  eos_static_info("inode=%lld", inode);
-  char nodename[4096];
-  sprintf(nodename,"%lld",inode);
-  
-  inodestoremutex.Lock();
-  inodestore->Del(nodename);
-  inodestoremutex.UnLock();
-}
-
-
-//------------------------------------------------------------------------------
-const char*
-xrd_get_name_for_inode(long long inode)
-{
-  eos_static_info("inode=%lld", inode);
-  char nodename[4096];
-  sprintf(nodename,"%lld",inode);
-  inodestoremutex.Lock();
-  XrdOucString* node = (inodestore->Find(nodename));
-  inodestoremutex.UnLock();
-  if (node) 
-    return node->c_str();
-  else 
-    return NULL;
-}
-
-
-//------------------------------------------------------------------------------
->>>>>>> dcd36eb0
 const char*
 xrd_mapuser(uid_t uid)
 {
@@ -1794,35 +1607,9 @@
 }
 
 //------------------------------------------------------------------------------
-<<<<<<< HEAD
 const char* xrd_get_dir(DIR* dp, int entry) { return 0;}
-=======
-int
-xrd_inodirlist_entry(unsigned long long dirinode, int index, char** name, unsigned long long *inode)
-{
-  eos_static_info("indoe=%llu", dirinode);
-  char dirtag[1024];
-  sprintf(dirtag,"%llu", dirinode);
-  XrdPosixDirList* posixdir;
-  dirmutex.Lock();
-  if ((posixdir = dirstore->Find(dirtag))) {
-    dirmutex.UnLock();
-    XrdPosixDirEntry* entry;
-    entry = posixdir->GetEntry(index);
-    if (entry) {
-      *name = (char*)entry->dname.c_str();
-      *inode = entry->inode;
-      return 0;
-    }
-  }
-  dirmutex.UnLock();
-  return -1;
-}
-
->>>>>>> dcd36eb0
 
 void
-<<<<<<< HEAD
 xrd_init()
 {
   FILE* fstderr ;
@@ -1843,127 +1630,7 @@
       fprintf(stderr,"error: cannot open log file %s\n", cPath.GetPath());
     }
   }
-=======
-xrd_inodirlist_delete(unsigned long long dirinode)
-{
-  eos_static_info("inode=%llu", dirinode);
-  char dirtag[1024];
-  sprintf(dirtag,"%llu",dirinode);
-  dirmutex.Lock();
-  dirstore->Del(dirtag);
-  dirmutex.UnLock();
-}
-
-
-//------------------------------------------------------------------------------
-int
-xrd_mknodopenfilelist_get(unsigned long long inode)
-{
-  eos_static_info("inode=%llu", inode);
-  char filetag[1024];
-  sprintf(filetag,"%llu",inode);
-  XrdOpenPosixFile* posixfile;
-  mknodopenstoremutex.Lock();
-  if ( (posixfile = mknodopenstore->Find(filetag))) {
-    posixfile->nuser++;
-    mknodopenstoremutex.UnLock();
-    return posixfile->fd;
-  }
-  mknodopenstoremutex.UnLock();
-  return -1;
-}
-
-
-//------------------------------------------------------------------------------
-int
-xrd_mknodopenfilelist_release(int fd,unsigned long long inode)
-{
-  eos_static_info("fd=%d inode=%llu", fd, inode);
-  char filetag[1024];
-  sprintf(filetag,"%llu",inode);
-  XrdOpenPosixFile* posixfile;
-  mknodopenstoremutex.Lock();
-  if ( (posixfile = mknodopenstore->Find(filetag))) {
-    if (fd == posixfile->fd) {
-      mknodopenstore->Del(filetag);
-      mknodopenstoremutex.UnLock();
-      return 0;
-    }
-  }
-  mknodopenstoremutex.UnLock();
-  return -1;
-}
-
-
-//------------------------------------------------------------------------------
-int
-xrd_mknodopenfilelist_add(int fd, unsigned long long inode)
-{
-  eos_static_info("fd=%d inode=%llu", fd, inode);
-  char filetag[1024];
-  sprintf(filetag,"%llu",inode);
-
-  XrdOpenPosixFile* posixfile;
-  mknodopenstoremutex.Lock();
-  if ( (posixfile = mknodopenstore->Find(filetag)) ) {
-    mknodopenstoremutex.UnLock();
-    return -1;
-  }
-  
-  posixfile = new XrdOpenPosixFile(fd);
-  mknodopenstore->Add(filetag,posixfile,60);
-  mknodopenstoremutex.UnLock();
-  return 0;
-}
-
-
-//------------------------------------------------------------------------------
-int
-xrd_readopenfilelist_get(unsigned long long inode, uid_t uid)
-{
-  eos_static_info("inode=%llu uid=%lu", inode, (unsigned long) uid);
-  char filetag[1024];
-  sprintf(filetag,"%u-%llu",uid,inode);
-  XrdOpenPosixFile* posixfile;
-  readopenstoremutex.Lock();
-  if ( (posixfile = readopenstore->Find(filetag))) {
-    posixfile->nuser++;
-    readopenstoremutex.UnLock();
-    return posixfile->fd;
-  }
-  readopenstoremutex.UnLock();
-  return -1;
-}
-
-
-//------------------------------------------------------------------------------
-int
-xrd_readopenfilelist_lease(unsigned long long inode, uid_t uid)
-{
-  eos_static_info("inode=%llu uid=%u", inode, (unsigned long) uid);
-  char filetag[1024];
-  sprintf(filetag,"%u%llu",uid, inode);
-  XrdOpenPosixFile* posixfile;
-  readopenstoremutex.Lock();
-  if ( (posixfile = readopenstore->Find(filetag))) {
-    posixfile->nuser--;
-    readopenstoremutex.UnLock();
-    return posixfile->fd;
-  }
-  readopenstoremutex.UnLock();
-  return -1;
-}
-
-
-//------------------------------------------------------------------------------
-int
-xrd_readopenfilelist_add(int fd, unsigned long long inode, uid_t uid, double readopentime)
-{
-  eos_static_info("fd=%d inode=%llu uid=%lu readopentime=%.02f", fd, inode, (unsigned long)uid, readopentime);
-  char filetag[1024];
-  sprintf(filetag,"%u-%llu",uid,inode);
->>>>>>> dcd36eb0
-  
+
   setvbuf(fstderr, (char*) NULL, _IONBF, 0);
 
   // initialize hashes
@@ -1981,81 +1648,23 @@
   FuseCache.set_deleted_key(0xffffffffll);
   OpenPosixXrootdFd.set_deleted_key("#__deleted__#");
   
-<<<<<<< HEAD
   // create the root entry
   Path2Inode["/"] = 1;
   Inode2Path[1] = "/";
 
-=======
-  posixfile = new XrdOpenPosixFile(fd, uid);
-  readopenstore->Add(filetag,posixfile,(time_t)readopentime);
-  readopenstoremutex.UnLock();
-  return 0;
-}
-
-
-//------------------------------------------------------------------------------
-struct dirbuf*
-xrd_inodirlist_getbuffer(unsigned long long dirinode)
-{
-  eos_static_info("inode=%llu",dirinode);
-  char dirtag[1024];
-  sprintf(dirtag,"%llu",dirinode);
-  XrdPosixDirList* posixdir;
-  dirmutex.Lock();
-  if ((posixdir = dirstore->Find(dirtag))) {
-    dirmutex.UnLock();
-    return (&(posixdir->b));
-  } else {
-    dirmutex.UnLock();
-    return NULL;
-  }
-}
-
-
-//------------------------------------------------------------------------------
-const char* xrd_get_dir(DIR* dp, int entry) { return 0;}
-
-
-#define MAX_NUM_NODES 63 /* max number of data nodes in a cluster */
-//------------------------------------------------------------------------------
-void
-xrd_init()
-{
-  FILE* fstderr ;
-  // open a log file
-  if (getuid()) {
-    char logfile[1024];
-    snprintf(logfile,sizeof(logfile)-1, "/tmp/eos-fuse.%d.log", getuid());
-    // running as a user ... we log into /tmp/eos-fuse.$UID.log
-      
-    if (!(fstderr = freopen(logfile,"a+", stderr))) {
-      fprintf(stderr,"error: cannot open log file %s\n", logfile);
-    }
-  } else {
-    // running as root ... we log into /var/log/eos/fuse
-    eos::common::Path cPath("/var/log/eos/fuse/fuse.log");
-    cPath.MakeParentPath(S_IRWXU | S_IRGRP | S_IROTH);
-    if (!(fstderr = freopen(cPath.GetPath(),"a+", stderr))) {
-      fprintf(stderr,"error: cannot open log file %s\n", cPath.GetPath());
-    }
-  }
-  
-  setvbuf(fstderr, (char*) NULL, _IONBF, 0);
-  
->>>>>>> dcd36eb0
   eos::common::Mapping::VirtualIdentity_t vid;
   eos::common::Mapping::Root(vid);
   eos::common::Logging::Init();
   eos::common::Logging::SetUnit("FUSE@localhost");
-<<<<<<< HEAD
-  eos::common::Logging::SetLogPriority(LOG_INFO);
-=======
-  eos::common::Logging::SetLogPriority(LOG_DEBUG);
-  
-  memset(fdbuffermap,0,sizeof(fdbuffermap));
->>>>>>> dcd36eb0
-
+  eos::common::Logging::gShortFormat=true;
+
+  XrdOucString fusedebug = getenv("EOS_FUSE_DEBUG");
+  if ((getenv("EOS_FUSE_DEBUG")) && (fusedebug != "0")) {
+    eos::common::Logging::SetLogPriority(LOG_DEBUG);
+  } else {
+    eos::common::Logging::SetLogPriority(LOG_INFO);
+  }
+  
   XrdPosixXrootd::setEnv(NAME_DATASERVERCONN_TTL,300);
   XrdPosixXrootd::setEnv(NAME_LBSERVERCONN_TTL,3600*24);
   XrdPosixXrootd::setEnv(NAME_REQUESTTIMEOUT,30);
@@ -2063,35 +1672,32 @@
   EnvPutInt("NAME_RECONNECTWAIT", 10);
 
   setenv("XRDPOSIX_POPEN","1",1);
-  if (getenv("EOS_DEBUG")) {
-    XrdPosixXrootd::setEnv(NAME_DEBUG,atoi(getenv("EOS_DEBUG")));
-  }
-  
-  //uncomment this to enable XrdCachFile
-  setenv("EOS_XFC", "1", 1);
-  setenv("EOS_XFC_SIZE", "300000000", 1);   // ~300MB
+  if ((fusedebug.find("posix")!=STR_NPOS)) {
+    XrdPosixXrootd::setEnv(NAME_DEBUG,atoi(getenv("EOS_FUSE_DEBUG")));
+  }
+  
+  fuse_cache_read = false;
+  fuse_cache_write = false;
 
   //initialise the XrdFileCache
-  if (!(getenv("EOS_XFC"))) {
-    eos_static_notice("File Cache not initialized.");
-<<<<<<< HEAD
-    //    XFC = NULL;
-  } else {
-    eos_static_notice("File Cache enabled with size %s",getenv("EOS_XFC_SIZE"));
-    //    XFC = XrdFileCache::Instance(static_cast<size_t>(atol(getenv("EOS_XFC_SIZE"))));   
-=======
+  if (!(getenv("EOS_FUSE_CACHE"))) {
+    eos_static_notice("cache=false");
     XFC = NULL;
   } else {
-    eos_static_notice("File Cache enabled with size %s",getenv("EOS_XFC_SIZE"));
-    XFC = XrdFileCache::Instance(static_cast<size_t>(atol(getenv("EOS_XFC_SIZE"))));   
->>>>>>> dcd36eb0
+    if (!getenv("EOS_FUSE_CACHE_SIZE")) {
+      setenv("EOS_FUSE_CACHE_SIZE", "300000000", 1);   // ~300MB
+    }
+    eos_static_notice("cache=true size=%s cache-read=%s, cache-write=%s",getenv("EOS_FUSE_CACHE_SIZE"), getenv("EOS_FUSE_CACHE_READ"), getenv("EOS_FUSE_CACHE_WRITE"));
+    XFC = XrdFileCache::Instance(static_cast<size_t>(atol(getenv("EOS_FUSE_CACHE_SIZE"))));   
+    if (getenv("EOS_FUSE_CACHE_READ")) {
+      fuse_cache_read = true;
+    }
+    if (getenv("EOS_FUSE_CACHE_WRITE")) {
+      fuse_cache_write = true;
+    }
   }
   
   passwdstore = new XrdOucHash<XrdOucString> ();
   stringstore = new XrdOucHash<XrdOucString> ();
 }
         
-<<<<<<< HEAD
-=======
-
->>>>>>> dcd36eb0
