// ----------------------------------------------------------------------
// File: xrdposix.cc
// Author: Andreas-Joachim Peters - CERN
// ----------------------------------------------------------------------

/************************************************************************
 * EOS - the CERN Disk Storage System                                   *
 * Copyright (C) 2011 CERN/Switzerland                                  *
 *                                                                      *
 * This program is free software: you can redistribute it and/or modify *
 * it under the terms of the GNU General Public License as published by *
 * the Free Software Foundation, either version 3 of the License, or    *
 * (at your option) any later version.                                  *
 *                                                                      *
 * This program is distributed in the hope that it will be useful,      *
 * but WITHOUT ANY WARRANTY; without even the implied warranty of       *
 * MERCHANTABILITY or FITNESS FOR A PARTICULAR PURPOSE.  See the        *
 * GNU General Public License for more details.                         *
 *                                                                      *
 * You should have received a copy of the GNU General Public License    *
 * along with this program.  If not, see <http://www.gnu.org/licenses/>.*
 ************************************************************************/

/************************************************************************/
/* Based on 'xrdposix.cc' XRootD Software                               */
/* xrdposix.cc                                                          */
/*                                                                      */
/* Author: Wei Yang (Stanford Linear Accelerator Center, 2007)          */
/*                                                                      */
/* C wrapper to some of the Xrootd Posix library functions              */
/*                                                                      */
/* Modified: Andreas-Joachim Peters (CERN,2008) XCFS                    */
/* Modified: Andreas-Joachim Peters (CERN,2010) EOS                     */
/************************************************************************/

#define _FILE_OFFSET_BITS 64
#include <iostream>
#include <libgen.h>
#include <pwd.h>
#include "xrdposix.hh"
#include "XrdCache/XrdFileCache.hh"
#include "XrdCache/FileAbstraction.hh"
#include "XrdPosix/XrdPosixXrootd.hh"
#include "XrdClient/XrdClientEnv.hh"
#include "XrdClient/XrdClient.hh"
#include "XrdClient/XrdClientAdmin.hh"
#include "XrdOuc/XrdOucHash.hh"
#include "XrdOuc/XrdOucTable.hh"
#include "XrdOuc/XrdOucString.hh"
#include "XrdSys/XrdSysPthread.hh"
#include "XrdClient/XrdClientConst.hh"

#include "common/Logging.hh"

#include "common/Path.hh"
#include "common/RWMutex.hh"

#include <google/dense_hash_map>
#include <google/sparse_hash_map>
#include <google/sparsehash/densehashtable.h>

#ifndef __macos__
#define OSPAGESIZE 4096
#else
#define OSPAGESIZE 65536
#endif


XrdPosixXrootd posixsingleton;

static XrdFileCache* XFC;

static XrdOucHash<XrdOucString> *passwdstore;
static XrdOucHash<XrdOucString> *stringstore;

XrdSysMutex passwdstoremutex;
XrdSysMutex stringstoremutex;

unsigned long long sim_inode=1; // this is the highest used simulated inode number as it is used by eosfsd (which works only by path but xrdposix caches by inode!) - this variable is protected by the p2i write lock

char*
STRINGSTORE(const char* __charptr__) {
  XrdOucString* yourstring;
  if (!__charptr__ ) return (char*)"";

  if ((yourstring = stringstore->Find(__charptr__))) {
    return ((char*)yourstring->c_str());
  } else {
    XrdOucString* newstring = new XrdOucString(__charptr__);
    stringstoremutex.Lock();
    stringstore->Add(__charptr__,newstring);
    stringstoremutex.UnLock();
    return (char*)newstring->c_str();
  }
}


void xrd_sync_env();
void xrd_ro_env();
void xrd_rw_env();
void xrd_wo_env();

// ---------------------------------------------------------------
// Implementation Translations
// ---------------------------------------------------------------

// protecting the path/inode translation table
eos::common::RWMutex InodePathMutex;

// translate path name to inode
google::dense_hash_map<std::string, unsigned long long> Path2Inode;

// translate inode to path name
google::dense_hash_map<unsigned long long, std::string> Inode2Path;

// translate dir inode to inode list

void           xrd_lock_r_p2i()   { InodePathMutex.LockRead();}
void           xrd_unlock_r_p2i() { InodePathMutex.UnLockRead();}
void           xrd_lock_w_p2i()   { InodePathMutex.LockWrite();}
void           xrd_unlock_w_p2i() { InodePathMutex.UnLockWrite();}

const char* 
xrd_path(unsigned long   long inode)
{
  // translate from inode to path - use xrd_lock_r_p2i/xrd_unlock_r_p2i for thread safety in the scope of the returned string
  if (Inode2Path.count(inode)) 
    return Inode2Path[inode].c_str();
  else 
    return 0;
};

char*
xrd_basename(unsigned long long inode) 
{
  eos::common::RWMutexReadLock vLock(InodePathMutex);
  const char* fname = xrd_path(inode);
  if (fname) {
    std::string spath = fname;
    size_t len = spath.length();
    if (len) {
      if (spath[len-1] == '/') {
	spath.erase(len-1);
      }
    }
    size_t spos = spath.rfind("/");

    if (spos != std::string::npos) {
      spath.erase(0, spos+1);
    }
    return (char*)STRINGSTORE(spath.c_str());
  }
  return 0;
}

unsigned long long 
xrd_inode(const char* path) 
{
  // translate from path to inode - use xrd_lock_r_p2i/xrd_unlock_r_p2i for thread safety in the scope of the returned inode
  if (Path2Inode.count(path)) 
    return Path2Inode[path];
  else
    return 0;
}

void 
xrd_store_p2i(unsigned long long inode, const char* path)
{
  // store an inode/path mapping
  xrd_lock_w_p2i();
  Path2Inode[path] = inode;
  Inode2Path[inode] = path;
  xrd_unlock_w_p2i();
}

unsigned long long
xrd_simulate_p2i(const char* path)
{
  // first try to find the existing mapping
  xrd_lock_r_p2i();
  unsigned long long newinode=xrd_inode(path);
  xrd_unlock_r_p2i();
  // store an inode/path mapping
  if (newinode) {
    return newinode;
  }

  // create a new virtual inode
  xrd_lock_w_p2i();
  if (!newinode) {
    newinode = ++sim_inode;
  }
  Path2Inode[path] = newinode;
  Inode2Path[newinode] = path;
  xrd_unlock_w_p2i();
  return newinode;
}

void 
xrd_store_child_p2i(unsigned long long inode, unsigned long long childinode, const char* name)
{
  // store an inode/path mapping
  xrd_lock_w_p2i();
  std::string fullpath = Inode2Path[inode];
  std::string sname=name;

  if ( (sname != ".") ) {
    // we don't need to store this ones
    if (sname == "..") {
      if (inode == 1) {
	fullpath = "/";
      } else {
	size_t spos = fullpath.rfind("/");
	if (spos != std::string::npos) {
	  fullpath.erase(spos);
	}
      }
    } else {
      fullpath += "/"; fullpath += name;
    }
    fprintf(stderr,"sname=%s fullpath=%s inode=%llu childinode=%llu\n", sname.c_str(),fullpath.c_str(), inode, childinode);
    Path2Inode[fullpath] = childinode;
    Inode2Path[childinode] = fullpath;
  }
  
  xrd_unlock_w_p2i();
}

void       
xrd_forget_p2i(unsigned long long inode)
{
  // forget an inode/path mapping by inode
  xrd_lock_w_p2i();
  if (Inode2Path.count(inode)) {
    std::string path = Inode2Path[inode];
    Path2Inode.erase(path);
    Inode2Path.erase(inode);
  }
  xrd_unlock_w_p2i();
}

void
xrd_forget_p2i(const char* path)
{
  // forget an inode/path mapping by path
  xrd_lock_w_p2i();
  if (Path2Inode.count(path)) {
    unsigned long long inode = Path2Inode[path];
    Path2Inode.erase(path);
    Inode2Path.erase(inode);
  }
  xrd_unlock_w_p2i();
}

// ---------------------------------------------------------------
// Implementation of the directory listing table
// ---------------------------------------------------------------

// protecting the directory listing table
eos::common::RWMutex DirInodeListMutex;

// dir listing map
google::dense_hash_map<unsigned long long, std::vector<unsigned long long> >DirInodeList;
google::dense_hash_map<unsigned long long, struct dirbuf> DirInodeBuffer;

void xrd_lock_r_dirview()   {DirInodeListMutex.LockRead();}
void xrd_unlock_r_dirview() {DirInodeListMutex.UnLockRead();}
void xrd_lock_w_dirview()   {DirInodeListMutex.LockWrite();}
void xrd_unlock_w_dirview() {DirInodeListMutex.UnLockWrite();}

void           
xrd_dirview_create(unsigned long long inode)
{
  // path should be attached beforehand into path translation
  eos::common::RWMutexWriteLock vLock(DirInodeListMutex);
  DirInodeList[inode].clear();
  DirInodeBuffer[inode].p    = 0; 
  DirInodeBuffer[inode].size = 0;
}

void
xrd_dirview_delete(unsigned long long inode)
{
  eos::common::RWMutexWriteLock vLock(DirInodeListMutex);
  if (DirInodeList.count(inode)) {
    if (DirInodeBuffer[inode].p) {
      free(DirInodeBuffer[inode].p);
    }
    DirInodeBuffer.erase(inode);
    DirInodeList[inode].clear();
    DirInodeList.erase(inode);
  }

}

unsigned long long            
xrd_dirview_entry(unsigned long long dirinode, size_t index)
{
  // returns entry with index 'index', should have xrd_lock_dirview in the scope of the call
  if (DirInodeList.count(dirinode) && (DirInodeList[dirinode].size() > index)) 
    return DirInodeList[dirinode][index];
  else
    return 0;
}

struct dirbuf* xrd_dirview_getbuffer(unsigned long long inode)
{
  // returns pointer to dirbuf , should have xrd_lock_dirview in the scope of the call
  return &DirInodeBuffer[inode];
}

// ---------------------------------------------------------------
// Implementation of the FUSE cache entry map
// ---------------------------------------------------------------

// protecting the cache entry map
eos::common::RWMutex FuseCacheMutex;

class FuseCacheEntry {
public:
  FuseCacheEntry() {
  }

  ~FuseCacheEntry() {};

  size_t getSize() { eos::common::RWMutexReadLock vLock(Mutex); return children.size(); }

  void Update() { 
    // update the contents
    eos::common::RWMutexReadLock vLock(Mutex);
  }

private:
  eos::common::RWMutex Mutex;

  std::map<unsigned long long,struct fuse_entry_param> children;
  struct timespec mtime;

};

// inode cache
google::dense_hash_map<unsigned long long, FuseCacheEntry> FuseCache;


int
xrd_dir_cache_get(unsigned long long inode, struct timespec mtime, char *fullpath, struct dirbuf **b)
{
  // create a cached directory
  return 0;
}

int
xrd_dir_cache_get_entry(fuse_req_t req, unsigned long long dir_inode, const char* ifullpath)
{
  // get a cached entry from a cached directory
  return 0;
}
  
void
xrd_dir_cache_add_entry(unsigned long long dir_inode, unsigned long long entry_inode, const char *entry_name, struct fuse_entry_param *e)
{
  // add a new entry to a cached directory
  return ;
}

void 
xrd_dir_cache_sync_entry(unsigned long long dir_inode, char *name, int nentries, struct timespec mtime, struct dirbuf *b)
{
  // update the cache entry inside a cached directory
  return ;
}


// ---------------------------------------------------------------
// Implementation the open File Descriptor map
// ---------------------------------------------------------------

// protecting the open filedescriptor map
XrdSysMutex OpenPosixXrootFdLock;

// open xrootd fd table
class PosixFd {
public:
  PosixFd() {
    fd = 0;
    nuser = 0;
  }
  ~PosixFd() {
  }

  void   setFd(int FD) { fd = FD;Inc();   }
  int    getFd()       { Inc(); return fd;}
  size_t getUser()     { return nuser;    }

  void Inc() { nuser++;}
  void Dec() { if(nuser) nuser--;}

  static std::string Index(unsigned long long inode, uid_t uid) {
    char index[256];
    snprintf(index, sizeof(index)-1,"%llu-%u", inode,uid);
    return index;
  }

private:
  int fd;       // POSIX fd to store
  size_t nuser; // number of users attached to this fd
};

google::dense_hash_map<std::string, PosixFd> OpenPosixXrootdFd; 

void
xrd_add_open_fd(int fd, unsigned long long inode, uid_t uid)
{
  // add fd as an open file descriptor to speed-up mknod
  XrdSysMutexHelper vLock(OpenPosixXrootFdLock);

  OpenPosixXrootdFd[PosixFd::Index(inode,uid)].setFd(fd);
}

int
xrd_get_open_fd(unsigned long long inode, uid_t uid)
{
  // return posix fd for inode - increases 'nuser'
  XrdSysMutexHelper vLock(OpenPosixXrootFdLock);

  return OpenPosixXrootdFd[PosixFd::Index(inode,uid)].getFd();
}

void
xrd_lease_open_fd(unsigned long long inode, uid_t uid)
{
  // release an attached file descriptor
  XrdSysMutexHelper vLock(OpenPosixXrootFdLock);
  OpenPosixXrootdFd[PosixFd::Index(inode,uid)].Dec();
  if(!OpenPosixXrootdFd[PosixFd::Index(inode,uid)].getUser()) {
    OpenPosixXrootdFd.erase(PosixFd::Index(inode,uid));
  }
}

// ---------------------------------------------------------------
// Implementation IO Buffer Management
// ---------------------------------------------------------------

// protecting the IO buffer map
XrdSysMutex IoBufferLock;

class IoBuf {
 private:
  void* buffer;
  size_t size;

 public:
  
  IoBuf() {
    buffer = 0;
    size = 0;
  }

  virtual ~IoBuf() { 
    if (buffer && size) free(buffer);
  }
  char* getBuffer() {return (char*)buffer;}
  size_t getSize() {return size;}
  void resize(size_t newsize) {
    if (newsize > size) {
      size = (newsize<(128*1024))?128*1024:newsize;
      buffer = realloc(buffer,size);
    }
  }
};

// IO buffer table
std::map<int, IoBuf> IoBufferMap;

char*    
xrd_attach_read_buffer(int fd, size_t  size)
{
  // guarantee a buffer for reading of at least 'size' for the specified fd
  XrdSysMutexHelper vlock(IoBufferLock);

  IoBufferMap[fd].resize(size);
  return (char*)IoBufferMap[fd].getBuffer();
}
  
void 
xrd_release_read_buffer(int fd)
{
  // release a read buffer for the specified fd
  XrdSysMutexHelper vlock(IoBufferLock);
  IoBufferMap.erase(fd);
  return;
}



//------------------------------------------------------------------------------
void
xrd_socks4(const char* host, const char* port)
{
  EnvPutString( NAME_SOCKS4HOST, host);
  EnvPutString( NAME_SOCKS4PORT, port);
  XrdPosixXrootd::setEnv(NAME_SOCKS4HOST,host);
  XrdPosixXrootd::setEnv(NAME_SOCKS4PORT,port);
}


//------------------------------------------------------------------------------
void
xrd_ro_env()
{
  eos_static_info("");

  int rahead = 0; 
  int rcsize = 0;

  if (getenv("EOS_FUSE_READAHEADSIZE")) {
    rahead = atoi(getenv("EOS_FUSE_READAHEADSIZE"));
  }
  if (getenv("EOS_FUSE_READCACHESIZE")) {
    rcsize = atoi(getenv("EOS_FUSE_READCACHESIZE"));
  }
  eos_static_info("ra=%d cs=%d", rahead, rcsize);
  XrdPosixXrootd::setEnv(NAME_READAHEADSIZE,rahead);
  XrdPosixXrootd::setEnv(NAME_READCACHESIZE,rcsize);
}


//------------------------------------------------------------------------------
void
xrd_wo_env()
{
  eos_static_info("");

  int rahead = 0;
  int rcsize = 0;

  XrdPosixXrootd::setEnv(NAME_READAHEADSIZE, rahead);
  XrdPosixXrootd::setEnv(NAME_READCACHESIZE, rcsize);  
}

//------------------------------------------------------------------------------
void
xrd_sync_env()
{
  eos_static_info("");
  XrdPosixXrootd::setEnv(NAME_READAHEADSIZE, (long)0);
  XrdPosixXrootd::setEnv(NAME_READCACHESIZE, (long)0);
}

//-------------------------------------------------------------------------------------------------------------------
void xrd_rw_env() {
  int rahead = 0;
  int rcsize = 0;

  XrdPosixXrootd::setEnv(NAME_READAHEADSIZE, rahead);
  XrdPosixXrootd::setEnv(NAME_READCACHESIZE, rcsize);
}


//------------------------------------------------------------------------------
int
xrd_rmxattr(const char *path, const char *xattr_name) 
{
  eos_static_info("path=%s xattr_name=%s", path, xattr_name);
  eos::common::Timing rmxattrtiming("rmxattr");
  TIMING("START", &rmxattrtiming);
  
  char response[4096]; 
  response[0] = 0;
  XrdOucString request;
  request = path;
  request += "?";
  request += "mgm.pcmd=xattr&";
  request += "mgm.subcmd=rm&";
  request += "mgm.xattrname=";
  request +=  xattr_name; 

  long long rmxattr = XrdPosixXrootd::QueryOpaque(request.c_str(), response, 4096);
  TIMING("GETPLUGIN", &rmxattrtiming);
  
  if (rmxattr >= 0) {
    //parse the output
    int retc = 0;
    int items =0;
    char tag[1024];

    items = sscanf(response, "%s retc=%i", tag, &retc);
    if ((items != 2) || (strcmp(tag,"rmxattr:"))) {
      errno = ENOENT;
      return EFAULT;
    }
    else 
      rmxattr = retc;
  }
  else 
    return EFAULT;

  TIMING("END", &rmxattrtiming);
  if (EOS_LOGS_DEBUG) {
    rmxattrtiming.Print();
  }

  return rmxattr;
}


//------------------------------------------------------------------------------
int
xrd_setxattr(const char *path, const char *xattr_name, const char *xattr_value, size_t size) 
{
  eos_static_info("path=%s xattr_name=%s xattr_value=%s", path, xattr_name, xattr_value);
  eos::common::Timing setxattrtiming("setxattr");
  TIMING("START", &setxattrtiming);
  
  char response[4096]; 
  response[0] = 0;
  XrdOucString request;
  request = path;
  request += "?";
  request += "mgm.pcmd=xattr&";
  request += "mgm.subcmd=set&";
  request += "mgm.xattrname=";
  request +=  xattr_name; request += "&";
  request += "mgm.xattrvalue=";
  request += xattr_value;

  long long setxattr = XrdPosixXrootd::QueryOpaque(request.c_str(), response, 4096);
  TIMING("GETPLUGIN", &setxattrtiming);
  
  if (setxattr >= 0) {
    //parse the output
    int retc = 0;
    int items =0;
    char tag[1024];

    items = sscanf(response, "%s retc=%i", tag, &retc);
    if ((items != 2) || (strcmp(tag,"setxattr:"))) {
      errno = ENOENT;
      return EFAULT;
    }
    else
      setxattr = retc;
  }
  else 
    return EFAULT;

  TIMING("END", &setxattrtiming);
  if (EOS_LOGS_DEBUG) {
    setxattrtiming.Print();
  }

  return setxattr;
}


//------------------------------------------------------------------------------
int
xrd_getxattr(const char *path, const char *xattr_name, char **xattr_value, size_t *size) 
{
  eos_static_info("path=%s xattr_name=%s",path,xattr_name);
  eos::common::Timing getxattrtiming("getxattr");
  TIMING("START", &getxattrtiming);
  
  char response[4096]; 
  response[0] = 0;
  XrdOucString request;
  request = path;
  request += "?";
  request += "mgm.pcmd=xattr&";
  request += "mgm.subcmd=get&";
  request += "mgm.xattrname=";
  request +=  xattr_name;

  long long getxattr = XrdPosixXrootd::QueryOpaque(request.c_str(), response, 4096);
  TIMING("GETPLUGIN", &getxattrtiming);
  
  if (getxattr >= 0) {
    //parse the output
    int retc = 0;
    int items =0;
    char tag[1024];
    char rval[4096];
    
    items = sscanf(response, "%s retc=%i value=%s", tag, &retc, rval);
    if ((items != 3) || (strcmp(tag,"getxattr:"))) {
      errno = ENOENT;
      return EFAULT;
    }
    else {
      getxattr = retc;
      if (strcmp(xattr_name, "user.eos.XS") == 0){
        char *ptr = rval;
        for (unsigned int i = 0; i< strlen(rval); i++, ptr++) {
          if (*ptr == '_')
            *ptr = ' ';
        }
      }
      *size = strlen(rval);
      *xattr_value = (char*) calloc((*size) + 1, sizeof(char));
      *xattr_value = strncpy(*xattr_value, rval, *size);
    } 
  }
  else 
    return EFAULT;

  TIMING("END", &getxattrtiming);

  if (EOS_LOGS_DEBUG) {
    getxattrtiming.Print();
  }

  return getxattr;
}


//------------------------------------------------------------------------------
int
xrd_listxattr(const char *path, char **xattr_list, size_t *size) 
{
  eos_static_info("path=%s",path);
  eos::common::Timing listxattrtiming("listxattr");
  TIMING("START", &listxattrtiming);
  
  char response[16384]; 
  response[0] = 0;
  XrdOucString request;
  request = path;
  request += "?";
  request += "mgm.pcmd=xattr&";
  request += "mgm.subcmd=ls";

  long long listxattr = XrdPosixXrootd::QueryOpaque(request.c_str(), response, 16384);
  TIMING("GETPLUGIN", &listxattrtiming);
  if (listxattr >= 0) {
    //parse the output
    int retc = 0;
    int items =0;
    char tag[1024];
    char rval[16384];
    
    items = sscanf(response, "%s retc=%i %s", tag, &retc, rval);
    if ((items != 3) || (strcmp(tag,"lsxattr:"))) {
      errno = ENOENT;
      return EFAULT;
    } else {
      listxattr = retc;
      *size = strlen(rval);
      char *ptr = rval;
      for (unsigned int i = 0; i < (*size); i++, ptr++){
        if (*ptr == '&')
          *ptr = '\0';
      }      
      *xattr_list = (char*) calloc((*size) + 1, sizeof(char));
      *xattr_list = (char*) memcpy(*xattr_list, rval, *size);
    }
  }
  else 
    return EFAULT;

  TIMING("END", &listxattrtiming);
  if (EOS_LOGS_DEBUG) {
    listxattrtiming.Print();
  }

  return listxattr;
}


//------------------------------------------------------------------------------
int
xrd_stat(const char *path, struct stat *buf)
{
  eos_static_info("path=%s", path);
  eos::common::Timing stattiming("xrd_stat");
  TIMING("START",&stattiming);

  char value[4096]; value[0] = 0;;
  XrdOucString request;
  request = path;
  request += "?";
  request += "mgm.pcmd=stat";
  //  request.replace("@","#admin@");

  long long dostat = XrdPosixXrootd::QueryOpaque(request.c_str(), value, 4096);
  TIMING("GETPLUGIN",&stattiming);
  //  fprintf(stderr,"returned %s %lld\n",value, dostat);
  if (dostat >= 0) {
    unsigned long long sval[10];
    unsigned long long ival[6];
    char tag[1024];
    
    // parse the stat output
    int items = sscanf(value,"%s %llu %llu %llu %llu %llu %llu %llu %llu %llu %llu %llu %llu %llu %llu %llu %llu",tag, (unsigned long long*)&sval[0],(unsigned long long*)&sval[1],(unsigned long long*)&sval[2],(unsigned long long*)&sval[3],(unsigned long long*)&sval[4],(unsigned long long*)&sval[5],(unsigned long long*)&sval[6],(unsigned long long*)&sval[7],(unsigned long long*)&sval[8],(unsigned long long*)&sval[9],(unsigned long long*)&ival[0],(unsigned long long*)&ival[1],(unsigned long long*)&ival[2], (unsigned long long*)&ival[3], (unsigned long long*)&ival[4], (unsigned long long*)&ival[5]);
    if ((items != 17) || (strcmp(tag,"stat:"))) {
      errno = ENOENT;
      return EFAULT;
    } else {
      buf->st_dev = (dev_t) sval[0];
      buf->st_ino = (ino_t) sval[1];
      buf->st_mode = (mode_t) sval[2];
      buf->st_nlink = (nlink_t) sval[3];
      buf->st_uid = (uid_t) sval[4];
      buf->st_gid = (gid_t) sval[5];
      buf->st_rdev = (dev_t) sval[6];
      buf->st_size = (off_t) sval[7];
      buf->st_blksize = (blksize_t) sval[8];
      buf->st_blocks  = (blkcnt_t) sval[9];
      buf->st_atime = (time_t) ival[0];
      buf->st_mtime = (time_t) ival[1];
      buf->st_ctime = (time_t) ival[2];
      buf->st_atim.tv_sec = (time_t) ival[0];
      buf->st_mtim.tv_sec = (time_t) ival[1];
      buf->st_ctim.tv_sec = (time_t) ival[2];
      buf->st_atim.tv_nsec = (time_t) ival[3];
      buf->st_mtim.tv_nsec = (time_t) ival[4];
      buf->st_ctim.tv_nsec = (time_t) ival[5];
      dostat = 0;
    } 
  }

  TIMING("END",&stattiming);
  if (EOS_LOGS_DEBUG) {
    stattiming.Print();
  }
  
  return dostat;
}


//------------------------------------------------------------------------------
int 
xrd_statfs(const char* url, const char* path, struct statvfs *stbuf) 
{
  eos_static_info("url=%s path=%s", url, path);
  static unsigned long long a1=0;
  static unsigned long long a2=0;
  static unsigned long long a3=0;
  static unsigned long long a4=0;
    
  static XrdSysMutex statmutex;
  static time_t laststat=0;
  statmutex.Lock();
  
  if ( (time(NULL) - laststat) < ( (15 + (int)5.0*rand()/RAND_MAX)) ) {
    stbuf->f_bsize  = 4096;
    stbuf->f_frsize = 4096;
    stbuf->f_blocks = a3 /4096;
    stbuf->f_bfree  = a1 /4096;
    stbuf->f_bavail = a1 /4096;
    stbuf->f_files  = a4;
    stbuf->f_ffree  = a2;
    stbuf->f_fsid     = 0xcafe;
    stbuf->f_namemax  = 256;
    statmutex.UnLock();
    return 0;
  }

  eos::common::Timing statfstiming("xrd_statfs");
  TIMING("START",&statfstiming);

  char value[4096]; value[0] = 0;;
  XrdOucString request;
  request = url;
  request += "?";
  request += "mgm.pcmd=statvfs&";
  request += "path=";
  request += path;

  //  fprintf(stderr,"Query %s\n", request.c_str());
  long long dostatfs = XrdPosixXrootd::QueryOpaque(request.c_str(), value, 4096);
  
  TIMING("END",&statfstiming);
  if (EOS_LOGS_DEBUG) {
    statfstiming.Print();
  }
  
  if (dostatfs>=0) {
    char tag[1024];
    int retc=0;

    if (!value[0]) {
      statmutex.UnLock();
      return -EFAULT;
    }
    // parse the stat output
    int items = sscanf(value,"%s retc=%d f_avail_bytes=%llu f_avail_files=%llu f_max_bytes=%llu f_max_files=%llu",tag, &retc, &a1, &a2, &a3, &a4);
    if ((items != 6) || (strcmp(tag,"statvfs:"))) {
      statmutex.UnLock();
      return -EFAULT;
    }

    laststat = time(NULL);

    statmutex.UnLock();
    stbuf->f_bsize  = 4096;
    stbuf->f_frsize = 4096;
    stbuf->f_blocks = a3 /4096;
    stbuf->f_bfree  = a1 /4096;
    stbuf->f_bavail = a1 /4096;
    stbuf->f_files  = a4;
    stbuf->f_ffree  = a2;

    return retc;
  } else {
    statmutex.UnLock();
    return -EFAULT;
  }
}


//------------------------------------------------------------------------------  
int 
xrd_chmod(const char* path, mode_t mode) 
{
  eos_static_info("path=%s mode=%x", path, mode);
  eos::common::Timing chmodtiming("xrd_chmod");
  TIMING("START",&chmodtiming);

  char value[4096]; value[0] = 0;;
  XrdOucString request;
  request = path;
  request += "?";
  request += "mgm.pcmd=chmod&mode=";
  request += (int)mode;
  //  request.replace("@","#admin@");
  long long dochmod = XrdPosixXrootd::QueryOpaque(request.c_str(), value, 4096);

  TIMING("END",&chmodtiming);
  if (EOS_LOGS_DEBUG) {
    chmodtiming.Print();
  }

  if (dochmod>=0) {
    char tag[1024];
    int retc=0;
    if (!value[0]) {
      return -EFAULT;
    }
    // parse the stat output
    int items = sscanf(value,"%s retc=%d",tag, &retc);
    if ((items != 2) || (strcmp(tag,"chmod:"))) {
      
      return -EFAULT;
    }
    
    return retc;
  } else {
    return -EFAULT;
  }
}

//------------------------------------------------------------------------------
int 
xrd_symlink(const char* url, const char* destpath, const char* sourcepath) 
{
  eos_static_info("url=%s destpath=%s,sourcepath=%s", url, destpath, sourcepath);
  eos::common::Timing symlinktiming("xrd_symlink");
  TIMING("START",&symlinktiming);
  
  char value[4096]; value[0] = 0;;
  XrdOucString request;
  request = url;
  request += "?";
  request += "mgm.pcmd=symlink&linkdest=";
  request += destpath;
  request += "&linksource=";
  request += sourcepath;
  long long dosymlink = XrdPosixXrootd::QueryOpaque(request.c_str(), value, 4096);

  TIMING("END",&symlinktiming);
  if (EOS_LOGS_DEBUG) {
    symlinktiming.Print();
  }
  
  if (dosymlink>=0) {
    char tag[1024];
    int retc;
    // parse the stat output
    int items = sscanf(value,"%s retc=%d",tag, &retc);
    if ((items != 2) || (strcmp(tag,"symlink:"))) {
      
      return -EFAULT;
    }
    
    return retc;
  } else {
    
    return -EFAULT;
  }

}


//------------------------------------------------------------------------------
int 
xrd_link(const char* url, const char* destpath, const char* sourcepath) 
{
  eos_static_info("url=%s destpath=%s sourcepath=%s", url, destpath, sourcepath);
  eos::common::Timing linktiming("xrd_link");
  TIMING("START",&linktiming);
  
  char value[4096]; value[0] = 0;;
  XrdOucString request;
  request = url;
  request += "?";
  request += "mgm.pcmd=link&linkdest=";
  request += destpath;
  request += "&linksource=";
  request += sourcepath;
  long long dolink = XrdPosixXrootd::QueryOpaque(request.c_str(), value, 4096);

  TIMING("END",&linktiming);
  if (EOS_LOGS_DEBUG) {
    linktiming.Print();
  }

  if (dolink>=0) {
    char tag[1024];
    int retc;
    // parse the stat output
    int items = sscanf(value,"%s retc=%d",tag, &retc);
    if ((items != 2) || (strcmp(tag,"link:"))) {
      
      return -EFAULT;
    }
    
    return retc;
  } else {
    
    return -EFAULT;
  }

}


//------------------------------------------------------------------------------
int 
xrd_readlink(const char* path, char* buf, size_t bufsize)
{
  eos_static_info("path=%s", path);
  eos::common::Timing readlinktiming("xrd_readlink");
  TIMING("START",&readlinktiming);
  
  char value[4096]; value[0] = 0;;
  XrdOucString request;
  request = path;
  request += "?";
  request += "mgm.pcmd=readlink";
  long long doreadlink = XrdPosixXrootd::QueryOpaque(request.c_str(), value, 4096);

  TIMING("END",&readlinktiming);
  if (EOS_LOGS_DEBUG) {
    readlinktiming.Print();
  }

  if (doreadlink>=0) {
    char tag[1024];
    char link[4096];
    link[0] = 0;
    //    printf("Readlink gave %s\n",value);
    int retc;
    // parse the stat output
    int items = sscanf(value,"%s retc=%d link=%s",tag, &retc, link);
    if ((items != 3) || (strcmp(tag,"readlink:"))) {
      
      return -EFAULT;
    }

    strncpy(buf,link,(bufsize<OSPAGESIZE)?bufsize:(OSPAGESIZE-1));
    
    return retc;
  } else {
    
    return -EFAULT;
  }
}


//------------------------------------------------------------------------------
int 
xrd_utimes(const char* path, struct timespec *tvp)
{
  eos_static_info("path=%s", path);
  eos::common::Timing utimestiming("xrd_utimes");
  TIMING("START",&utimestiming);

  char value[4096]; value[0] = 0;;
  XrdOucString request;
  request = path;
  request += "?";
  request += "mgm.pcmd=utimes&tv1_sec=";
  char lltime[1024];
  sprintf(lltime,"%llu",(unsigned long long)tvp[0].tv_sec);
  request += lltime;
  request += "&tv1_nsec=";
  sprintf(lltime,"%llu",(unsigned long long)tvp[0].tv_nsec);
  request += lltime;
  request += "&tv2_sec=";
  sprintf(lltime,"%llu",(unsigned long long)tvp[1].tv_sec);
  request += lltime;
  request += "&tv2_nsec=";
  sprintf(lltime,"%llu",(unsigned long long)tvp[1].tv_nsec);
  request += lltime;

  long long doutimes = XrdPosixXrootd::QueryOpaque(request.c_str(), value, 4096);

  TIMING("END",&utimestiming);
  if (EOS_LOGS_DEBUG) {
    utimestiming.Print();
  }

  if (doutimes>=0) {
    char tag[1024];
    int retc;
    // parse the stat output
    int items = sscanf(value,"%s retc=%d",tag, &retc);
    if ((items != 2) || (strcmp(tag,"utimes:"))) {
      errno = EFAULT;
      return -EFAULT;
    }
    
    return retc;
  } else {
    errno = EFAULT;
    return -EFAULT;
  }  
}


//------------------------------------------------------------------------------
int            
xrd_access(const char* path, int mode)
{
  eos_static_info("path=%s mode=%d", path, mode);
  eos::common::Timing accesstiming("xrd_access");
  TIMING("START",&accesstiming);

  char value[4096]; value[0] = 0;;
  XrdOucString request;
  request = path;
  if (getenv("EOS_FUSE_NOACCESS") && (!strcmp(getenv("EOS_FUSE_NOACCESS"),"1"))) {
    return 0;
  }

  request += "?";
  request += "mgm.pcmd=access&mode=";
  request += (int)mode;
  long long doaccess = XrdPosixXrootd::QueryOpaque(request.c_str(), value, 4096);

  TIMING("STOP",&accesstiming);
  if (EOS_LOGS_DEBUG) {
    accesstiming.Print();
  }

  if (doaccess>=0) {
    char tag[1024];
    int retc;
    // parse the stat output
    int items = sscanf(value,"%s retc=%d",tag, &retc);
    if ((items != 2) || (strcmp(tag,"access:"))) {
      errno = EFAULT;
      return -EFAULT;
    }
    fprintf(stderr,"retc=%d\n", retc);
    errno = retc;
    return retc;
  } else {
    errno = EFAULT;
    return -EFAULT;
  }
}


//------------------------------------------------------------------------------
int
xrd_inodirlist(unsigned long long dirinode, const char *path)
{
  eos_static_info("inode=%llu path=%s",dirinode, path);
  eos::common::Timing inodirtiming("xrd_inodirlist");
  TIMING("START",&inodirtiming);

  char* value=0;
  char* ptr=0;
  XrdOucString request;
  request = path;

  TIMING("GETSTSTREAM",&inodirtiming);

  int doinodirlist=-1;
  int retc;
  xrd_sync_env();
  XrdClient* listclient = new XrdClient(request.c_str());
  
  if (!listclient) {
    return EFAULT;
  }

  if (!listclient->Open(0,0,true)) {
    delete listclient;
    return ENOENT;
  }

  // start to read
  value = (char*) malloc(PAGESIZE+1);
  int nbytes = 0;
  int npages=1;
  off_t offset=0;
  TIMING("READSTSTREAM",&inodirtiming);
  while ( (nbytes = listclient->Read(value+offset ,offset,PAGESIZE)) == PAGESIZE) {
    npages++;
    value = (char*) realloc(value,npages*PAGESIZE+1);
    offset += PAGESIZE;
  }
  if (nbytes>=0) offset+= nbytes;
  value[offset] = 0;
  
  delete listclient;
  
  char dirtag[1024];
  sprintf(dirtag,"%llu",dirinode);
  
  xrd_dirview_create( (unsigned long long ) dirinode);

  TIMING("PARSESTSTREAM",&inodirtiming);    

  xrd_lock_w_dirview(); // =>

  if (nbytes>= 0) {
    char dirpath[4096];
    unsigned long long inode;
    char tag[128];
    
    retc = 0;
    
    // parse the stat output
    int items = sscanf(value,"%s retc=%d",tag, &retc);
    if ((items != 2) || (strcmp(tag,"inodirlist:"))) {
      free(value);
      xrd_unlock_w_dirview(); // <=
      xrd_dirview_delete( (unsigned long long ) dirinode);
      return EFAULT;
    }
    ptr = strchr(value,' ');
    if (ptr) ptr = strchr(ptr+1,' ');
    char* endptr = value + strlen(value) -1 ;
    
    while ((ptr) &&(ptr < endptr)) {
      int items = sscanf(ptr,"%s %llu",dirpath,&inode);
      if (items != 2) {
        free(value);
	xrd_unlock_w_dirview(); // <=
	xrd_dirview_delete( (unsigned long long ) dirinode);
        return EFAULT;
      }
      XrdOucString whitespacedirpath = dirpath;
      whitespacedirpath.replace("%20"," ");

      xrd_store_child_p2i(dirinode, inode, whitespacedirpath.c_str());

      DirInodeList[dirinode].push_back(inode);
      // to the next entries
      if (ptr) ptr = strchr(ptr+1,' ');
      if (ptr) ptr = strchr(ptr+1,' ');
      eos_static_info("name=%s inode=%llu",whitespacedirpath.c_str(), inode);
    } 
    doinodirlist = 0;
  }

  xrd_unlock_w_dirview(); // <=
  
  TIMING("END",&inodirtiming);
  if (EOS_LOGS_DEBUG) {
    inodirtiming.Print();
  }
  
  free(value);
  return doinodirlist;
}


//------------------------------------------------------------------------------  
DIR *xrd_opendir(const char *path)

{
  eos_static_info("path=%s",path);
  return XrdPosixXrootd::Opendir(path);
}


//------------------------------------------------------------------------------  
struct dirent *xrd_readdir(DIR *dirp)
{
  eos_static_info("dirp=%llx",(long long) dirp);
  return XrdPosixXrootd::Readdir(dirp);
}


//------------------------------------------------------------------------------  
int xrd_closedir(DIR *dirp)
{
  eos_static_info("dirp=%llx",(long long) dirp);
  return XrdPosixXrootd::Closedir(dirp);
}


//------------------------------------------------------------------------------  
int xrd_mkdir(const char *path, mode_t mode)
{
  eos_static_info("path=%s mode=%d", path, mode);
  return XrdPosixXrootd::Mkdir(path, mode);
}


//------------------------------------------------------------------------------  
int xrd_rmdir(const char *path)
{
  eos_static_info("path=%s", path);
  return XrdPosixXrootd::Rmdir(path);
}


//------------------------------------------------------------------------------
int
xrd_open(const char *path, int oflags, mode_t mode)
{
  eos_static_info("path=%s flags=%d mode=%d", path, oflags, mode);
  XrdOucString spath=path;
  int t0;
  if ((t0=spath.find("/proc/"))!=STR_NPOS) {
    // clean the path
    int t1 = spath.find("//");
    int t2 = spath.find("//", t1+2);
    spath.erase(t2+2,t0-t2-2);
    while (spath.replace("///","//")){};
    // force a reauthentication to the head node
    if (spath.endswith("/proc/reconnect")) {
      XrdClientAdmin* client = new XrdClientAdmin(path);
      if (client) {
        if (client->Connect()) {
          client->GetClientConn()->Disconnect(true);
          errno = ENETRESET;
          return -1;
        }
        delete client;
      }
      errno = ECONNABORTED;
      return -1;
    }
    // return the 'whoami' information in that file
    if (spath.endswith("/proc/whoami")) {
      spath.replace("/proc/whoami","/proc/user/");
      spath += "?mgm.cmd=whoami&mgm.format=fuse";
      //      OpenMutex.Lock();
      xrd_sync_env();
      int retc = XrdPosixXrootd::Open(spath.c_str(), oflags, mode);
      //      OpenMutex.UnLock();
      return retc;
    }

    if (spath.endswith("/proc/who")) {
      spath.replace("/proc/who","/proc/user/");
      spath += "?mgm.cmd=who&mgm.format=fuse";
      //      OpenMutex.Lock();
      xrd_sync_env();
      int retc = XrdPosixXrootd::Open(spath.c_str(), oflags, mode);
      //      OpenMutex.UnLock();
      return retc;
    }

    if (spath.endswith("/proc/quota")) {
      spath.replace("/proc/quota","/proc/user/");
      spath += "?mgm.cmd=quota&mgm.subcmd=ls&mgm.format=fuse";
      //      OpenMutex.Lock();
      xrd_sync_env();
      int retc = XrdPosixXrootd::Open(spath.c_str(), oflags, mode);
      //      OpenMutex.UnLock();
      return retc;
    }
  }

  //  OpenMutex.Lock();
  if (oflags & O_WRONLY) {
    xrd_wo_env();
  } else if (oflags & O_RDWR) {
    xrd_rw_env();
  } else {
    xrd_ro_env();
  }
  int retc = XrdPosixXrootd::Open(path, oflags, mode);
  //  OpenMutex.UnLock();
  return retc;
}


//------------------------------------------------------------------------------
int
xrd_close(int fildes, unsigned long inode)
{
  eos_static_info("fd=%d inode=%lu", fildes, inode);
  if (XFC && inode) {
    XFC->waitFinishWrites(inode);
  }

  return XrdPosixXrootd::Close(fildes);
}


//------------------------------------------------------------------------------
int
xrd_truncate(int fildes, off_t offset, unsigned long inode)
{
  eos_static_info("fd=%d offset=%llu inode=%lu", fildes, (unsigned long long)offset, inode);
  if (XFC && inode) {
    XFC->waitFinishWrites(inode);
  }
  
  return XrdPosixXrootd::Ftruncate(fildes,offset);
}


//------------------------------------------------------------------------------
off_t
xrd_lseek(int fildes, off_t offset, int whence, unsigned long inode)
{
  eos_static_info("fd=%d offset=%llu whence=%d indoe=%lu", fildes, (unsigned long long)offset, whence, inode);    
  if (XFC && inode) {
    XFC->waitFinishWrites(inode);
  }
  return XrdPosixXrootd::Lseek(fildes, (long long)offset, whence);
}


//------------------------------------------------------------------------------
ssize_t
xrd_read(int fildes, void *buf, size_t nbyte, unsigned long inode)
{
  eos_static_info("fd=%d nbytes=%lu inode=%lu", fildes, (unsigned long)nbyte, (unsigned long)inode);
  size_t ret;
  FileAbstraction* fAbst =0;

  if (XFC && inode) {
    XFC->waitFinishWrites(inode);
  }

  if (XFC && (fuse_cache_read) && inode) {
    off_t offset = XrdPosixXrootd::Lseek(fildes, 0, SEEK_SET);
    fAbst = XFC->getFileObj(inode, true);
    if ((ret = XFC->getRead(fAbst, fildes, buf, offset, nbyte)) != nbyte)
    {
      ret = XrdPosixXrootd::Read(fildes, buf, nbyte);
      XFC->putRead(fAbst, fildes, buf, offset, nbyte);
    }
    fAbst->decrementNoReferences();
  } else {
    ret = XrdPosixXrootd::Read(fildes, buf, nbyte);
  }
   
  return ret;
}


//------------------------------------------------------------------------------
ssize_t
xrd_pread(int fildes, void *buf, size_t nbyte, off_t offset, unsigned long inode)
{
  eos::common::Timing xpr("xrd_pread");
  TIMING("start", &xpr);
  
  eos_static_debug("fd=%d nbytes=%lu offset=%llu inode=%lu",fildes, (unsigned long)nbyte, (unsigned long long)offset, (unsigned long) inode);
 
  size_t ret;

<<<<<<< HEAD
  if (XFC && inode) {
=======
  if (XFC && fuse_cache_read && inode) {
    FileAbstraction* fAbst = 0;
    fAbst = XFC->getFileObj(inode, true);
    XFC->waitFinishWrites(fAbst);
>>>>>>> 95715dc2
    TIMING("wait writes", &xpr);
    XFC->waitFinishWrites(inode);
  }
  
  if (XFC && (fuse_cache_read) && inode) {
    fAbst = XFC->getFileObj(inode, true);
    if ((ret = XFC->getRead(fAbst, fildes, buf, offset, nbyte)) != nbyte)
    {
      TIMING("read in", &xpr);
      eos_static_debug("Block not found in cache: off=%zu, len=%zu", offset, nbyte);
      ret = XrdPosixXrootd::Pread(fildes, buf, nbyte, static_cast<long long>(offset));
      TIMING("read out", &xpr);
      XFC->putRead(fAbst, fildes, buf, offset, nbyte);
      TIMING("put read", &xpr);
    }
    else {
      eos_static_debug("Block found in cache: off=%zu, len=%zu", offset, nbyte);
      TIMING("block in cache", &xpr);
    }
    fAbst->decrementNoReferences();
  } else {
    ret = XrdPosixXrootd::Pread(fildes, buf, nbyte, static_cast<long long>(offset));
  }

  TIMING("end", &xpr);
  if (EOS_LOGS_DEBUG ) {
    xpr.Print();
  }

  return ret;
}


//------------------------------------------------------------------------------
ssize_t
xrd_write(int fildes, const void *buf, size_t nbyte, unsigned long inode)
{
  eos_static_info("fd=%d nbytes=%lu inode=%lu", fildes, (unsigned long)nbyte, (unsigned long) inode);
  size_t ret;

  if (XFC && fuse_cache_write && inode) {
    off_t offset = XrdPosixXrootd::Lseek(fildes, 0, SEEK_SET);
    XFC->submitWrite(inode, fildes, const_cast<void*>(buf), offset, nbyte);
    ret = nbyte;
  } else {
    ret = XrdPosixXrootd::Write(fildes, buf, nbyte);
  }
  return ret;                  
}


//------------------------------------------------------------------------------
ssize_t
xrd_pwrite(int fildes, const void *buf, size_t nbyte, off_t offset, unsigned long inode)
{
  eos::common::Timing xpw("xrd_pwrite");
  TIMING("start", &xpw);
  
  eos_static_debug("fd=%d nbytes=%lu inode=%lu cache=%d cache-w=%d", fildes, (unsigned long)nbyte, (unsigned long) inode, XFC?1:0, fuse_cache_write);
  size_t ret;

  if (XFC && fuse_cache_write && inode) {
    XFC->submitWrite(inode, fildes, const_cast<void*>(buf), offset, nbyte);
    ret = nbyte;
  } else {
    ret = XrdPosixXrootd::Pwrite(fildes, buf, nbyte, static_cast<long long>(offset));    
  }

  TIMING("end", &xpw);
  if (EOS_LOGS_DEBUG) {
    xpw.Print();
  }

  return ret;                  
}


//------------------------------------------------------------------------------
int
xrd_fsync(int fildes, unsigned long inode)
{
  eos_static_info("fd=%d inode=%lu", fildes, (unsigned long)inode);
  if (XFC && inode) {
    XFC->waitFinishWrites(inode);
  }
  
  return XrdPosixXrootd::Fsync(fildes);
}


//------------------------------------------------------------------------------
int xrd_unlink(const char *path)
{
  eos_static_info("path=%s",path);
  return XrdPosixXrootd::Unlink(path);
}


//------------------------------------------------------------------------------
int xrd_rename(const char *oldpath, const char *newpath)
{
  eos_static_info("oldpath=%s newpath=%s", oldpath, newpath);
  return XrdPosixXrootd::Rename(oldpath, newpath);
}

//------------------------------------------------------------------------------
const char*
xrd_mapuser(uid_t uid)
{
  eos_static_debug("uid=%lu", (unsigned long) uid);
  struct passwd* pw;
  XrdOucString sid = "";
  XrdOucString* spw=NULL;
  sid += (int) (uid);
  passwdstoremutex.Lock();
  if (!(spw = passwdstore->Find(sid.c_str()))) {
    pw = getpwuid(uid);
    if (pw) {
      spw = new XrdOucString(pw->pw_name);
      passwdstore->Add(sid.c_str(),spw,60); 
      passwdstoremutex.UnLock();
    } else {
      passwdstoremutex.UnLock();
      return NULL;
    }
  }
  passwdstoremutex.UnLock();

  // ----------------------------------------------------------------------------------
  // setup the default locations for GSI authentication and KRB5 Authentication
  XrdOucString userproxy  = "/tmp/x509up_u";
  XrdOucString krb5ccname = "/tmp/krb5cc_";
  userproxy  += (int) uid;
  krb5ccname += (int) uid;
  setenv("X509_USER_PROXY",  userproxy.c_str(),1);
  setenv("KRB5CCNAME", krb5ccname.c_str(),1);
  // ----------------------------------------------------------------------------------

  return STRINGSTORE(spw->c_str());
}

//------------------------------------------------------------------------------
const char* xrd_get_dir(DIR* dp, int entry) { return 0;}

void
xrd_init()
{
  FILE* fstderr ;
  // open a log file
  if (getuid()) {
    char logfile[1024];
    snprintf(logfile,sizeof(logfile)-1, "/tmp/eos-fuse.%d.log", getuid());
    // running as a user ... we log into /tmp/eos-fuse.$UID.log

    if (!(fstderr = freopen(logfile,"a+", stderr))) {
      fprintf(stderr,"error: cannot open log file %s\n", logfile);
    }
  } else {
    // running as root ... we log into /var/log/eos/fuse
    eos::common::Path cPath("/var/log/eos/fuse/fuse.log");
    cPath.MakeParentPath(S_IRWXU | S_IRGRP | S_IROTH);
    if (!(fstderr = freopen(cPath.GetPath(),"a+", stderr))) {
      fprintf(stderr,"error: cannot open log file %s\n", cPath.GetPath());
    }
  }

  setvbuf(fstderr, (char*) NULL, _IONBF, 0);

  // initialize hashes
  Path2Inode.set_empty_key("");
  Inode2Path.set_empty_key(0);
  DirInodeList.set_empty_key(0);
  DirInodeBuffer.set_empty_key(0);
  FuseCache.set_empty_key(0);
  OpenPosixXrootdFd.set_empty_key("");

  Path2Inode.set_deleted_key("#__deleted__#");
  Inode2Path.set_deleted_key(0xffffffffll);
  DirInodeList.set_deleted_key(0xffffffffll);
  DirInodeBuffer.set_deleted_key(0xffffffffll);
  FuseCache.set_deleted_key(0xffffffffll);
  OpenPosixXrootdFd.set_deleted_key("#__deleted__#");
  
  // create the root entry
  Path2Inode["/"] = 1;
  Inode2Path[1] = "/";

  eos::common::Mapping::VirtualIdentity_t vid;
  eos::common::Mapping::Root(vid);
  eos::common::Logging::Init();
  eos::common::Logging::SetUnit("FUSE@localhost");
  eos::common::Logging::gShortFormat=true;

  XrdOucString fusedebug = getenv("EOS_FUSE_DEBUG");
  if ((getenv("EOS_FUSE_DEBUG")) && (fusedebug != "0")) {
    eos::common::Logging::SetLogPriority(LOG_DEBUG);
  } else {
    eos::common::Logging::SetLogPriority(LOG_INFO);
  }
  
  XrdPosixXrootd::setEnv(NAME_DATASERVERCONN_TTL,300);
  XrdPosixXrootd::setEnv(NAME_LBSERVERCONN_TTL,3600*24);
  XrdPosixXrootd::setEnv(NAME_REQUESTTIMEOUT,30);
  EnvPutInt("NAME_MAXREDIRECTCOUNT",3);
  EnvPutInt("NAME_RECONNECTWAIT", 10);

  setenv("XRDPOSIX_POPEN","1",1);
  if ((fusedebug.find("posix")!=STR_NPOS)) {
    XrdPosixXrootd::setEnv(NAME_DEBUG,atoi(getenv("EOS_FUSE_DEBUG")));
  }
  
  fuse_cache_read = false;
  fuse_cache_write = false;

  //initialise the XrdFileCache
  if (!(getenv("EOS_FUSE_CACHE"))) {
    eos_static_notice("cache=false");
    XFC = NULL;
  } else {
    if (!getenv("EOS_FUSE_CACHE_SIZE")) {
      setenv("EOS_FUSE_CACHE_SIZE", "300000000", 1);   // ~300MB
    }
    eos_static_notice("cache=true size=%s cache-read=%s, cache-write=%s",getenv("EOS_FUSE_CACHE_SIZE"), getenv("EOS_FUSE_CACHE_READ"), getenv("EOS_FUSE_CACHE_WRITE"));
    XFC = XrdFileCache::Instance(static_cast<size_t>(atol(getenv("EOS_FUSE_CACHE_SIZE"))));   
    if (getenv("EOS_FUSE_CACHE_READ") && atoi(getenv("EOS_FUSE_CACHE_READ"))) {
      fuse_cache_read = true;
    }
    if (getenv("EOS_FUSE_CACHE_WRITE") && atoi(getenv("EOS_FUSE_CACHE_WRITE"))) {
      fuse_cache_write = true;
    }
  }
  
  passwdstore = new XrdOucHash<XrdOucString> ();
  stringstore = new XrdOucHash<XrdOucString> ();
}
        
<|MERGE_RESOLUTION|>--- conflicted
+++ resolved
@@ -1470,19 +1470,13 @@
  
   size_t ret;
 
-<<<<<<< HEAD
   if (XFC && inode) {
-=======
-  if (XFC && fuse_cache_read && inode) {
-    FileAbstraction* fAbst = 0;
-    fAbst = XFC->getFileObj(inode, true);
-    XFC->waitFinishWrites(fAbst);
->>>>>>> 95715dc2
     TIMING("wait writes", &xpr);
     XFC->waitFinishWrites(inode);
   }
   
   if (XFC && (fuse_cache_read) && inode) {
+    FileAbstraction* fAbst =0;
     fAbst = XFC->getFileObj(inode, true);
     if ((ret = XFC->getRead(fAbst, fildes, buf, offset, nbyte)) != nbyte)
     {
