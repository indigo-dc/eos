//------------------------------------------------------------------------------
//! @file: eosfs.c
//! @author: Andreas-Joachim Peters - CERN
//------------------------------------------------------------------------------

/************************************************************************
 * EOS - the CERN Disk Storage System                                   *
 * Copyright (C) 2011 CERN/Switzerland                                  *
 *                                                                      *
 * This program is free software: you can redistribute it and/or modify *
 * it under the terms of the GNU General Public License as published by *
 * the Free Software Foundation, either version 3 of the License, or    *
 * (at your option) any later version.                                  *
 *                                                                      *
 * This program is distributed in the hope that it will be useful,      *
 * but WITHOUT ANY WARRANTY; without even the implied warranty of       *
 * MERCHANTABILITY or FITNESS FOR A PARTICULAR PURPOSE.  See the        *
 * GNU General Public License for more details.                         *
 *                                                                      *
 * You should have received a copy of the GNU General Public License    *
 * along with this program.  If not, see <http://www.gnu.org/licenses/>.*
 ************************************************************************/

//------------------------------------------------------------------------------
/*
    FUSE: Filesystem in Userspace
    Copyright (C) 2001-2007  Miklos Szeredi <miklos@szeredi.hu>

    This program can be distributed under the terms of the GNU GPL.
    See the file COPYING.

    gcc -Wall `pkg-config fuse --cflags --libs` fusexmp.c -o fusexmp
 */
//------------------------------------------------------------------------------

#define FUSE_USE_VERSION 26

#ifdef HAVE_CONFIG_H
#include <config.h>
#endif

#ifdef linux
/* For pread()/pwrite() */
#define _XOPEN_SOURCE 500
#endif

/*----------------------------------------------------------------------------*/
#include <fuse.h>
#include <stdio.h>
#include <string.h>
#include <stdlib.h>
#include <unistd.h>
#include <fcntl.h>
#include <dirent.h>
#include <errno.h>
#include <sys/time.h>
#include <pthread.h>
#ifdef HAVE_SETXATTR
#include <sys/xattr.h>
#endif
/*----------------------------------------------------------------------------*/
#include "xrdposix.hh"
/*----------------------------------------------------------------------------*/

//! Mount hostport;
char mounthostport[1024];

//! Mount prefix
char mountprefix[1024];

//! We need to track the access time of/to use autofs
static time_t eosatime;

uid_t uid;
gid_t gid;
pid_t pid;

//------------------------------------------------------------------------------
// Get attr
//------------------------------------------------------------------------------
static int
eosdfs_getattr (const char* path, struct stat* stbuf)
{
  fprintf (stderr, "[%s] path=%s\n", __FUNCTION__, path);
  int res;
  char rootpath[4096];

  if (strcmp (path, "/"))
    eosatime = time (0);

  rootpath[0] = '\0';
  strcat (rootpath, mountprefix);
  strcat (rootpath, path);
  res = xrd_stat(rootpath, stbuf, uid, gid, xrd_inode(rootpath));

  if (res == 0)
  {
    if (S_ISREG (stbuf->st_mode))
    {
      stbuf->st_mode &= 0772777; // remove sticky bit and suid bit
      stbuf->st_blksize = 32768; // unfortunately, it is ignored, see include/fuse.h
      fprintf (stderr, "[%s] Return 0 for file. \n", __FUNCTION__);
      return 0;
    }
    else if (S_ISDIR (stbuf->st_mode))
    {
      stbuf->st_mode &= 0772777; // remove sticky bit and suid bit

      if (!strcmp (path, "/"))
        stbuf->st_atime = eosatime;

      fprintf (stderr, "[%s] Return 0 for directory. \n", __FUNCTION__);
      return 0;
    }
    else if (S_ISLNK (stbuf->st_mode))
      return 0;
    else
      return -EIO;
  }
  else
    return -errno;
}


//------------------------------------------------------------------------------
// Get fattr
//------------------------------------------------------------------------------
static int
eosdfs_fgetattr (const char* path,
                 struct stat* stbuf,
                 struct fuse_file_info* fi)
{
  fprintf (stderr, "[%s] path=%s\n", __FUNCTION__, path);
  char rootpath[4096];

  if (strcmp (path, "/"))
    eosatime = time (0);

  rootpath[0] = '\0';
  strcat (rootpath, mountprefix);
  strcat (rootpath, path);
  struct fd_user_info* info = (fd_user_info*) fi->fh;
<<<<<<< HEAD
  int res = xrd_stat(rootpath, stbuf, uid, gid, info->ino);
  
=======

  int res = xrd_stat(rootpath, stbuf, uid, gid, info->ino);

>>>>>>> 322e8a74
  if (res == 0)
  {
    if (S_ISREG (stbuf->st_mode))
    {
      stbuf->st_mode &= 0772777; // remove sticky bit and suid bit
      stbuf->st_blksize = 32768; // unfortunately, it is ignored, see include/fuse.h
      fprintf (stderr, "[%s] Return 0 for file. \n", __FUNCTION__);
      return 0;
    }
    else if (S_ISDIR (stbuf->st_mode))
    {
      stbuf->st_mode &= 0772777; // remove sticky bit and suid bit

      if (!strcmp (path, "/"))
        stbuf->st_atime = eosatime;

      fprintf (stderr, "[%s] Return 0 for directory. \n", __FUNCTION__);
      return 0;
    }
    else if (S_ISLNK (stbuf->st_mode))
      return 0;
    else
      return -EIO;
  }
  else
    return -errno;
}


//------------------------------------------------------------------------------
// Access
//------------------------------------------------------------------------------
static int
eosdfs_access (const char* path, int mask)
{
  fprintf (stderr, "[%s] path=%s\n", __FUNCTION__, path);
  // we don't call access, we have access control in every other call!
  return 0;
}


//------------------------------------------------------------------------------
// Read directory
//------------------------------------------------------------------------------
static int
eosdfs_readdir (const char* path,
                void* buf,
                fuse_fill_dir_t filler,
                off_t offset,
                struct fuse_file_info* fi)
{
  fprintf (stderr, "[%s] path=%s\n", __FUNCTION__, path);
  size_t size = -1;
  struct dirent* de;
  eosatime = time (0);
  (void) offset;
  (void) fi;
  char rootpath[4096];
  rootpath[0] = '\0';
  strcat (rootpath, mountprefix);
  strcat (rootpath, path);

  if (strcmp (path, "/"))
  {
    filler (buf, ".", NULL, 0);
    filler (buf, "..", NULL, 0);
  }

  de = xrd_readdir (rootpath, &size, uid, gid, pid);
  fprintf (stderr, "[%s] The size is: %ji\n", __FUNCTION__, size);

  if (size)
  {
    size_t i = 0;
    while (i < size)
    {
      fprintf (stderr, "[%s] Name:%s\n", __FUNCTION__, de[i].d_name);

      if (filler (buf, de[i].d_name, NULL, 0))
        break;

      i++;
    }
  }

  // Free memory allocated in xrd_readdir
  free (de);
  fprintf (stderr, "[%s] Finish\n", __FUNCTION__);
  return 0;
}


//------------------------------------------------------------------------------
// If the file does not exist, first create it with the specified mode, and
// then open it.
//------------------------------------------------------------------------------
static int
eosdfs_create (const char* path, mode_t mode, struct fuse_file_info* fi)
{
  fprintf (stderr, "[%s] path=%s, mode=%x\n", __FUNCTION__, path, mode);
  eosatime = time (0);
  char rootpath[4096];
  unsigned long return_inode;

  if (S_ISREG (mode))
  {
    rootpath[0] = '\0';
    strcat (rootpath, mountprefix);
    strcat (rootpath, path);
    fprintf (stderr, "[%s] rootpath=%s\n", __FUNCTION__, rootpath);
    int res = xrd_open(path,
                       O_CREAT | O_EXCL | O_RDWR,
<<<<<<< HEAD
                       mode,
                       uid, gid, 0, &return_inode);
=======
                       S_IRUSR | S_IWUSR | S_IRGRP | S_IROTH,
                       uid, gid, 0);
>>>>>>> 322e8a74
    
    if (res < 0)
      return -errno;

    // Update the entry parameters
<<<<<<< HEAD
    xrd_store_p2i ((unsigned long long) return_inode, rootpath);
    fprintf (stderr, "[%s]: update inode=%lld \n", __FUNCTION__, (long long) return_inode);

    // This memory has to be freed once we're done with the file, usually in
=======
    struct stat buf;
    int retc = xrd_stat(rootpath, &buf, uid, gid, 0);
    xrd_store_p2i ((unsigned long long) buf.st_ino, rootpath);
    fprintf (stderr, "[%s]: update inode=%lld \n", __FUNCTION__, (long long) buf.st_ino);

    // This memory  has to be freed once we're done with the file, usually in
>>>>>>> 322e8a74
    // the close/release method
    fd_user_info* info = (struct fd_user_info*) calloc (1, sizeof(struct fd_user_info));
    info->fd = res;
    info->uid = uid;
<<<<<<< HEAD
    info->ino = return_inode;
=======
    info->ino = buf.st_ino;
>>>>>>> 322e8a74
    fi->fh = (uint64_t) info;  

    // Add the inodeuser to fd mapping for future stats
    xrd_add_inodeuser_fd(info->ino, info->uid, info->fd);    
  }

  return 0;
}


//------------------------------------------------------------------------------
// Mkdir
//------------------------------------------------------------------------------
static int
eosdfs_mkdir (const char* path, mode_t mode)
{
  fprintf (stderr, "[%s] path=%s\n", __FUNCTION__, path);
  char rootpath[4096];
  eosatime = time (0);
  rootpath[0] = '\0';
  strcat(rootpath, mountprefix);
  strcat(rootpath, path);
<<<<<<< HEAD
  struct stat buf;
  int res = xrd_mkdir(rootpath, mode, uid, gid, pid, &buf);
=======
  int res = xrd_mkdir(rootpath, mode, uid, gid, pid);
>>>>>>> 322e8a74

  if (res)
    return -errno;
  else
    return 0;
}


//------------------------------------------------------------------------------
// Unlink
//------------------------------------------------------------------------------
static int
eosdfs_unlink (const char* path)
{
  fprintf (stderr, "[%s] path=%s\n", __FUNCTION__, path);
  char rootpath[4096];
  eosatime = time (0);
  rootpath[0] = '\0';
  strcat(rootpath, mountprefix);
  strcat(rootpath, path);
  int res = xrd_unlink (rootpath, uid, gid, pid);

  if (res)
    return -errno;

  xrd_forget_p2i(xrd_inode(path));
  return 0;
}


//------------------------------------------------------------------------------
// Rmdir
//------------------------------------------------------------------------------
static int
eosdfs_rmdir (const char* path)
{
  fprintf (stderr, "[%s] path=%s\n", __FUNCTION__, path);
  char rootpath[4096];
  eosatime = time (0);
  rootpath[0] = '\0';
  strcat (rootpath, mountprefix);
  strcat (rootpath, path);
  int res = xrd_rmdir (rootpath, uid, gid, pid);

  if (res)
    return -errno;

  xrd_forget_p2i (xrd_inode (path));
  return 0;
}


//------------------------------------------------------------------------------
// Rename 
//------------------------------------------------------------------------------
static int
eosdfs_rename (const char* from, const char* to)
{
  fprintf (stderr, "[%s] from=%s, to=%s\n", __FUNCTION__, from, to);
  char from_path[4096] = "", to_path[4096] = "";
  eosatime = time (0);
  strcat (from_path, mountprefix);
  strcat (from_path, from);
  strcat (to_path, mountprefix);
  strcat (to_path, to);

  if (xrd_rename (from_path, to_path, uid, gid, pid) != 0)
    return -errno;

  return 0;
}

//------------------------------------------------------------------------------
// Chmod
//------------------------------------------------------------------------------
static int
eosdfs_chmod (const char* path, mode_t mode)
{
  fprintf (stderr, "[%s] path=%s mode=%x\n", __FUNCTION__, path, mode);
  char rootpath[4096];
  eosatime = time (0);
  rootpath[0] = '\0';
  strcat (rootpath, mountprefix);
  strcat (rootpath, path);
  if (xrd_chmod (rootpath, mode, uid, gid, pid) != 0)
    return -errno;
  return 0;
}


//------------------------------------------------------------------------------
// Chown
//------------------------------------------------------------------------------
static int
eosdfs_chown (const char* path, uid_t uid, gid_t gid)
{
  fprintf (stderr, "[%s] path=%s\n", __FUNCTION__, path);

  // We forbid chown via the mounted filesystem */
  eosatime = time (0);

  // Fake that it would work ...
  return -EOPNOTSUPP;
}


//------------------------------------------------------------------------------
// Truncate file - through the File System
//------------------------------------------------------------------------------
static int
eosdfs_truncate (const char* path, off_t size)
{
  fprintf(stderr, "[%s] path=%s, size=%ji\n", __FUNCTION__, path, size);
  char rootpath[4096];
  unsigned long rinode = 0;
  eosatime = time (0);
  rootpath[0] = '\0';
  strcat (rootpath, mountprefix);
  strcat (rootpath, path);

  // Xrootd doesn't provide truncate(), So we use open() to truncate file to 0
<<<<<<< HEAD
  int fd = xrd_open(path,
                    O_WRONLY | O_TRUNC,
                    S_IRUSR | S_IWUSR | S_IRGRP | S_IROTH,
                    uid, gid, pid, &rinode);
  
  if (fd < 0)
    return -errno;

  xrd_truncate (fd, size);
  xrd_close (fd, rinode, uid);
=======
  int fd = xrd_open (rootpath,
                  O_WRONLY | O_TRUNC,
                  S_IRUSR | S_IWUSR | S_IRGRP | S_IROTH, uid, gid, pid);

  if (fd)
    return -errno;

  xrd_truncate (fd, size, 0);
  xrd_close (fd, 0, uid);
>>>>>>> 322e8a74
  return 0;
}


//------------------------------------------------------------------------------
//
//------------------------------------------------------------------------------
static int
eosdfs_utimens (const char* path, const struct timespec ts[2])
{
  fprintf(stderr, "[%s] path=%s\n", __FUNCTION__, path);
  char rootpath[4096];
  eosatime = time (0);
  rootpath[0] = '\0';
  strcat (rootpath, mountprefix);
  strcat (rootpath, path);
  struct timespec tv[2];
  tv[0].tv_sec = ts[0].tv_sec;
  tv[0].tv_nsec = ts[0].tv_nsec;
  tv[1].tv_sec = ts[1].tv_sec;
  tv[1].tv_nsec = ts[1].tv_nsec;
  int res = xrd_utimes (rootpath, tv, uid, gid, pid);

  if (res)
    return -errno;

  return 0;
}


//------------------------------------------------------------------------------
// Open file
//------------------------------------------------------------------------------
static int
eosdfs_open (const char* path, struct fuse_file_info* fi)
{
  fprintf (stderr, "[%s] path=%s\n", __FUNCTION__, path);
  char rootpath[4096];
<<<<<<< HEAD
  unsigned long rinode = 0;
=======
>>>>>>> 322e8a74
  rootpath[0] = '\0';
  strcat (rootpath, mountprefix);
  strcat (rootpath, path);
  eosatime = time (0);
  int res = xrd_open (path, 
                  fi->flags, 
                  S_IRUSR | S_IWUSR | S_IRGRP | S_IROTH, 
<<<<<<< HEAD
                  uid, gid, pid, &rinode);

  if (res == -1)
    return -errno;
 
=======
                  uid, gid, pid);

  if (res == -1)
    return -errno;

  // Get the new inode value
  struct stat buf;
  int retc = xrd_stat(rootpath, &buf, uid, gid, 0);
  fprintf (stderr, "[%s]: update inode=%lld\n", __FUNCTION__, (long long) buf.st_ino);
  
>>>>>>> 322e8a74
  // This memory  has to be freed once we're done with the file, usually in
  // the close/release method
  fd_user_info* info = (struct fd_user_info*) calloc (1, sizeof(struct fd_user_info));
  info->fd = res;
  info->uid = uid;
<<<<<<< HEAD
  info->ino = rinode;
  fi->fh = (uint64_t) info;  
  fprintf (stderr, "[%s] path=%s, fd=%i, inode=%lu\n", __FUNCTION__, path, res,
           (unsigned long) rinode);
=======
  info->ino = buf.st_ino;
  fi->fh = (uint64_t) info;  
  
  // Add the inodeuser to fd mapping for future stats
  xrd_add_inodeuser_fd(info->ino, info->uid, info->fd);    
  fprintf (stderr, "[%s] path=%s, fd=%i\n", __FUNCTION__, path, res);
>>>>>>> 322e8a74
  return 0;
}


//------------------------------------------------------------------------------
// Read
//------------------------------------------------------------------------------
static int
eosdfs_read (const char* path,
             char* buf,
             size_t size,
             off_t offset,
             struct fuse_file_info* fi)
{
  fprintf (stderr, "[%s] path=%s, offset=%ji, length=%ji\n", 
           __FUNCTION__, path, offset, size);
  eosatime = time (0);
  struct fd_user_info* info = (fd_user_info*) fi->fh;
<<<<<<< HEAD
  int res = xrd_pread (info->fd, buf, size, offset);
=======
  int res = xrd_pread (info->fd, buf, size, offset, info->ino);
>>>>>>> 322e8a74

  if (res == -1)
  {
    if (errno == ENOSYS)
      errno = EIO;

    res = -errno;
  }

  return res;
}


//------------------------------------------------------------------------------
// Write
//------------------------------------------------------------------------------
static int
eosdfs_write (const char* path,
              const char* buf,
              size_t size,
              off_t offset,
              struct fuse_file_info* fi)
{
  fprintf (stderr, "[%s] path=%s, offset=%ji, lenght=%ji\n", 
           __FUNCTION__, path, offset, size);

  // File already existed. FUSE uses eosdfs_open() and eosdfs_truncate()
  // to open and truncate a file before calling eosdfs_write()
  eosatime = time (0);
  struct fd_user_info* info = (fd_user_info*) fi->fh;
<<<<<<< HEAD
  int res = xrd_pwrite (info->fd, buf, size, offset);
=======
  int res = xrd_pwrite (info->fd, buf, size, offset, info->ino);
>>>>>>> 322e8a74

  if (res == -1)
    res = -errno;

  return res;
}


//------------------------------------------------------------------------------
// Statfs
//------------------------------------------------------------------------------
static int
eosdfs_statfs (const char* path, struct statvfs* stbuf)
{
  fprintf (stderr, "[%s] path = %s.\n", __FUNCTION__, path);
  eosatime = time (0);
  char rootpath[4096];
  eosatime = time (0);
  rootpath[0] = '\0';
  strcat (rootpath, mountprefix);
  strcat (rootpath, "/");
  strcat (rootpath, path);
  int res = xrd_statfs (rootpath, stbuf);

  if (res)
    return -errno;

  return 0;
}


//------------------------------------------------------------------------------
// Release (close) file
//------------------------------------------------------------------------------
static int
eosdfs_release (const char* path, struct fuse_file_info* fi)
{
  fprintf (stderr, "[%s] path=%s\n", __FUNCTION__, path);
  struct stat xrdfile, cnsfile;
  char rootpath[4096];
  eosatime = time (0);
  struct fd_user_info* info = (struct fd_user_info*) fi->fh;
  xrd_close(info->fd, info->ino, info->uid);
<<<<<<< HEAD
  xrd_release_rd_buff(pthread_self());
=======
  xrd_release_read_buffer(pthread_self());
>>>>>>> 322e8a74

  // Free memory allocated in eosdfs_open or eosdfs_create
  free (info);
  fi->fh = 0;
  return 0;
}


//------------------------------------------------------------------------------
// Fsync
//------------------------------------------------------------------------------
static int
eosdfs_fsync (const char* path,
              int isdatasync,
              struct fuse_file_info* fi)
{
  fprintf (stderr, "[%s] path=%s\n", __FUNCTION__, path);

  // This method is optional and can safely be left unimplemented
  eosatime = time (0);
  (void) path;
  (void) isdatasync;
  (void) fi;
  return 0;
}


//------------------------------------------------------------------------------
// Truncate an opened file 
//------------------------------------------------------------------------------
static int 
eosdfs_ftruncate(const char* path, 
                 off_t size, 
                 struct fuse_file_info* fi)
{
  fprintf (stderr, "[%s] path=%s, size=%ji\n", __FUNCTION__, path, size);
  struct fd_user_info* info = (fd_user_info*) fi->fh;
<<<<<<< HEAD
  int res = xrd_truncate (info->fd, size);
=======
  int res = xrd_truncate (info->fd, size, info->ino);
>>>>>>> 322e8a74

  if (res)
    res = -errno;

  return res;
}


//------------------------------------------------------------------------------
//
//------------------------------------------------------------------------------
#ifdef HAVE_SETXATTR
//..............................................................................
// Xattr operations are optional and can safely be left unimplemented
//..............................................................................

static int
eosdfs_setxattr (const char* path, const char* name, const char* value,
                 size_t size, int flags)
{
  fprintf (stderr, "[%s] path = %s.\n", __FUNCTION__, path);
  /*
    int res = lsetxattr(path, name, value, size, flags);
    if (res == -1)
      return -errno;
   */
  eosatime = time (0);
  return 0;
}


//------------------------------------------------------------------------------
// Get xattr
//------------------------------------------------------------------------------
static int
eosdfs_getxattr (const char* path, const char* name, char* value,
                 size_t size)
{
  fprintf (stderr, "[%s] path=%s, name=%s\n", __FUNCTION__, path, name);
  /*
    int res = lgetxattr(path, name, value, size);
    if (res == -1)
    return -errno;
    return res;
   */
  eosatime = time (0);
  return 0;
}


//------------------------------------------------------------------------------
// List xattr
//------------------------------------------------------------------------------
static int
eosdfs_listxattr (const char* path, char* list, size_t size)
{
  fprintf (stderr, "[%s] path = %s.\n", __FUNCTION__, path);
  /*
    int res = llistxattr(path, list, size);
    if (res == -1)
    return -errno;
    return res;
   */
  eosatime = time (0);
  return 0;
}


//------------------------------------------------------------------------------
// Remove xattr
//------------------------------------------------------------------------------
static int
eosdfs_removexattr (const char* path, const char* name)
{
  fprintf (stderr, "[%s] path=%s\n", __FUNCTION__, path);
  /*
    int res = lremovexattr(path, name);
    if (res == -1)
    return -errno;
   */
  eosatime = time (0);
  return 0;
}

#endif /* HAVE_SETXATTR */

static struct fuse_operations eosdfs_oper = {
  .getattr = eosdfs_getattr,
  .access = eosdfs_access,
  .readdir = eosdfs_readdir,
  .create = eosdfs_create,
  .mkdir = eosdfs_mkdir,
  .rmdir = eosdfs_rmdir,
  .rename = eosdfs_rename,
  .chmod = eosdfs_chmod,
  .chown = eosdfs_chown,
  .truncate = eosdfs_truncate,
  .utimens = eosdfs_utimens,
  .open = eosdfs_open,
  .read = eosdfs_read,
  .write = eosdfs_write,
  .statfs = eosdfs_statfs,
  .release = eosdfs_release,
  .fsync = eosdfs_fsync,
  .unlink = eosdfs_unlink,
  .ftruncate = eosdfs_ftruncate,
  .fgetattr = eosdfs_fgetattr,
#ifdef HAVE_SETXATTR
  .setxattr = eosdfs_setxattr,
  .getxattr = eosdfs_getxattr,
  .listxattr = eosdfs_listxattr,
  .removexattr = eosdfs_removexattr,
#endif
};


//------------------------------------------------------------------------------
//
//------------------------------------------------------------------------------

void
usage ()
{
  fprintf (stderr, "usage: eosfs <mountpoint> [-o<fuseoptionlist] [<mgm-url>]\n");
  exit (-1);
}


//------------------------------------------------------------------------------
//
//------------------------------------------------------------------------------

int
main (int argc, char* argv[])
{
  char* spos = 0;
  char* epos = 0;
  int i;
  eosatime = time (0);
  char rdrurl[1024];
  char path[1024];
  char* ordr = 0;
  char copy[1024];
  int margc = argc;

  if (argc < 2)
  {
    usage ();
  }

  int shift = 0;

#ifndef __APPLE__
  if (access("/bin/fusermount",X_OK))
    {
      fprintf (stderr,"error: /bin/fusermount is not executable for you!\n");
      exit (-2);
    }
#endif

  for (i = 0; i < argc; i++)
  {
    if (!strncmp (argv[i], "root://", 7))
    {
      //........................................................................
      // This is the url where to go
      //........................................................................
      ordr = strdup (argv[i]);
      margc = argc - 1;
      shift = 1;
    }
    else
    {
      if (shift)
      {
        argv[i - 1] = argv[i];
      }
    }
  }

  //  for ( i = 0; i < margc; i++ ) {
  //    printf( "%d: %s\n", i, argv[i] );
  //  }

  if (getenv ("EOS_FUSE_MGM_URL"))
  {
    snprintf (rdrurl, sizeof ( rdrurl) - 1, "%s", getenv ("EOS_FUSE_MGM_URL"));
  }
  else
  {
    if (ordr)
    {
      snprintf (rdrurl, sizeof ( rdrurl) - 1, "%s", ordr);
    }
    else
    {
      fprintf (stderr, "error: no host defined via env:EOS_FUSE_MGM_URL "
               "and no url given as mount option");
      usage ();
      exit (-1);
    }
  }

  if (getenv ("EOS_SOCKS4_HOST") && getenv ("EOS_SOCKS4_PORT"))
  {
    fprintf (stdout, "EOS_SOCKS4_HOST=%s\n", getenv ("EOS_SOCKS4_HOST"));
    fprintf (stdout, "EOS_SOCKS4_PORT=%s\n", getenv ("EOS_SOCKS4_PORT"));
  }

  //............................................................................
  // Parse input into mount host and port and mount prefix
  //............................................................................
  char* pmounthostport = 0;
  char* smountprefix = 0;

  setenv("EOS_RDRURL", rdrurl,1);
  
  pmounthostport = strstr (rdrurl, "root://");

  if (!pmounthostport)
  {
    fprintf (stderr, "error: EOS_RDRURL or url option is not valid\n");
    exit (-1);
  }

  pmounthostport += 7;
  strcpy (mounthostport, pmounthostport);

  if (!(smountprefix = strstr (mounthostport, "//")))
  {
    fprintf (stderr, "error: EOS_RDRURL or url option is not valid\n");
    exit (-1);
  }
  else
  {
    smountprefix++;
    strcpy (mountprefix, smountprefix);
    *smountprefix = 0;

    if (mountprefix[strlen (mountprefix) - 1] == '/')
    {
      mountprefix[strlen (mountprefix) - 1] = 0;
    }

    if (mountprefix[strlen (mountprefix) - 1] == '/')
    {
      mountprefix[strlen (mountprefix) - 1] = 0;
    }
  }

  pid_t m_pid = fork ();

  if (m_pid < 0)
  {
    fprintf (stderr, "ERROR: Failed to fork daemon process\n");
    exit (-1);
  }

  //............................................................................
  // Kill the parent
  //............................................................................
  if (m_pid > 0)
  {
    sleep (1);
    exit (0);
  }

  umask (0);
  pid_t sid;

  if ((sid = setsid ()) < 0)
  {
    fprintf (stderr, "ERROR: failed to create new session (setsid())\n");
    exit (-1);
  }

  if ((chdir ("/")) < 0)
  {
    //..........................................................................
    // Log any failure here
    //..........................................................................
    exit (-1);
  }

  close (STDIN_FILENO);
  close (STDOUT_FILENO);

  //............................................................................
  // = > don't close STDERR because we redirect that to a file!
  //............................................................................
  xrd_init ();
  umask (0);

  //  fprintf ( stderr, "Call fuse_main with the following parameters: \n" );
  //  for ( i = 0; i < margc; i++ ) {
  //    fprintf( stderr, "argv[%i] = %s \n", i, argv[i] );
  //  }

  uid = getuid();
  gid = getgid();
  pid = getpid(); 
  return fuse_main (margc, argv, &eosdfs_oper, NULL);
}


<|MERGE_RESOLUTION|>--- conflicted
+++ resolved
@@ -116,8 +116,8 @@
       return 0;
     else
       return -EIO;
-  }
-  else
+    }
+    else
     return -errno;
 }
 
@@ -129,7 +129,7 @@
 eosdfs_fgetattr (const char* path,
                  struct stat* stbuf,
                  struct fuse_file_info* fi)
-{
+    {
   fprintf (stderr, "[%s] path=%s\n", __FUNCTION__, path);
   char rootpath[4096];
 
@@ -140,14 +140,8 @@
   strcat (rootpath, mountprefix);
   strcat (rootpath, path);
   struct fd_user_info* info = (fd_user_info*) fi->fh;
-<<<<<<< HEAD
   int res = xrd_stat(rootpath, stbuf, uid, gid, info->ino);
   
-=======
-
-  int res = xrd_stat(rootpath, stbuf, uid, gid, info->ino);
-
->>>>>>> 322e8a74
   if (res == 0)
   {
     if (S_ISREG (stbuf->st_mode))
@@ -166,15 +160,15 @@
 
       fprintf (stderr, "[%s] Return 0 for directory. \n", __FUNCTION__);
       return 0;
-    }
+  }
     else if (S_ISLNK (stbuf->st_mode))
       return 0;
-    else
+  else
       return -EIO;
   }
   else
     return -errno;
-}
+  }
 
 
 //------------------------------------------------------------------------------
@@ -260,44 +254,23 @@
     fprintf (stderr, "[%s] rootpath=%s\n", __FUNCTION__, rootpath);
     int res = xrd_open(path,
                        O_CREAT | O_EXCL | O_RDWR,
-<<<<<<< HEAD
                        mode,
                        uid, gid, 0, &return_inode);
-=======
-                       S_IRUSR | S_IWUSR | S_IRGRP | S_IROTH,
-                       uid, gid, 0);
->>>>>>> 322e8a74
-    
+
     if (res < 0)
       return -errno;
 
     // Update the entry parameters
-<<<<<<< HEAD
     xrd_store_p2i ((unsigned long long) return_inode, rootpath);
     fprintf (stderr, "[%s]: update inode=%lld \n", __FUNCTION__, (long long) return_inode);
 
-    // This memory has to be freed once we're done with the file, usually in
-=======
-    struct stat buf;
-    int retc = xrd_stat(rootpath, &buf, uid, gid, 0);
-    xrd_store_p2i ((unsigned long long) buf.st_ino, rootpath);
-    fprintf (stderr, "[%s]: update inode=%lld \n", __FUNCTION__, (long long) buf.st_ino);
-
     // This memory  has to be freed once we're done with the file, usually in
->>>>>>> 322e8a74
     // the close/release method
     fd_user_info* info = (struct fd_user_info*) calloc (1, sizeof(struct fd_user_info));
     info->fd = res;
     info->uid = uid;
-<<<<<<< HEAD
     info->ino = return_inode;
-=======
-    info->ino = buf.st_ino;
->>>>>>> 322e8a74
     fi->fh = (uint64_t) info;  
-
-    // Add the inodeuser to fd mapping for future stats
-    xrd_add_inodeuser_fd(info->ino, info->uid, info->fd);    
   }
 
   return 0;
@@ -314,14 +287,10 @@
   char rootpath[4096];
   eosatime = time (0);
   rootpath[0] = '\0';
-  strcat(rootpath, mountprefix);
-  strcat(rootpath, path);
-<<<<<<< HEAD
+  strcat (rootpath, mountprefix);
+  strcat (rootpath, path);
   struct stat buf;
   int res = xrd_mkdir(rootpath, mode, uid, gid, pid, &buf);
-=======
-  int res = xrd_mkdir(rootpath, mode, uid, gid, pid);
->>>>>>> 322e8a74
 
   if (res)
     return -errno;
@@ -340,14 +309,14 @@
   char rootpath[4096];
   eosatime = time (0);
   rootpath[0] = '\0';
-  strcat(rootpath, mountprefix);
-  strcat(rootpath, path);
+  strcat (rootpath, mountprefix);
+  strcat (rootpath, path);
   int res = xrd_unlink (rootpath, uid, gid, pid);
 
   if (res)
     return -errno;
 
-  xrd_forget_p2i(xrd_inode(path));
+  xrd_forget_p2i (xrd_inode (path));
   return 0;
 }
 
@@ -443,28 +412,16 @@
   strcat (rootpath, path);
 
   // Xrootd doesn't provide truncate(), So we use open() to truncate file to 0
-<<<<<<< HEAD
   int fd = xrd_open(path,
-                    O_WRONLY | O_TRUNC,
+                  O_WRONLY | O_TRUNC,
                     S_IRUSR | S_IWUSR | S_IRGRP | S_IROTH,
                     uid, gid, pid, &rinode);
-  
+
   if (fd < 0)
     return -errno;
 
   xrd_truncate (fd, size);
   xrd_close (fd, rinode, uid);
-=======
-  int fd = xrd_open (rootpath,
-                  O_WRONLY | O_TRUNC,
-                  S_IRUSR | S_IWUSR | S_IRGRP | S_IROTH, uid, gid, pid);
-
-  if (fd)
-    return -errno;
-
-  xrd_truncate (fd, size, 0);
-  xrd_close (fd, 0, uid);
->>>>>>> 322e8a74
   return 0;
 }
 
@@ -503,10 +460,7 @@
 {
   fprintf (stderr, "[%s] path=%s\n", __FUNCTION__, path);
   char rootpath[4096];
-<<<<<<< HEAD
   unsigned long rinode = 0;
-=======
->>>>>>> 322e8a74
   rootpath[0] = '\0';
   strcat (rootpath, mountprefix);
   strcat (rootpath, path);
@@ -514,42 +468,20 @@
   int res = xrd_open (path, 
                   fi->flags, 
                   S_IRUSR | S_IWUSR | S_IRGRP | S_IROTH, 
-<<<<<<< HEAD
                   uid, gid, pid, &rinode);
 
   if (res == -1)
     return -errno;
- 
-=======
-                  uid, gid, pid);
-
-  if (res == -1)
-    return -errno;
-
-  // Get the new inode value
-  struct stat buf;
-  int retc = xrd_stat(rootpath, &buf, uid, gid, 0);
-  fprintf (stderr, "[%s]: update inode=%lld\n", __FUNCTION__, (long long) buf.st_ino);
-  
->>>>>>> 322e8a74
+
   // This memory  has to be freed once we're done with the file, usually in
   // the close/release method
   fd_user_info* info = (struct fd_user_info*) calloc (1, sizeof(struct fd_user_info));
   info->fd = res;
   info->uid = uid;
-<<<<<<< HEAD
   info->ino = rinode;
-  fi->fh = (uint64_t) info;  
+  fi->fh = (uint64_t) info;
   fprintf (stderr, "[%s] path=%s, fd=%i, inode=%lu\n", __FUNCTION__, path, res,
            (unsigned long) rinode);
-=======
-  info->ino = buf.st_ino;
-  fi->fh = (uint64_t) info;  
-  
-  // Add the inodeuser to fd mapping for future stats
-  xrd_add_inodeuser_fd(info->ino, info->uid, info->fd);    
-  fprintf (stderr, "[%s] path=%s, fd=%i\n", __FUNCTION__, path, res);
->>>>>>> 322e8a74
   return 0;
 }
 
@@ -568,11 +500,7 @@
            __FUNCTION__, path, offset, size);
   eosatime = time (0);
   struct fd_user_info* info = (fd_user_info*) fi->fh;
-<<<<<<< HEAD
   int res = xrd_pread (info->fd, buf, size, offset);
-=======
-  int res = xrd_pread (info->fd, buf, size, offset, info->ino);
->>>>>>> 322e8a74
 
   if (res == -1)
   {
@@ -603,11 +531,7 @@
   // to open and truncate a file before calling eosdfs_write()
   eosatime = time (0);
   struct fd_user_info* info = (fd_user_info*) fi->fh;
-<<<<<<< HEAD
   int res = xrd_pwrite (info->fd, buf, size, offset);
-=======
-  int res = xrd_pwrite (info->fd, buf, size, offset, info->ino);
->>>>>>> 322e8a74
 
   if (res == -1)
     res = -errno;
@@ -651,11 +575,7 @@
   eosatime = time (0);
   struct fd_user_info* info = (struct fd_user_info*) fi->fh;
   xrd_close(info->fd, info->ino, info->uid);
-<<<<<<< HEAD
   xrd_release_rd_buff(pthread_self());
-=======
-  xrd_release_read_buffer(pthread_self());
->>>>>>> 322e8a74
 
   // Free memory allocated in eosdfs_open or eosdfs_create
   free (info);
@@ -693,11 +613,7 @@
 {
   fprintf (stderr, "[%s] path=%s, size=%ji\n", __FUNCTION__, path, size);
   struct fd_user_info* info = (fd_user_info*) fi->fh;
-<<<<<<< HEAD
   int res = xrd_truncate (info->fd, size);
-=======
-  int res = xrd_truncate (info->fd, size, info->ino);
->>>>>>> 322e8a74
 
   if (res)
     res = -errno;
