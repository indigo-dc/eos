/* --------------------------------------------------------------------*/
/* File: eosd.c                                                        */
/* Author: Elvin-Alin Sindrilaru / Andreas-Joachim Peters - CERN       */
/* --------------------------------------------------------------------*/

/************************************************************************
 * EOS - the CERN Disk Storage System                                   *
 * Copyright (C) 2011 CERN/Switzerland                                  *
 *                                                                      *
 * This program is free software: you can redistribute it and/or modify *
 * it under the terms of the GNU General Public License as published by *
 * the Free Software Foundation, either version 3 of the License, or    *
 * (at your option) any later version.                                  *
 *                                                                      *
 * This program is distributed in the hope that it will be useful,      *
 * but WITHOUT ANY WARRANTY; without even the implied warranty of       *
 * MERCHANTABILITY or FITNESS FOR A PARTICULAR PURPOSE.  See the        *
 * GNU General Public License for more details.                         *
 *                                                                      *
 * You should have received a copy of the GNU General Public License    *
 * along with this program.  If not, see <http://www.gnu.org/licenses/>.*
 ************************************************************************/

/*
  FUSE: Filesystem in Userspace
  Copyright (C) 2001-2007  Miklos Szeredi <miklos@szeredi.hu>

  This program can be distributed under the terms of the GNU GPL.
  See the file COPYING.

  gcc -Wall `pkg-config fuse --cflags --libs` hello_ll.c -o hello_ll
*/


#define FUSE_USE_VERSION 26

#include <fuse/fuse_lowlevel.h>
#include <stdio.h>
#include <stdlib.h>
#include <string.h>
#include <errno.h>
#include <fcntl.h>
#include <unistd.h>
#include <assert.h>

#include "xrdposix.hh"
#include "DirCache.hh"

int isdebug=0;
// mount hostport;
char mounthostport[1024];

// mount prefix 
char mountprefix[1024];
double entrycachetime = 5.0;
double attrcachetime = 5.0;
double readopentime = 5.0;


//--------------------------------------------------------------------------------------------------
static void eosfs_ll_readlink(fuse_req_t req, fuse_ino_t ino)
{
  struct stat stbuf;
  char fullpath[16384];
  {
    xrd_lock_r_p2i(); // =>
    const char* name = xrd_path((unsigned long long)ino);

    if (!name) {
      fuse_reply_err(req, ENXIO);
      xrd_unlock_r_p2i(); // <=
      return;
    }
    
    sprintf(fullpath,"root://%s@%s/%s/%s",xrd_mapuser(req->ctx.uid),mounthostport,mountprefix,name);
    if (isdebug) fprintf(stderr,"[%s]: inode=%lld path=%s\n", __FUNCTION__,(long long)ino,fullpath);  
    xrd_unlock_r_p2i(); // <=
  }
<<<<<<< HEAD

=======
  
  sprintf(fullpath,"root://%s@%s/%s/%s",xrd_mapuser(req->ctx.uid),mounthostport,mountprefix,name);
  if (isdebug) fprintf(stderr, "[%s]: inode=%lld path=%s\n", __FUNCTION__,(long long)ino,fullpath);  
>>>>>>> dcd36eb0
  char linkbuffer[8912];
  
  int retc = xrd_readlink(fullpath, linkbuffer, sizeof(linkbuffer));
  if (!retc) {
    fuse_reply_readlink(req,linkbuffer);
    return;
  } else {
    fuse_reply_err(req, errno);
    return;
  }
}


//--------------------------------------------------------------------------------------------------
static void eosfs_ll_getattr(fuse_req_t req, fuse_ino_t ino,
				struct fuse_file_info *fi)
{
  struct stat stbuf;
  memset(&stbuf,0,sizeof(struct stat));
  char fullpath[16384];

<<<<<<< HEAD
  {
    xrd_lock_r_p2i(); // =>
    const char* name = xrd_path((unsigned long long)ino);
=======
  sprintf(fullpath,"root://%s@%s/%s/%s",xrd_mapuser(req->ctx.uid),mounthostport,mountprefix,name);
  if (isdebug) fprintf(stderr, "[%s]: inode=%lld path=%s\n", __FUNCTION__,(long long)ino,fullpath);
>>>>>>> dcd36eb0

    if (!name) {
      fuse_reply_err(req, ENXIO);
      xrd_unlock_r_p2i(); // <=
      return;
    }
    
    sprintf(fullpath,"root://%s@%s/%s/%s",xrd_mapuser(req->ctx.uid),mounthostport,mountprefix,name);
    if (isdebug) fprintf(stderr,"[%s]: inode=%lld path=%s\n", __FUNCTION__,(long long)ino,fullpath);
    xrd_unlock_r_p2i(); // <=
  }
  
  int retc = xrd_stat(fullpath,&stbuf);

  if (!retc) {
    fuse_reply_attr(req, &stbuf, attrcachetime);
  } else {
    fuse_reply_err(req, EIO);
  }
}


//--------------------------------------------------------------------------------------------------
static void eosfs_ll_setattr(fuse_req_t req, fuse_ino_t ino, struct stat *attr,
				int to_set, struct fuse_file_info *fi)
{
  int retc=0;
  char fullpath[16384];

<<<<<<< HEAD
  {
    xrd_lock_r_p2i(); // =>
    const char* name = xrd_path((unsigned long long)ino);
    // the root is inode 1

    if (!name) {
      fuse_reply_err(req, ENXIO);
      xrd_unlock_r_p2i(); // <=
      return;
    }
    
    sprintf(fullpath,"root://%s@%s/%s/%s",xrd_mapuser(req->ctx.uid),mounthostport,mountprefix,name);
    if (isdebug) fprintf(stderr,"[%s]: inode=%lld path=%s\n", __FUNCTION__,(long long)ino,fullpath);  
    xrd_unlock_r_p2i(); // <=
  }
  
  if (to_set & FUSE_SET_ATTR_MODE) {
    if (isdebug) fprintf(stderr,"[%s]: set attr mode ino=%lld\n", __FUNCTION__,(long long)ino);
    retc = xrd_chmod(fullpath, attr->st_mode);
  }
  if ( (to_set & FUSE_SET_ATTR_UID) && (to_set & FUSE_SET_ATTR_GID) ) {
    if (isdebug) fprintf(stderr,"[%s]: set attr uid  ino=%lld\n", __FUNCTION__,(long long)ino);
    if (isdebug) fprintf(stderr,"[%s]: set attr gid  ino=%lld\n", __FUNCTION__,(long long)ino);
=======
  sprintf(fullpath,"root://%s@%s/%s/%s",xrd_mapuser(req->ctx.uid),mounthostport,mountprefix,name);
  if (isdebug) fprintf(stderr, "[%s]: inode=%lld path=%s\n", __FUNCTION__,(long long)ino,fullpath);  
  if (to_set & FUSE_SET_ATTR_MODE) {
    if (isdebug) fprintf(stderr, "[%s]: set attr mode ino=%lld\n", __FUNCTION__,(long long)ino);
    retc = xrd_chmod(fullpath, attr->st_mode);
  }
  if ( (to_set & FUSE_SET_ATTR_UID) && (to_set & FUSE_SET_ATTR_GID) ) {
    if (isdebug) fprintf(stderr, "[%s]: set attr uid  ino=%lld\n", __FUNCTION__,(long long)ino);
    if (isdebug) fprintf(stderr, "[%s]: set attr gid  ino=%lld\n", __FUNCTION__,(long long)ino);
>>>>>>> dcd36eb0
    // f.t.m. we fake it works !
    //    fuse_reply_err(req,EPERM);
    //    return;
  }
  
  if (to_set & FUSE_SET_ATTR_SIZE) {
    if (fi) {
<<<<<<< HEAD
      if (isdebug) fprintf(stderr,"[%s]: truncate\n",__FUNCTION__);
      if (fi->fh) {
        retc = xrd_truncate(fi->fh,attr->st_size, 0);
      } else {
        if (isdebug) fprintf(stderr,"[%s]: set attr size=%lld ino=%lld\n", __FUNCTION__,(long long)attr->st_size, (long long)ino);
=======
      if (isdebug) fprintf(stderr, "[%s]: truncate\n",__FUNCTION__);
      if (fi->fh) {
        retc = xrd_truncate(fi->fh,attr->st_size, 0);
      } else {
        if (isdebug) fprintf(stderr, "[%s]: set attr size=%lld ino=%lld\n",
                             __FUNCTION__,(long long)attr->st_size, (long long)ino);
>>>>>>> dcd36eb0
        int fd;
        if ((fd = xrd_open(fullpath, O_WRONLY , S_IRUSR|S_IWUSR|S_IRGRP|S_IROTH))>=0) {
          retc = xrd_truncate(fd,attr->st_size, 0);
          xrd_close(fd, ino);
        } else {
          retc = -1;
        }
      }
    } else {
<<<<<<< HEAD
      if (isdebug) fprintf(stderr,"[%s]: set attr size=%lld ino=%lld\n", __FUNCTION__,(long long)attr->st_size, (long long)ino);
=======
      if (isdebug) fprintf(stderr, "[%s]: set attr size=%lld ino=%lld\n",
                           __FUNCTION__,(long long)attr->st_size, (long long)ino);
>>>>>>> dcd36eb0
      int fd;
      if ((fd = xrd_open(fullpath, O_WRONLY , S_IRUSR|S_IWUSR|S_IRGRP|S_IROTH))>=0) {
        retc = xrd_truncate(fd, attr->st_size, 0);
        xrd_close(fd, ino);
      }
    }
  }
  
  if ( (to_set & FUSE_SET_ATTR_ATIME) && (to_set & FUSE_SET_ATTR_MTIME) ) {  
    struct timespec tvp[2];
    tvp[0].tv_sec = attr->st_atime;
    tvp[0].tv_nsec = 0;
    tvp[1].tv_sec = attr->st_mtime;
    tvp[1].tv_nsec = 0;
<<<<<<< HEAD
    if (isdebug) fprintf(stderr,"[%s]: set attr atime ino=%lld time=%ld\n", __FUNCTION__,(long long)ino, (long)attr->st_atime);
    if (isdebug) fprintf(stderr,"[%s]: set attr mtime ino=%lld time=%ld\n", __FUNCTION__,(long long)ino, (long)attr->st_mtime);
    retc = xrd_utimes(fullpath, tvp);
  }
  if (isdebug) fprintf(stderr,"[%s]: return code =%d\n",__FUNCTION__, retc);
=======
    if (isdebug) {
      fprintf(stderr, "[%s]: set attr atime ino=%lld time=%ld\n", __FUNCTION__,(long long)ino, (long)attr->st_atime);
      fprintf(stderr, "[%s]: set attr mtime ino=%lld time=%ld\n", __FUNCTION__,(long long)ino, (long)attr->st_mtime);
    }
    retc = xrd_utimes(fullpath, tvp);
  }
  if (isdebug) fprintf(stderr, "[%s]: return code =%d\n",__FUNCTION__, retc);
>>>>>>> dcd36eb0
  struct stat newattr;
  memset(&newattr,0,sizeof(struct stat));
  if (!retc) {
    int retc = xrd_stat(fullpath,&newattr);
    if (!retc) {
      fuse_reply_attr(req, &newattr,attrcachetime);
    } else {
      fuse_reply_err(req, errno);
    }
  } else {
    fuse_reply_err(req, errno);
  }
}


//--------------------------------------------------------------------------------------------------
static void eosfs_ll_lookup(fuse_req_t req, fuse_ino_t parent, const char *name)
{
  int retc, entry_status;
  const char* parentpath=NULL;
  char fullpath[16384];
  char ifullpath[16384];

  {
    xrd_lock_r_p2i(); // =>
    parentpath = xrd_path((unsigned long long)parent);

<<<<<<< HEAD
    if (!parentpath) {
      fuse_reply_err(req, ENXIO);
      xrd_unlock_r_p2i(); // <=
      return;
    }
    
    if (name[0] == '/') 
      sprintf(ifullpath, "%s%s", parentpath, name);
    else
      sprintf(ifullpath, "%s/%s", parentpath, name);
    
    sprintf(fullpath,"root://%s@%s%s/%s/%s", xrd_mapuser(req->ctx.uid), mounthostport, mountprefix, parentpath,name);
    if (isdebug) fprintf(stderr,"[%s]: parent=%lld path=%s uid=%d\n", __FUNCTION__, (long long)parent, fullpath, req->ctx.uid);
    xrd_unlock_r_p2i();
  }
=======
  sprintf(fullpath,"root://%s@%s%s/%s/%s", xrd_mapuser(req->ctx.uid), mounthostport, mountprefix, parentpath,name);
  if (isdebug) fprintf(stderr, "[%s]: parent=%lld path=%s uid=%d\n",
                       __FUNCTION__, (long long)parent, fullpath, req->ctx.uid);
>>>>>>> dcd36eb0

  // -------------------
  // - CACHE
  // 
  //try to get entry from cache
  //  entry_status = get_entry_from_dir(req, parent, ifullpath);
  //if (entry_status <= 0) {
  if (1) {
    //add entry to dir
    struct fuse_entry_param e;
    memset(&e, 0, sizeof(e));
    e.attr_timeout = attrcachetime;
    e.entry_timeout = entrycachetime;
    int retc = xrd_stat(fullpath, &e.attr);
    if (!retc) {
<<<<<<< HEAD
      if (isdebug) fprintf(stderr,"[%s]: storeinode=%lld path=%s\n", __FUNCTION__,(long long) e.attr.st_ino,ifullpath);
=======
      if (isdebug) fprintf(stderr, "[%s]: storeinode=%lld path=%s\n",
                           __FUNCTION__,(long long) e.attr.st_ino,ifullpath);
>>>>>>> dcd36eb0
      e.ino = e.attr.st_ino;
      
      xrd_store_p2i(e.attr.st_ino, ifullpath);

      fuse_reply_entry(req, &e);
      // ---- CACHE ----
      //add entry to dir
      //if (entry_status < 0) 
      //        add_entry_to_dir(parent, e.attr.st_ino, ifullpath, &e); 

    } else {
      if (errno == EFAULT) {
        e.ino = 0;
        fuse_reply_entry(req, &e);
      } else {
        fuse_reply_err(req, errno);
      }
    }
  }
}

#define min(x, y) ((x) < (y) ? (x) : (y))


//--------------------------------------------------------------------------------------------------
static int reply_buf_limited(fuse_req_t req, const char *buf, size_t bufsize,
			     off_t off, size_t maxsize)
{
  if (off < bufsize)
    return fuse_reply_buf(req, buf + off,
			  min(bufsize - off, maxsize));
  else 
    return fuse_reply_buf(req, NULL, 0);
}


//--------------------------------------------------------------------------------------------------
static void eosfs_ll_opendir(fuse_req_t req, fuse_ino_t ino,
			      struct fuse_file_info *fi)
{
  char fullpath[16384];
  {
    xrd_lock_r_p2i(); // =>
    const char* name = xrd_path((unsigned long long)ino);

    if (!name) {
      fuse_reply_err(req, ENXIO);
      xrd_unlock_r_p2i(); // <=
      return;
    }
    
    sprintf(fullpath,"root://%s@%s/%s/%s",xrd_mapuser(req->ctx.uid),mounthostport,mountprefix,name);
    if (isdebug) fprintf(stderr,"[%s]: inode=%lld path=%s\n", __FUNCTION__,(long long)ino,fullpath);
    xrd_unlock_r_p2i(); // <=
  }
  
<<<<<<< HEAD
=======
  sprintf(fullpath,"root://%s@%s/%s/%s",xrd_mapuser(req->ctx.uid),mounthostport,mountprefix,name);
  if (isdebug) fprintf(stderr, "[%s]: inode=%lld path=%s\n", __FUNCTION__,(long long)ino,fullpath);
  
>>>>>>> dcd36eb0
  DIR* dir ;
  dir = xrd_opendir(fullpath);

#if __SIZEOF_POINTER__ == 8
  fi->fh = (uint64_t) dir;
#else
  fi->fh = (unsigned long) dir;
#endif

  if (dir) {
    fuse_reply_open(req, fi);
  } else {
    fuse_reply_err(req, EIO);
  }
}


//--------------------------------------------------------------------------------------------------
static void dirbuf_add(fuse_req_t req, struct dirbuf *b, const char *name,
		fuse_ino_t ino)
{
  struct stat stbuf;
  size_t oldsize = b->size;
  b->size += fuse_add_direntry(req, NULL, 0, name, NULL, 0);
  b->p = (char *) realloc(b->p, b->size);
  memset(&stbuf, 0, sizeof(stbuf));
  stbuf.st_ino = ino;
  fuse_add_direntry(req, b->p + oldsize, b->size - oldsize, name, &stbuf,
                    b->size);
}


//--------------------------------------------------------------------------------------------------
static void eosfs_ll_readdir(fuse_req_t req, fuse_ino_t ino, size_t size,
			      off_t off, struct fuse_file_info *fi)
{
  struct stat stbuf;
  char fullpath[16384];
  char dirfullpath[16384];
<<<<<<< HEAD
=======
  static int i=0;
  const char* name = xrd_get_name_for_inode((long long)ino);
  // the root is inode 1
  if (ino == 1) {
    name = "/";
  }
  if (!name) {
    fuse_reply_err(req, ENXIO);
    return;
  }
  
  sprintf(fullpath,"root://%s@%s//proc/user/?mgm.cmd=fuse&mgm.subcmd=inodirlist&mgm.path=%s/%s",xrd_mapuser(req->ctx.uid),mounthostport,mountprefix,name);
  if (isdebug) fprintf(stderr, "[%s]: inode=%lld path=%s size=%lld off=%lld\n",
                       __FUNCTION__,(long long)ino,fullpath,(long long)size,(long long)off);
>>>>>>> dcd36eb0

  int retc = 0, dir_status;
  size_t cnt = 0;
  char* namep;
  unsigned long long in;
  struct dirbuf* b;
  struct stat attr;
  
  xrd_lock_r_p2i(); // =>
  char* name = 0;
  const char* tmpname = xrd_path((unsigned long long)ino);

  if (tmpname) 
    name = strdup(tmpname);

  if (!name) {
    fuse_reply_err(req, ENXIO);
    xrd_unlock_r_p2i(); // <=
    return;
  }

  xrd_unlock_r_p2i(); // <=  

  sprintf(fullpath,"root://%s@%s//proc/user/?mgm.cmd=fuse&mgm.subcmd=inodirlist&mgm.path=%s/%s",xrd_mapuser(req->ctx.uid),mounthostport,mountprefix,name);
  if (isdebug) fprintf(stderr,"[%s]: inode=%lld path=%s size=%lld off=%lld\n", __FUNCTION__,(long long)ino,fullpath,(long long)size,(long long)off);
  
  sprintf(dirfullpath,"root://%s@%s%s/%s",xrd_mapuser(req->ctx.uid), mounthostport, mountprefix, name);


  // CACHE ----
  //  retc = xrd_stat(dirfullpath, &attr);
  //  dir_status = get_dir_from_cache(ino, attr.st_mtim.tv_sec, fullpath, &b);

  //printf("[%s]: dir_status: %i \n", __FUNCTION__, dir_status);

  //  if (dir_status < 0){
  //    fuse_reply_err(req, EPERM);
  //    return;    
  //  }
  //  else 
  //if (dir_status != 1){
    //dir not in cache or invalid

<<<<<<< HEAD
  
  if (!xrd_dirview_entry(ino, 0)) {
    // there is no listing yet, create one!
    xrd_inodirlist((unsigned long long)ino, fullpath);
    b = xrd_dirview_getbuffer((unsigned long long)ino);
    if (!b) {
      fuse_reply_err(req, EPERM);
      if (name)
	free(name);
      return;
    }
    b->p = NULL;
    b->size = 0;
    
    xrd_lock_r_dirview(); // =>

    while ((in = xrd_dirview_entry(ino, cnt))) {
      char ifullpath[16384];
      if ((namep = xrd_basename(in))) {
	if (cnt == 0) {
	  // this is the '.' directory
	  namep = ".";
	} else {
	  if (cnt == 1) {
	    // this is the '..' directory
	    namep = "..";
	  } else {
	    sprintf(ifullpath,"%s/%s",name,xrd_basename(in));	 
	    if (isdebug) fprintf(stderr,"[%s]: add entry fullpath=%s name=%s\n", __FUNCTION__, ifullpath, namep);
	  } 
	}
	
=======
      while ((!xrd_inodirlist_entry(ino, cnt, &namep, &in))) {
        char ifullpath[16384];
        sprintf(ifullpath,"%s/%s",name,namep);
        if (isdebug) fprintf(stderr, "[%s]: add entry name=%s\n", __FUNCTION__, namep);
>>>>>>> dcd36eb0
        dirbuf_add(req, b, namep, (fuse_ino_t) in);
        cnt++;
      } else {
	if (isdebug) fprintf(stderr,"[%s]: lookup failed for inode=%llu\n", __FUNCTION__, in);
	cnt++;
      }
      
      // CACHE
      //add directory to cache or update it
      // if (dir_status == 2 || dir_status == 0) {
      // if (isdebug) fprintf(stderr,"[%s]: add dir to cache or update it:\n", __FUNCTION__);
      // sync_dir_in_cache(ino, dirfullpath, cnt, attr.st_mtim.tv_sec, b);          
      // }
    }

    xrd_unlock_r_dirview(); // <=
  } else {
    b = xrd_dirview_getbuffer((unsigned long long)ino);
  }
<<<<<<< HEAD

  if (name)
    free(name);

  if (isdebug) fprintf(stderr,"[%s]: return size=%lld ptr=%lld\n", __FUNCTION__, (long long)b->size, (long long)b->p);
=======
  
  if (isdebug) fprintf(stderr, "[%s]: return size=%lld ptr=%lld\n",
                       __FUNCTION__, (long long)b->size, (long long)b->p);
>>>>>>> dcd36eb0
  reply_buf_limited(req, b->p, b->size, off, size);
}


//--------------------------------------------------------------------------------------------------
static void eosfs_ll_releasedir (fuse_req_t req, fuse_ino_t ino,
				  struct fuse_file_info *fi)
{
  if (fi->fh) {
    xrd_closedir((DIR*)fi->fh);
  }
  
  xrd_dirview_delete(ino);
  
  fuse_reply_err(req, 0);
}


//--------------------------------------------------------------------------------------------------
static void eosfs_ll_statfs(fuse_req_t req, fuse_ino_t ino)
{
  struct statvfs svfs,svfs2;
  
  char* path=NULL;
  char rootpath[16384];

  xrd_lock_r_p2i(); // =>
  const char* tmppath = xrd_path((unsigned long long) ino);
  if (tmppath)
    path = strdup(tmppath);
  xrd_unlock_r_p2i(); // <=
  
  
  if (!path) {
    svfs.f_bsize=128*1024;
    svfs.f_blocks=1000000000ll;
    svfs.f_bfree=1000000000ll;
    svfs.f_bavail=1000000000ll;
    svfs.f_files=1000000;
    svfs.f_ffree=1000000;
    
    fuse_reply_statfs(req, &svfs);
    return;
  }
  
  sprintf(rootpath,"root://%s@%s/%s",xrd_mapuser(req->ctx.uid),mounthostport,mountprefix);
  
  int res = xrd_statfs(rootpath, path, &svfs2);
  
  free(path);
  
  if (res == -1) {
    svfs.f_bsize=128*1024;
    svfs.f_blocks=1000000000ll;
    svfs.f_bfree=1000000000ll;
    svfs.f_bavail=1000000000ll;
    svfs.f_files=1000000;
    svfs.f_ffree=1000000;
    fuse_reply_statfs(req, &svfs);
  } else {
    fuse_reply_statfs(req, &svfs2);
  }
  return;
}


//--------------------------------------------------------------------------------------------------
static void eosfs_ll_mknod(fuse_req_t req, fuse_ino_t parent, const char *name, mode_t mode,
			    dev_t rdev)
{
  int res;

  if (S_ISREG(mode)) {
    const char* parentpath=NULL;
    char fullpath[16384];
    char fullparentpath[16384];

    xrd_lock_r_p2i(); // =>
    parentpath = xrd_path((unsigned long long)parent);

    if (!parentpath) {
      fuse_reply_err(req, ENXIO);
      xrd_unlock_r_p2i(); // <=
      return;
    }
    
    sprintf(fullpath,"root://%s@%s/%s%s/%s",xrd_mapuser(req->ctx.uid),mounthostport,mountprefix,parentpath,name);
    sprintf(fullparentpath,"root://%s@%s/%s%s",xrd_mapuser(req->ctx.uid),mounthostport, mountprefix,parentpath);
<<<<<<< HEAD
    if (isdebug) fprintf(stderr,"[%s]: parent=%lld path=%s uid=%d\n", __FUNCTION__,(long long)parent,fullpath,req->ctx.uid);
    
    xrd_unlock_r_p2i(); // <=
    
=======
    if (isdebug) fprintf(stderr, "[%s]: parent=%lld path=%s uid=%d\n",
                         __FUNCTION__,(long long)parent,fullpath,req->ctx.uid);

>>>>>>> dcd36eb0
    res = xrd_open(fullpath, O_CREAT | O_EXCL | O_RDWR, S_IRUSR|S_IWUSR|S_IRGRP|S_IROTH);
    if (res == -1) {
      fuse_reply_err(req, errno);
      return;
    }
    
    char ifullpath[16384];
    sprintf(ifullpath,"%s/%s",parentpath,name);
    struct fuse_entry_param e;
    memset(&e, 0, sizeof(e));
    e.attr_timeout = attrcachetime;
    e.entry_timeout = entrycachetime;
    struct stat newbuf;

    // update the entry
    int retc = xrd_stat(fullpath,&e.attr);
    e.ino = e.attr.st_ino;

    if (retc == -1) {
      fuse_reply_err(req,errno);
      return;
    } else {
<<<<<<< HEAD
      xrd_add_open_fd(res, (unsigned long long) e.ino, req->ctx.uid);
      xrd_store_p2i((unsigned long long)e.ino,ifullpath);
      if (isdebug) fprintf(stderr,"[%s]: storeinode=%lld path=%s\n", __FUNCTION__,(long long) e.ino,ifullpath);
=======
      xrd_mknodopenfilelist_add(res,e.ino);
      xrd_store_inode(e.ino,ifullpath);
      if (isdebug) fprintf(stderr, "[%s]: storeinode=%lld path=%s\n", __FUNCTION__,(long long) e.ino,ifullpath);
>>>>>>> dcd36eb0
      fuse_reply_entry(req,&e);
      return;
    }
  }    
  fuse_reply_err(req,EINVAL);
}


//--------------------------------------------------------------------------------------------------
static void eosfs_ll_mkdir(fuse_req_t req, fuse_ino_t parent, const char *name, mode_t mode)
{
  const char* parentpath=NULL;
  char fullpath[16384];

  xrd_lock_r_p2i(); // =>

  parentpath = xrd_path((unsigned long long)parent);

  if (!parentpath) {
    fuse_reply_err(req, ENXIO);
    xrd_unlock_r_p2i(); // <=
    return;
  }
  char ifullpath[16384];
  sprintf(ifullpath,"%s/%s",parentpath,name);
  sprintf(fullpath,"root://%s@%s/%s%s/%s",xrd_mapuser(req->ctx.uid),mounthostport,mountprefix,parentpath,name);
<<<<<<< HEAD

  xrd_unlock_r_p2i();

  if (isdebug) fprintf(stderr,"[%s]: path=%s\n", __FUNCTION__,fullpath);
=======
  if (isdebug) fprintf(stderr, "[%s]: path=%s\n", __FUNCTION__,fullpath);
>>>>>>> dcd36eb0
  int retc = xrd_mkdir(fullpath,mode);
  if (!retc) {
    struct fuse_entry_param e;
    memset(&e, 0, sizeof(e));
    e.attr_timeout = attrcachetime;
    e.entry_timeout = entrycachetime;
    struct stat newbuf;
    int retc = xrd_stat(fullpath,&e.attr);

    e.ino = e.attr.st_ino;

    if (retc) {
      fuse_reply_err(req,errno);
      return;
    } else {
      xrd_store_p2i((unsigned long long)e.attr.st_ino,ifullpath);
      fuse_reply_entry(req,&e);
      return;
    }
  } else {
    fuse_reply_err(req, errno);
    return;
  }
 }


//--------------------------------------------------------------------------------------------------
static void eosfs_ll_unlink(fuse_req_t req, fuse_ino_t parent, const char *name)
{
  const char* parentpath=NULL;
  char fullpath[16384];

  xrd_lock_r_p2i(); // =>
  parentpath = xrd_path((unsigned long long)parent);

  if (!parentpath) {
    fuse_reply_err(req, ENXIO);
    xrd_unlock_r_p2i(); // <=
    return;
  }

  sprintf(fullpath,"root://%s@%s/%s%s/%s",xrd_mapuser(req->ctx.uid),mounthostport,mountprefix,parentpath,name);
<<<<<<< HEAD
  if (isdebug) fprintf(stderr,"[%s]: path=%s\n", __FUNCTION__,fullpath);

  xrd_unlock_r_p2i(); // <=

=======
  if (isdebug) fprintf(stderr, "[%s]: path=%s\n", __FUNCTION__,fullpath);
>>>>>>> dcd36eb0
  int retc = xrd_unlink(fullpath);

  if (!retc) {
    fuse_reply_buf(req, NULL, 0);
    return;
  } else {
    fuse_reply_err(req, errno);
    return;
  }
}


//--------------------------------------------------------------------------------------------------
static void eosfs_ll_rmdir(fuse_req_t req, fuse_ino_t parent, const char *name)
{
  const char* parentpath=NULL;
  char fullpath[16384];

  xrd_lock_r_p2i(); // =>
  parentpath = xrd_path( (unsigned long long) parent );
  
  if (!parentpath) {
    fuse_reply_err(req, ENXIO);
    return;
  }
  
  sprintf(fullpath,"root://%s@%s/%s%s/%s",xrd_mapuser(req->ctx.uid),mounthostport,mountprefix,parentpath,name);
<<<<<<< HEAD
  if (isdebug) fprintf(stderr,"[%s]: path=%s\n", __FUNCTION__,fullpath);

  xrd_unlock_r_p2i(); // <=

=======
  if (isdebug) fprintf(stderr, "[%s]: path=%s\n", __FUNCTION__,fullpath);
>>>>>>> dcd36eb0
  int retc = xrd_rmdir(fullpath);

  if (!retc) {
    fuse_reply_err(req, 0);
    return;
  } else {
    if (errno == ENOSYS) {
      fuse_reply_err(req, ENOTEMPTY);
    } else {
      fuse_reply_err(req, errno);
    }
    return;
  }
}


//--------------------------------------------------------------------------------------------------
static void eosfs_ll_symlink(fuse_req_t req, const char *link, fuse_ino_t parent, 
			      const char *name)
{
  char linksource[16384];
  char linkdest[16384];
  const char* parentpath=NULL;
  char fullpath[16384];
  char fulllinkpath[16384];

  xrd_lock_r_p2i(); // =>
  parentpath = xrd_path( (unsigned long long) parent);

  if (!parentpath) {
    fuse_reply_err(req, ENXIO);
    xrd_unlock_r_p2i(); // <=
    return;
  }

  sprintf(fullpath,"root://%s@%s/%s/%s",xrd_mapuser(req->ctx.uid),mounthostport,parentpath,name);
<<<<<<< HEAD
  if (isdebug) fprintf(stderr,"[%s]: path=%s\n", __FUNCTION__,fullpath);
=======
  if (isdebug) fprintf(stderr, "[%s]: path=%s\n", __FUNCTION__,fullpath);
>>>>>>> dcd36eb0

  sprintf(linksource,"%s/%s",parentpath,name);
  sprintf(linkdest,"%s/%s",parentpath,link);

  sprintf(fulllinkpath,"root://%s@%s/%s/%s",xrd_mapuser(req->ctx.uid),mounthostport,parentpath,link);
<<<<<<< HEAD

  xrd_unlock_r_p2i(); // <=

  if (isdebug) fprintf(stderr,"[%s]: sourcepath=%s link=%s\n", __FUNCTION__,linksource,link);
=======
  if (isdebug) fprintf(stderr, "[%s]: sourcepath=%s link=%s\n", __FUNCTION__,linksource,link);
>>>>>>> dcd36eb0
  int retc = xrd_symlink(fullpath,linksource,link);
  if (!retc) {
    struct fuse_entry_param e;
    memset(&e, 0, sizeof(e));
    e.attr_timeout = attrcachetime;
    e.entry_timeout = entrycachetime;
    int retc = xrd_stat(fullpath,&e.attr);
    if (!retc) {
<<<<<<< HEAD
      if (isdebug) fprintf(stderr,"[%s]: storeinode=%lld path=%s\n", __FUNCTION__,(long long)e.attr.st_ino,linksource);
=======
      if (isdebug) fprintf(stderr, "[%s]: storeinode=%lld path=%s\n",
                           __FUNCTION__,(long long)e.attr.st_ino,linksource);
>>>>>>> dcd36eb0
      e.ino = e.attr.st_ino;
      xrd_store_p2i((unsigned long long)e.attr.st_ino,linksource);
      fuse_reply_entry(req, &e);
      return;
    } else {
      fuse_reply_err(req, errno);
      return;
    }
  } else {
    fuse_reply_err(req, errno);
    return;
  }
}


//--------------------------------------------------------------------------------------------------
static void eosfs_ll_rename(fuse_req_t req, fuse_ino_t parent, const char *name,
			     fuse_ino_t newparent, const char *newname)
{
  const char* parentpath=NULL;
  const char* newparentpath=NULL;
  char fullpath[16384];
  char newfullpath[16384];

  xrd_lock_r_p2i(); // =>

  parentpath = xrd_path( (unsigned long long ) parent );

  if (!parentpath) {
    fuse_reply_err(req, ENXIO);
    xrd_unlock_r_p2i(); // <=
    return;
  }

  newparentpath = xrd_path( (unsigned long long ) newparent );

  if (!newparentpath) {
    fuse_reply_err(req, ENXIO);
    xrd_unlock_r_p2i(); // <=
    return;
  }

  sprintf(fullpath,"root://%s@%s/%s/%s",xrd_mapuser(req->ctx.uid),mounthostport,parentpath,name);
  sprintf(newfullpath,"root://%s@%s/%s/%s",xrd_mapuser(req->ctx.uid),mounthostport,newparentpath,newname);

  xrd_unlock_r_p2i(); // <=

  struct stat stbuf;
  int retcold = xrd_stat(fullpath, &stbuf);
<<<<<<< HEAD

  if (isdebug) fprintf(stderr,"[%s]: path=%s inode=%lu [%d]\n", __FUNCTION__,fullpath,stbuf.st_ino,retcold);
  if (isdebug) fprintf(stderr,"[%s]: path=%s newpath=%s\n", __FUNCTION__,fullpath,newfullpath);

=======
  if (isdebug) {
    fprintf(stderr, "[%s]: path=%s inode=%lu [%d]\n", __FUNCTION__,fullpath,stbuf.st_ino,retcold);
    fprintf(stderr, "[%s]: path=%s newpath=%s\n", __FUNCTION__,fullpath,newfullpath);
  }
>>>>>>> dcd36eb0
  int retc = xrd_rename(fullpath,newfullpath);

  if (!retc) {
    // update the inode store
    if (!retcold) {
      char iparentpath[16384];
      sprintf(iparentpath,"%s/%s",newparentpath,newname);
<<<<<<< HEAD
      if (isdebug) fprintf(stderr,"[%s]: forgetting inode=%lu \n",__FUNCTION__,stbuf.st_ino);
      xrd_forget_p2i((unsigned long long) stbuf.st_ino);
      xrd_store_p2i((unsigned long long) stbuf.st_ino,iparentpath);
=======
      if (isdebug) fprintf(stderr, "[%s]: forgetting inode=%lu \n",__FUNCTION__,stbuf.st_ino);
      xrd_forget_inode(stbuf.st_ino);
      xrd_store_inode(stbuf.st_ino,iparentpath);
>>>>>>> dcd36eb0
    }
    
    fuse_reply_err(req,0);
    return;
  } else {
    fuse_reply_err(req,EOPNOTSUPP);
    return;
  }
}


//--------------------------------------------------------------------------------------------------
static void eosfs_ll_link(fuse_req_t req, fuse_ino_t ino, fuse_ino_t parent,
			   const char *name)
{
  char linkdest[16384];
  const char* parentpath=NULL;
  char fullpath[16384];
  const char* sourcepath=NULL;

  xrd_lock_r_p2i(); // =>
  parentpath = xrd_path( (unsigned long long) parent);

  if (!parentpath) {
    fuse_reply_err(req, ENXIO);
    xrd_unlock_r_p2i(); // <=
    return;
  }
  sourcepath = xrd_path((unsigned long long)ino);
  if (!sourcepath) {
    fuse_reply_err(req, ENXIO);
    xrd_unlock_r_p2i(); // <=
    return;
  }
  
  sprintf(fullpath,"root://%s@%s/%s/%s",xrd_mapuser(req->ctx.uid),mounthostport,parentpath,name);
<<<<<<< HEAD
  if (isdebug) fprintf(stderr,"[%s]: path=%s\n", __FUNCTION__,fullpath);

  sprintf(linkdest,"%s/%s",parentpath,name);

  xrd_unlock_r_p2i(); // <=

  if (isdebug) fprintf(stderr,"[%s]: sourcepath=%s link=%s\n", __FUNCTION__,linkdest,sourcepath);

=======
  if (isdebug) fprintf(stderr, "[%s]: path=%s\n", __FUNCTION__,fullpath);

  sprintf(linkdest,"%s/%s",parentpath,name);

  if (isdebug) fprintf(stderr, "[%s]: sourcepath=%s link=%s\n", __FUNCTION__,linkdest,sourcepath);
>>>>>>> dcd36eb0
  int retc = xrd_link(fullpath,linkdest,sourcepath);

  if (!retc) {
    struct fuse_entry_param e;
    memset(&e, 0, sizeof(e));
    e.attr_timeout = attrcachetime;
    e.entry_timeout = entrycachetime;
    int retc = xrd_stat(fullpath,&e.attr);
    if (!retc) {
<<<<<<< HEAD
      if (isdebug) fprintf(stderr,"[%s]: storeinode=%lld path=%s\n", __FUNCTION__,(long long)e.attr.st_ino,linkdest);
=======
      if (isdebug) fprintf(stderr, "[%s]: storeinode=%lld path=%s\n",
                           __FUNCTION__,(long long)e.attr.st_ino,linkdest);
>>>>>>> dcd36eb0
      e.ino = e.attr.st_ino;
      xrd_store_p2i((unsigned long long)e.attr.st_ino,linkdest);
      fuse_reply_entry(req, &e);
      return;
    } else {
      fuse_reply_err(req, errno);
      return;
    }
  } else {
    fuse_reply_err(req, errno);
    return;
  }
}


//--------------------------------------------------------------------------------------------------
static void eosfs_ll_access(fuse_req_t req, fuse_ino_t ino, int mask)
{
  char fullpath[16384];
  xrd_lock_r_p2i(); // =>
  const char* name = xrd_path((unsigned long long)ino);

  if (!name) {
    fuse_reply_err(req, ENXIO);
    xrd_unlock_r_p2i(); // <=
    return;
  }
  
  sprintf(fullpath,"root://%s@%s/%s/%s",xrd_mapuser(req->ctx.uid),mounthostport,mountprefix,name);
<<<<<<< HEAD
  if (isdebug) fprintf(stderr,"[%s]: inode=%lld path=%s\n", __FUNCTION__,(long long)ino,fullpath);
  
  xrd_unlock_r_p2i(); // <=

=======
  if (isdebug) fprintf(stderr, "[%s]: inode=%lld path=%s\n", __FUNCTION__,(long long)ino,fullpath);
>>>>>>> dcd36eb0
  int retc = xrd_access(fullpath,mask);
  if (!retc) {
    fuse_reply_err(req, 0);
  } else {
    fuse_reply_err(req, errno);
  }
}


//--------------------------------------------------------------------------------------------------
static void eosfs_ll_open(fuse_req_t req, fuse_ino_t ino,
			     struct fuse_file_info *fi)
{
  struct stat stbuf;
  char fullpath[16384];

  xrd_lock_r_p2i(); // =>
  const char* name = xrd_path((unsigned long long)ino);

  if (!name) {
    fuse_reply_err(req, ENXIO);
    xrd_unlock_r_p2i(); // <=
    return;
  }

  sprintf(fullpath,"root://%s@%s/%s%s",xrd_mapuser(req->ctx.uid),mounthostport,mountprefix,name);
  
  xrd_unlock_r_p2i(); // <=

  int res;
  if ( fi->flags & ( O_RDWR | O_WRONLY | O_CREAT) ) {
    if ( (res = xrd_get_open_fd((unsigned long long)ino, req->ctx.uid)) >0) {
      if (isdebug) fprintf(stderr,"[%s]: inode=%llu path=%s attaching to res=%d\n", __FUNCTION__,(long long)ino,fullpath,res);
      xrd_lease_open_fd(ino,req->ctx.uid);
    } else {
      res = xrd_open(fullpath, fi->flags,S_IRUSR|S_IWUSR|S_IRGRP|S_IROTH);
    }
  } else {
      res = xrd_open(fullpath, fi->flags,0);
  }

<<<<<<< HEAD
  if (isdebug) fprintf(stderr,"[%s]: inode=%lld path=%s res=%d\n", __FUNCTION__,(long long)ino,fullpath,res);
=======
  if (isdebug) fprintf(stderr, "[%s]: inode=%lld path=%s res=%d\n",
                       __FUNCTION__, (long long)ino, fullpath, res);
>>>>>>> dcd36eb0
  if (res == -1) {
    fuse_reply_err(req, errno);
    return;
  }

  fi->fh = res;

  
  if (getenv("EOS_KERNELCACHE") && (!strcmp(getenv("EOS_KERNELCACHE"),"1"))) {
    // TODO: this should be improved
    if (strstr(fullpath,"/proc/")) {
      fi->keep_cache = 0;
    } else {
      fi->keep_cache = 1;
    }
  } else {
    fi->keep_cache = 0;
  }
<<<<<<< HEAD
    
  //if XrdCacheFile enabled then disable kernel cache
  //  if (getenv("EOS_XFC")) {
  //    fprintf(stderr, "Disabling the kernel cache. \n");
  //    fi->keep_cache = 0;
  //  }
=======
>>>>>>> dcd36eb0

  if (getenv("EOS_DIRECTIO") && (!strcmp(getenv("EOS_DIRECTIO"),"1"))) {
    fi->direct_io=1;
  } else {
    fi->direct_io=0;
  }

<<<<<<< HEAD
=======
  //if XrdCacheFile enabled then disable kernel cache
  if (getenv("EOS_XFC")) {
    fprintf(stderr, "Disabling the kernel cache when XFC enabled. \n");
    fi->keep_cache = 0;
  }


  if (!fdbuffermap[fi->fh])
    fdbuffermap[fi->fh] = (char*) malloc(PAGESIZE);

>>>>>>> dcd36eb0
  fuse_reply_open(req, fi);
}


//--------------------------------------------------------------------------------------------------
static void eosfs_ll_read(fuse_req_t req, fuse_ino_t ino, size_t size,
			   off_t off, struct fuse_file_info *fi)
{
  if (fi->fh) {
<<<<<<< HEAD
    char* buf = xrd_attach_read_buffer(fi->fh,size);
    if (isdebug) fprintf(stderr,"[%s]: inode=%lld size=%lld off=%lld buf=%lld fh=%lld\n", __FUNCTION__,(long long)ino,(long long)size,(long long)off,(long long)buf,(long long)fi->fh);
=======
    char* buf = fdbuffermap[fi->fh];
    if (isdebug) fprintf(stderr, "[%s]: inode=%lld size=%lld off=%lld buf=%lld fh=%lld\n", __FUNCTION__,(long long)ino,(long long)size,(long long)off,(long long)buf,(long long)fi->fh);
>>>>>>> dcd36eb0
    int res = xrd_pread(fi->fh, buf, size, off, ino);
    if (res == -1) {
      // map file system errors to IO errors!
      if (errno == ENOSYS)
        errno = EIO;

      fuse_reply_err(req, errno);
      return;
    }
    
    fuse_reply_buf(req, buf, res);
    return;
  } else {
    fuse_reply_err(req, ENXIO);
  }
}


//--------------------------------------------------------------------------------------------------
static void eosfs_ll_write(fuse_req_t req, fuse_ino_t ino, const char *buf, size_t size,
			    off_t off, struct fuse_file_info *fi)
{
  if (fi->fh) {
<<<<<<< HEAD
    if (isdebug) fprintf(stderr,"[%s]: inode=%lld size=%lld off=%lld buf=%lld fh=%lld\n", __FUNCTION__,(long long)ino,(long long)size,(long long)off,(long long)buf,(long long)fi->fh);
=======
    if (isdebug) fprintf(stderr, "[%s]: inode=%lld size=%lld off=%lld buf=%lld fh=%lld\n",
                         __FUNCTION__, (long long)ino, (long long)size, (long long)off,
                         (long long)buf, (long long)fi->fh);
>>>>>>> dcd36eb0
    int res = xrd_pwrite(fi->fh, buf, size, off, ino);
    if (res == -1) {
      fuse_reply_err(req, errno);
    }
    
    fuse_reply_write(req, res);
  } else {
    fuse_reply_err(req, ENXIO);
  }
}


//--------------------------------------------------------------------------------------------------
static void eosfs_ll_release(fuse_req_t req, fuse_ino_t ino,
			    struct fuse_file_info *fi)
{
  if (fi->fh) {
<<<<<<< HEAD
    if (isdebug) fprintf(stderr,"[%s]: inode=%lld fh=%lld\n", __FUNCTION__,(long long)ino,(long long)fi->fh);
=======
    if (isdebug) fprintf(stderr, "[%s]: inode=%lld fh=%lld\n", __FUNCTION__,(long long)ino,(long long)fi->fh);
>>>>>>> dcd36eb0
    int fd = (int)fi->fh;

    xrd_release_read_buffer(fi->fh);
    
    int res=0;

    xrd_lease_open_fd((unsigned long long) ino, req->ctx.uid);

<<<<<<< HEAD
    res = xrd_close(fd, ino);
=======
    //    if ((xrd_readopenfilelist_lease(ino,req->ctx.uid)<0)) {
    res = xrd_close(fd, ino);
      //    }
>>>>>>> dcd36eb0

    fi->fh = 0;
    if (res == -1) {
      fuse_reply_err(req, errno);
      return;
    }
  }
  fuse_reply_err(req,0);
}


//--------------------------------------------------------------------------------------------------
static void eosfs_ll_fsync(fuse_req_t req, fuse_ino_t ino, int datasync,
			    struct fuse_file_info *fi)
{
  if (fi->fh) {
<<<<<<< HEAD
    if (isdebug) fprintf(stderr,"[%s]: inode=%lld fh=%lld\n", __FUNCTION__,(long long)ino,(long long)fi->fh);
=======
    if (isdebug) fprintf(stderr, "[%s]: inode=%lld fh=%lld\n", __FUNCTION__,(long long)ino,(long long)fi->fh);
>>>>>>> dcd36eb0
    int res = xrd_fsync(fi->fh, ino);
    if (res == -1) {
      fuse_reply_err(req, errno);
    }
  }
  fuse_reply_err(req,0);
}


//--------------------------------------------------------------------------------------------------
static void eosfs_ll_forget (fuse_req_t req, fuse_ino_t ino, unsigned long nlookup)
{
  xrd_forget_p2i((unsigned long long) ino);
  fuse_reply_none(req);
}


//--------------------------------------------------------------------------------------------------
static void eosfs_ll_flush (fuse_req_t req, fuse_ino_t ino,
			     struct fuse_file_info *fi) 
{
  fuse_reply_err(req,0);
}


//---------------------------------------------------------------------------------------------------
static void eosfs_ll_getxattr (fuse_req_t req, fuse_ino_t ino, const char *xattr_name, size_t size) 
{
  //filter out specific requests
  if ((!strcmp(xattr_name, "system.posix_acl_access")) || 
      (!strcmp(xattr_name, "system.posix_acl_default") ||
       (!strcmp(xattr_name, "security.capability")))) 
  {
    fuse_reply_err(req, ENODATA);
    return;
  }
 
  int retc = 0;
  size_t init_size = size;
  char fullpath[16384];

  xrd_lock_r_p2i(); // =>
  const char* name = xrd_path((unsigned long long)ino);

  if (!name) {
    fuse_reply_err(req, ENXIO);
    xrd_unlock_r_p2i(); // <=
    return;
  }

<<<<<<< HEAD
  if ((!strcmp(xattr_name, "system.posix_acl_access")) || 
      (!strcmp(xattr_name, "system.posix_acl_default"))) 
    {
      fuse_reply_err(req, ENODATA);
      xrd_unlock_r_p2i(); // <=
      return;
    }

  sprintf(fullpath,"root://%s@%s/%s/%s", xrd_mapuser(req->ctx.uid), mounthostport, mountprefix, name);
  if (isdebug) fprintf(stderr,"[%s]: inode=%lld path=%s\n", __FUNCTION__, (long long)ino, fullpath);  

  xrd_unlock_r_p2i(); // <=
=======
  sprintf(fullpath,"root://%s@%s/%s/%s", xrd_mapuser(req->ctx.uid), mounthostport, mountprefix, name);
  if (isdebug) fprintf(stderr, "[%s]: inode=%lld path=%s\n", __FUNCTION__, (long long)ino, fullpath);  
>>>>>>> dcd36eb0

  char* xattr_value = NULL;
  retc = xrd_getxattr(fullpath, xattr_name, &xattr_value, &size);

  if (retc)
    fuse_reply_err(req, ENODATA);
  else {
    if (init_size) {
      if (init_size < size)
        fuse_reply_err(req, ERANGE);
      else 
        fuse_reply_buf(req, xattr_value, size);
    }
    else 
      fuse_reply_xattr(req, size);
  }

  if (xattr_value)
    free(xattr_value);
  return;
}


//--------------------------------------------------------------------------------------------------
static void eosfs_ll_listxattr (fuse_req_t req, fuse_ino_t ino, size_t size)
{

  int retc = 0;
  size_t init_size = size;
  char fullpath[16384];
  
  xrd_lock_r_p2i(); // =>
  const char* name = xrd_path((unsigned long long)ino);

  if (!name) {
    fuse_reply_err(req, ENXIO);
    xrd_unlock_r_p2i(); // <=
    return;
  }

  sprintf(fullpath,"root://%s@%s/%s/%s", xrd_mapuser(req->ctx.uid), mounthostport, mountprefix, name);
<<<<<<< HEAD
  if (isdebug) fprintf(stderr,"[%s]: inode=%lld path=%s\n", __FUNCTION__, (long long)ino, fullpath);  

  xrd_unlock_r_p2i(); // <=
=======
  if (isdebug) fprintf(stderr, "[%s]: inode=%lld path=%s\n", __FUNCTION__, (long long)ino, fullpath);  
>>>>>>> dcd36eb0

  char* xattr_list = NULL;
  retc = xrd_listxattr(fullpath, &xattr_list, &size);
  if (retc)
    fuse_reply_err(req, retc);
  else {
    if (init_size) {
      if (init_size < size)
        fuse_reply_err(req, ERANGE);
      else 
        fuse_reply_buf(req, xattr_list, size + 1);
    }
    else 
      fuse_reply_xattr(req, size);
  }
  
  if (xattr_list)
    free(xattr_list);

  return;
}


//--------------------------------------------------------------------------------------------------
static void eosfs_ll_removexattr (fuse_req_t req, fuse_ino_t ino, const char *xattr_name)
{
  int retc = 0;
  char fullpath[16384];

  xrd_lock_r_p2i(); // =>
  const char* name = xrd_path((unsigned long long)ino);

  if (!name) {
    fuse_reply_err(req, ENXIO);
    xrd_unlock_r_p2i(); // <=
    return;
  }

  sprintf(fullpath,"root://%s@%s/%s/%s", xrd_mapuser(req->ctx.uid), mounthostport, mountprefix, name);
<<<<<<< HEAD
  if (isdebug) fprintf(stderr,"[%s]: inode=%lld path=%s\n", __FUNCTION__, (long long)ino, fullpath);  

  xrd_unlock_r_p2i(); // <=
=======
  if (isdebug) fprintf(stderr, "[%s]: inode=%lld path=%s\n", __FUNCTION__, (long long)ino, fullpath);  
>>>>>>> dcd36eb0

  retc = xrd_rmxattr(fullpath, xattr_name);
  fuse_reply_err(req, retc);

  return;
}


//--------------------------------------------------------------------------------------------------
static void eosfs_ll_setxattr (fuse_req_t req, fuse_ino_t ino, const char *xattr_name,
				const char *xattr_value, size_t size, int flags)
{
  int retc = 0;
  size_t init_size = size;
  char fullpath[16384];

  xrd_lock_r_p2i(); // =>

  const char* name = xrd_path((unsigned long long)ino);

  if (!name) {
    fuse_reply_err(req, ENXIO);
    xrd_unlock_r_p2i(); // <=
    return;
  }

  sprintf(fullpath,"root://%s@%s/%s/%s", xrd_mapuser(req->ctx.uid), mounthostport, mountprefix, name);
<<<<<<< HEAD
  if (isdebug) fprintf(stderr,"[%s]: inode=%lld path=%s\n", __FUNCTION__, (long long)ino, fullpath);  

  xrd_unlock_r_p2i(); // <=
=======
  if (isdebug) fprintf(stderr, "[%s]: inode=%lld path=%s\n", __FUNCTION__, (long long)ino, fullpath);  
>>>>>>> dcd36eb0

  retc = xrd_setxattr(fullpath, xattr_name, xattr_value, strlen(xattr_value));
  fuse_reply_err(req, retc);

  return;
}

static struct fuse_lowlevel_ops eosfs_ll_oper = {
  .getattr	= eosfs_ll_getattr,
  .lookup	= eosfs_ll_lookup,
  .setattr	= eosfs_ll_setattr,
  .access	= eosfs_ll_access,
  .readlink	= eosfs_ll_readlink,
  .readdir	= eosfs_ll_readdir,
  //  .opendir      = eosfs_ll_opendir,
  .mknod	= eosfs_ll_mknod,
  .mkdir	= eosfs_ll_mkdir,
  .symlink	= eosfs_ll_symlink,
  .unlink	= eosfs_ll_unlink,
  .rmdir	= eosfs_ll_rmdir,
  .rename	= eosfs_ll_rename,
  .link	        = eosfs_ll_link,
  .open	        = eosfs_ll_open,
  .read	        = eosfs_ll_read,
  .write	= eosfs_ll_write,
  .statfs	= eosfs_ll_statfs,
  .release	= eosfs_ll_release,
  .releasedir   = eosfs_ll_releasedir,
  .fsync	= eosfs_ll_fsync,
  .forget       = eosfs_ll_forget,
  .flush        = eosfs_ll_flush,
  .setxattr     = eosfs_ll_setxattr,
  .getxattr     = eosfs_ll_getxattr,
  .listxattr    = eosfs_ll_listxattr,
  .removexattr  = eosfs_ll_removexattr
};

int main(int argc, char *argv[])
{
  struct fuse_args args = FUSE_ARGS_INIT(argc, argv);
  struct fuse_chan *ch;
  time_t xcfsatime;

  char *mountpoint;
  int err = -1;
  int i;

  char *epos, *spos, *rdr;

  for (i=0; i< argc; i++) {
    if (!strcmp(argv[i],"-d")) {
      isdebug = 1;
    }
  }

  if (getenv("EOS_SOCKS4_HOST") && getenv("EOS_SOCKS4_PORT")) {
    fprintf(stdout,"EOS_SOCKS4_HOST=%s\n", getenv("EOS_SOCKS4_HOST"));
    fprintf(stdout,"EOS_SOCKS4_PORT=%s\n", getenv("EOS_SOCKS4_PORT"));
    xrd_socks4(getenv("EOS_SOCKS4_HOST"),getenv("EOS_SOCKS4_PORT"));
  }

  xcfsatime=time(NULL);
  for (i=0; i< argc; i++) {
    if ( (spos=strstr(argv[i],"url=root://"))) {
      if ( (epos=strstr(spos+11,"//" )) ) {
      	//*(epos+2) = 0;
	*(spos) = 0;
	if (*(spos-1) == ',') {
	  *(spos-1) = 0;
	}
	setenv("EOS_RDRURL",spos+4,1);
      }
    }
  }

  rdr = getenv("EOS_RDRURL");
  fprintf(stdout,"EOS_RDRURL = %s\n", getenv("EOS_RDRURL"));

  if (! rdr) {
    fprintf(stderr,"error: EOS_RDRURL is not defined or add root://<host>// to the options argument\n");
    exit(-1);
  }

  if (strchr(rdr,'@') ) {
    fprintf(stderr,"error: EOS_RDRURL or url option contains user specification '@' - forbidden\n");
    exit(-1);
  }

  // move the mounthostport starting with the host name
  char* pmounthostport=0;
  char* smountprefix=0;

  pmounthostport = strstr(rdr,"root://");
  if (!pmounthostport) {
    fprintf(stderr,"error: EOS_RDRURL or url option is not valid\n");
    exit(-1);
  }

  pmounthostport += 7;
  strcpy(mounthostport,pmounthostport);

  if (!(smountprefix = strstr(mounthostport,"//"))) {
    fprintf(stderr,"error: EOS_RDRURL or url option is not valid\n");
    exit(-1);
  } else {
    smountprefix++;
    strcpy(mountprefix,smountprefix);
    *smountprefix=0;

    if (mountprefix[strlen(mountprefix)-1] == '/') {
      mountprefix[strlen(mountprefix)-1] = 0;
    }

    if (mountprefix[strlen(mountprefix)-1] == '/') {
      mountprefix[strlen(mountprefix)-1] = 0;
    }
  }
  
  fprintf(stderr,"mounthost=%s mountmountprefix=%s\n", mounthostport, mountprefix);

  if (!isdebug) {
    pid_t m_pid=fork();
    if(m_pid<0) {
      fprintf(stderr,"ERROR: Failed to fork daemon process\n");
      exit(-1);
    } 

    // kill the parent
    if(m_pid>0) {
      exit(0);
    }
    
    umask(0); 

    pid_t sid;
    if((sid=setsid()) < 0) {
      fprintf(stderr,"ERROR: failed to create new session (setsid())\n");
      exit(-1);
    }

    if ((chdir("/")) < 0) {
      /* Log any failure here */
      exit(-1);
    }
    
    close(STDIN_FILENO);
    close(STDOUT_FILENO);
<<<<<<< HEAD
    // = > don't close STDERR because we redirect that to a file!
  }

  xrd_init();

=======
    // close(STDERR_FILENO); => don't close because we redirect that to a file!
  }

  xrd_init();
  cache_init();
  
>>>>>>> dcd36eb0
  if (fuse_parse_cmdline(&args, &mountpoint, NULL, NULL) != -1 &&
      (ch = fuse_mount(mountpoint, &args)) != NULL) {
    struct fuse_session *se;
    
    se = fuse_lowlevel_new(&args, &eosfs_ll_oper,
			   sizeof(eosfs_ll_oper), NULL);
    if (se != NULL) {
      if (fuse_set_signal_handlers(se) != -1) {
	fuse_session_add_chan(se, ch);
	err = fuse_session_loop(se);
	fuse_remove_signal_handlers(se);
	fuse_session_remove_chan(ch);
      }
      fuse_session_destroy(se);
    }
    fuse_unmount(mountpoint, ch);
  }

  fuse_opt_free_args(&args);
  
  return err ? 1 : 0;
}<|MERGE_RESOLUTION|>--- conflicted
+++ resolved
@@ -76,13 +76,7 @@
     if (isdebug) fprintf(stderr,"[%s]: inode=%lld path=%s\n", __FUNCTION__,(long long)ino,fullpath);  
     xrd_unlock_r_p2i(); // <=
   }
-<<<<<<< HEAD
-
-=======
-  
-  sprintf(fullpath,"root://%s@%s/%s/%s",xrd_mapuser(req->ctx.uid),mounthostport,mountprefix,name);
-  if (isdebug) fprintf(stderr, "[%s]: inode=%lld path=%s\n", __FUNCTION__,(long long)ino,fullpath);  
->>>>>>> dcd36eb0
+
   char linkbuffer[8912];
   
   int retc = xrd_readlink(fullpath, linkbuffer, sizeof(linkbuffer));
@@ -104,14 +98,9 @@
   memset(&stbuf,0,sizeof(struct stat));
   char fullpath[16384];
 
-<<<<<<< HEAD
   {
     xrd_lock_r_p2i(); // =>
     const char* name = xrd_path((unsigned long long)ino);
-=======
-  sprintf(fullpath,"root://%s@%s/%s/%s",xrd_mapuser(req->ctx.uid),mounthostport,mountprefix,name);
-  if (isdebug) fprintf(stderr, "[%s]: inode=%lld path=%s\n", __FUNCTION__,(long long)ino,fullpath);
->>>>>>> dcd36eb0
 
     if (!name) {
       fuse_reply_err(req, ENXIO);
@@ -141,7 +130,6 @@
   int retc=0;
   char fullpath[16384];
 
-<<<<<<< HEAD
   {
     xrd_lock_r_p2i(); // =>
     const char* name = xrd_path((unsigned long long)ino);
@@ -165,17 +153,6 @@
   if ( (to_set & FUSE_SET_ATTR_UID) && (to_set & FUSE_SET_ATTR_GID) ) {
     if (isdebug) fprintf(stderr,"[%s]: set attr uid  ino=%lld\n", __FUNCTION__,(long long)ino);
     if (isdebug) fprintf(stderr,"[%s]: set attr gid  ino=%lld\n", __FUNCTION__,(long long)ino);
-=======
-  sprintf(fullpath,"root://%s@%s/%s/%s",xrd_mapuser(req->ctx.uid),mounthostport,mountprefix,name);
-  if (isdebug) fprintf(stderr, "[%s]: inode=%lld path=%s\n", __FUNCTION__,(long long)ino,fullpath);  
-  if (to_set & FUSE_SET_ATTR_MODE) {
-    if (isdebug) fprintf(stderr, "[%s]: set attr mode ino=%lld\n", __FUNCTION__,(long long)ino);
-    retc = xrd_chmod(fullpath, attr->st_mode);
-  }
-  if ( (to_set & FUSE_SET_ATTR_UID) && (to_set & FUSE_SET_ATTR_GID) ) {
-    if (isdebug) fprintf(stderr, "[%s]: set attr uid  ino=%lld\n", __FUNCTION__,(long long)ino);
-    if (isdebug) fprintf(stderr, "[%s]: set attr gid  ino=%lld\n", __FUNCTION__,(long long)ino);
->>>>>>> dcd36eb0
     // f.t.m. we fake it works !
     //    fuse_reply_err(req,EPERM);
     //    return;
@@ -183,20 +160,12 @@
   
   if (to_set & FUSE_SET_ATTR_SIZE) {
     if (fi) {
-<<<<<<< HEAD
+
       if (isdebug) fprintf(stderr,"[%s]: truncate\n",__FUNCTION__);
       if (fi->fh) {
         retc = xrd_truncate(fi->fh,attr->st_size, 0);
       } else {
         if (isdebug) fprintf(stderr,"[%s]: set attr size=%lld ino=%lld\n", __FUNCTION__,(long long)attr->st_size, (long long)ino);
-=======
-      if (isdebug) fprintf(stderr, "[%s]: truncate\n",__FUNCTION__);
-      if (fi->fh) {
-        retc = xrd_truncate(fi->fh,attr->st_size, 0);
-      } else {
-        if (isdebug) fprintf(stderr, "[%s]: set attr size=%lld ino=%lld\n",
-                             __FUNCTION__,(long long)attr->st_size, (long long)ino);
->>>>>>> dcd36eb0
         int fd;
         if ((fd = xrd_open(fullpath, O_WRONLY , S_IRUSR|S_IWUSR|S_IRGRP|S_IROTH))>=0) {
           retc = xrd_truncate(fd,attr->st_size, 0);
@@ -206,12 +175,8 @@
         }
       }
     } else {
-<<<<<<< HEAD
+
       if (isdebug) fprintf(stderr,"[%s]: set attr size=%lld ino=%lld\n", __FUNCTION__,(long long)attr->st_size, (long long)ino);
-=======
-      if (isdebug) fprintf(stderr, "[%s]: set attr size=%lld ino=%lld\n",
-                           __FUNCTION__,(long long)attr->st_size, (long long)ino);
->>>>>>> dcd36eb0
       int fd;
       if ((fd = xrd_open(fullpath, O_WRONLY , S_IRUSR|S_IWUSR|S_IRGRP|S_IROTH))>=0) {
         retc = xrd_truncate(fd, attr->st_size, 0);
@@ -226,21 +191,11 @@
     tvp[0].tv_nsec = 0;
     tvp[1].tv_sec = attr->st_mtime;
     tvp[1].tv_nsec = 0;
-<<<<<<< HEAD
     if (isdebug) fprintf(stderr,"[%s]: set attr atime ino=%lld time=%ld\n", __FUNCTION__,(long long)ino, (long)attr->st_atime);
     if (isdebug) fprintf(stderr,"[%s]: set attr mtime ino=%lld time=%ld\n", __FUNCTION__,(long long)ino, (long)attr->st_mtime);
     retc = xrd_utimes(fullpath, tvp);
   }
   if (isdebug) fprintf(stderr,"[%s]: return code =%d\n",__FUNCTION__, retc);
-=======
-    if (isdebug) {
-      fprintf(stderr, "[%s]: set attr atime ino=%lld time=%ld\n", __FUNCTION__,(long long)ino, (long)attr->st_atime);
-      fprintf(stderr, "[%s]: set attr mtime ino=%lld time=%ld\n", __FUNCTION__,(long long)ino, (long)attr->st_mtime);
-    }
-    retc = xrd_utimes(fullpath, tvp);
-  }
-  if (isdebug) fprintf(stderr, "[%s]: return code =%d\n",__FUNCTION__, retc);
->>>>>>> dcd36eb0
   struct stat newattr;
   memset(&newattr,0,sizeof(struct stat));
   if (!retc) {
@@ -268,7 +223,6 @@
     xrd_lock_r_p2i(); // =>
     parentpath = xrd_path((unsigned long long)parent);
 
-<<<<<<< HEAD
     if (!parentpath) {
       fuse_reply_err(req, ENXIO);
       xrd_unlock_r_p2i(); // <=
@@ -284,11 +238,6 @@
     if (isdebug) fprintf(stderr,"[%s]: parent=%lld path=%s uid=%d\n", __FUNCTION__, (long long)parent, fullpath, req->ctx.uid);
     xrd_unlock_r_p2i();
   }
-=======
-  sprintf(fullpath,"root://%s@%s%s/%s/%s", xrd_mapuser(req->ctx.uid), mounthostport, mountprefix, parentpath,name);
-  if (isdebug) fprintf(stderr, "[%s]: parent=%lld path=%s uid=%d\n",
-                       __FUNCTION__, (long long)parent, fullpath, req->ctx.uid);
->>>>>>> dcd36eb0
 
   // -------------------
   // - CACHE
@@ -304,12 +253,7 @@
     e.entry_timeout = entrycachetime;
     int retc = xrd_stat(fullpath, &e.attr);
     if (!retc) {
-<<<<<<< HEAD
       if (isdebug) fprintf(stderr,"[%s]: storeinode=%lld path=%s\n", __FUNCTION__,(long long) e.attr.st_ino,ifullpath);
-=======
-      if (isdebug) fprintf(stderr, "[%s]: storeinode=%lld path=%s\n",
-                           __FUNCTION__,(long long) e.attr.st_ino,ifullpath);
->>>>>>> dcd36eb0
       e.ino = e.attr.st_ino;
       
       xrd_store_p2i(e.attr.st_ino, ifullpath);
@@ -366,12 +310,6 @@
     xrd_unlock_r_p2i(); // <=
   }
   
-<<<<<<< HEAD
-=======
-  sprintf(fullpath,"root://%s@%s/%s/%s",xrd_mapuser(req->ctx.uid),mounthostport,mountprefix,name);
-  if (isdebug) fprintf(stderr, "[%s]: inode=%lld path=%s\n", __FUNCTION__,(long long)ino,fullpath);
-  
->>>>>>> dcd36eb0
   DIR* dir ;
   dir = xrd_opendir(fullpath);
 
@@ -411,23 +349,6 @@
   struct stat stbuf;
   char fullpath[16384];
   char dirfullpath[16384];
-<<<<<<< HEAD
-=======
-  static int i=0;
-  const char* name = xrd_get_name_for_inode((long long)ino);
-  // the root is inode 1
-  if (ino == 1) {
-    name = "/";
-  }
-  if (!name) {
-    fuse_reply_err(req, ENXIO);
-    return;
-  }
-  
-  sprintf(fullpath,"root://%s@%s//proc/user/?mgm.cmd=fuse&mgm.subcmd=inodirlist&mgm.path=%s/%s",xrd_mapuser(req->ctx.uid),mounthostport,mountprefix,name);
-  if (isdebug) fprintf(stderr, "[%s]: inode=%lld path=%s size=%lld off=%lld\n",
-                       __FUNCTION__,(long long)ino,fullpath,(long long)size,(long long)off);
->>>>>>> dcd36eb0
 
   int retc = 0, dir_status;
   size_t cnt = 0;
@@ -471,7 +392,6 @@
   //if (dir_status != 1){
     //dir not in cache or invalid
 
-<<<<<<< HEAD
   
   if (!xrd_dirview_entry(ino, 0)) {
     // there is no listing yet, create one!
@@ -504,12 +424,6 @@
 	  } 
 	}
 	
-=======
-      while ((!xrd_inodirlist_entry(ino, cnt, &namep, &in))) {
-        char ifullpath[16384];
-        sprintf(ifullpath,"%s/%s",name,namep);
-        if (isdebug) fprintf(stderr, "[%s]: add entry name=%s\n", __FUNCTION__, namep);
->>>>>>> dcd36eb0
         dirbuf_add(req, b, namep, (fuse_ino_t) in);
         cnt++;
       } else {
@@ -529,17 +443,11 @@
   } else {
     b = xrd_dirview_getbuffer((unsigned long long)ino);
   }
-<<<<<<< HEAD
 
   if (name)
     free(name);
 
   if (isdebug) fprintf(stderr,"[%s]: return size=%lld ptr=%lld\n", __FUNCTION__, (long long)b->size, (long long)b->p);
-=======
-  
-  if (isdebug) fprintf(stderr, "[%s]: return size=%lld ptr=%lld\n",
-                       __FUNCTION__, (long long)b->size, (long long)b->p);
->>>>>>> dcd36eb0
   reply_buf_limited(req, b->p, b->size, off, size);
 }
 
@@ -628,16 +536,10 @@
     
     sprintf(fullpath,"root://%s@%s/%s%s/%s",xrd_mapuser(req->ctx.uid),mounthostport,mountprefix,parentpath,name);
     sprintf(fullparentpath,"root://%s@%s/%s%s",xrd_mapuser(req->ctx.uid),mounthostport, mountprefix,parentpath);
-<<<<<<< HEAD
     if (isdebug) fprintf(stderr,"[%s]: parent=%lld path=%s uid=%d\n", __FUNCTION__,(long long)parent,fullpath,req->ctx.uid);
     
     xrd_unlock_r_p2i(); // <=
     
-=======
-    if (isdebug) fprintf(stderr, "[%s]: parent=%lld path=%s uid=%d\n",
-                         __FUNCTION__,(long long)parent,fullpath,req->ctx.uid);
-
->>>>>>> dcd36eb0
     res = xrd_open(fullpath, O_CREAT | O_EXCL | O_RDWR, S_IRUSR|S_IWUSR|S_IRGRP|S_IROTH);
     if (res == -1) {
       fuse_reply_err(req, errno);
@@ -660,15 +562,9 @@
       fuse_reply_err(req,errno);
       return;
     } else {
-<<<<<<< HEAD
       xrd_add_open_fd(res, (unsigned long long) e.ino, req->ctx.uid);
       xrd_store_p2i((unsigned long long)e.ino,ifullpath);
       if (isdebug) fprintf(stderr,"[%s]: storeinode=%lld path=%s\n", __FUNCTION__,(long long) e.ino,ifullpath);
-=======
-      xrd_mknodopenfilelist_add(res,e.ino);
-      xrd_store_inode(e.ino,ifullpath);
-      if (isdebug) fprintf(stderr, "[%s]: storeinode=%lld path=%s\n", __FUNCTION__,(long long) e.ino,ifullpath);
->>>>>>> dcd36eb0
       fuse_reply_entry(req,&e);
       return;
     }
@@ -695,14 +591,10 @@
   char ifullpath[16384];
   sprintf(ifullpath,"%s/%s",parentpath,name);
   sprintf(fullpath,"root://%s@%s/%s%s/%s",xrd_mapuser(req->ctx.uid),mounthostport,mountprefix,parentpath,name);
-<<<<<<< HEAD
 
   xrd_unlock_r_p2i();
 
   if (isdebug) fprintf(stderr,"[%s]: path=%s\n", __FUNCTION__,fullpath);
-=======
-  if (isdebug) fprintf(stderr, "[%s]: path=%s\n", __FUNCTION__,fullpath);
->>>>>>> dcd36eb0
   int retc = xrd_mkdir(fullpath,mode);
   if (!retc) {
     struct fuse_entry_param e;
@@ -745,14 +637,10 @@
   }
 
   sprintf(fullpath,"root://%s@%s/%s%s/%s",xrd_mapuser(req->ctx.uid),mounthostport,mountprefix,parentpath,name);
-<<<<<<< HEAD
   if (isdebug) fprintf(stderr,"[%s]: path=%s\n", __FUNCTION__,fullpath);
 
   xrd_unlock_r_p2i(); // <=
 
-=======
-  if (isdebug) fprintf(stderr, "[%s]: path=%s\n", __FUNCTION__,fullpath);
->>>>>>> dcd36eb0
   int retc = xrd_unlink(fullpath);
 
   if (!retc) {
@@ -780,14 +668,10 @@
   }
   
   sprintf(fullpath,"root://%s@%s/%s%s/%s",xrd_mapuser(req->ctx.uid),mounthostport,mountprefix,parentpath,name);
-<<<<<<< HEAD
   if (isdebug) fprintf(stderr,"[%s]: path=%s\n", __FUNCTION__,fullpath);
 
   xrd_unlock_r_p2i(); // <=
 
-=======
-  if (isdebug) fprintf(stderr, "[%s]: path=%s\n", __FUNCTION__,fullpath);
->>>>>>> dcd36eb0
   int retc = xrd_rmdir(fullpath);
 
   if (!retc) {
@@ -824,24 +708,16 @@
   }
 
   sprintf(fullpath,"root://%s@%s/%s/%s",xrd_mapuser(req->ctx.uid),mounthostport,parentpath,name);
-<<<<<<< HEAD
   if (isdebug) fprintf(stderr,"[%s]: path=%s\n", __FUNCTION__,fullpath);
-=======
-  if (isdebug) fprintf(stderr, "[%s]: path=%s\n", __FUNCTION__,fullpath);
->>>>>>> dcd36eb0
 
   sprintf(linksource,"%s/%s",parentpath,name);
   sprintf(linkdest,"%s/%s",parentpath,link);
 
   sprintf(fulllinkpath,"root://%s@%s/%s/%s",xrd_mapuser(req->ctx.uid),mounthostport,parentpath,link);
-<<<<<<< HEAD
 
   xrd_unlock_r_p2i(); // <=
 
   if (isdebug) fprintf(stderr,"[%s]: sourcepath=%s link=%s\n", __FUNCTION__,linksource,link);
-=======
-  if (isdebug) fprintf(stderr, "[%s]: sourcepath=%s link=%s\n", __FUNCTION__,linksource,link);
->>>>>>> dcd36eb0
   int retc = xrd_symlink(fullpath,linksource,link);
   if (!retc) {
     struct fuse_entry_param e;
@@ -850,12 +726,7 @@
     e.entry_timeout = entrycachetime;
     int retc = xrd_stat(fullpath,&e.attr);
     if (!retc) {
-<<<<<<< HEAD
       if (isdebug) fprintf(stderr,"[%s]: storeinode=%lld path=%s\n", __FUNCTION__,(long long)e.attr.st_ino,linksource);
-=======
-      if (isdebug) fprintf(stderr, "[%s]: storeinode=%lld path=%s\n",
-                           __FUNCTION__,(long long)e.attr.st_ino,linksource);
->>>>>>> dcd36eb0
       e.ino = e.attr.st_ino;
       xrd_store_p2i((unsigned long long)e.attr.st_ino,linksource);
       fuse_reply_entry(req, &e);
@@ -905,17 +776,9 @@
 
   struct stat stbuf;
   int retcold = xrd_stat(fullpath, &stbuf);
-<<<<<<< HEAD
-
   if (isdebug) fprintf(stderr,"[%s]: path=%s inode=%lu [%d]\n", __FUNCTION__,fullpath,stbuf.st_ino,retcold);
   if (isdebug) fprintf(stderr,"[%s]: path=%s newpath=%s\n", __FUNCTION__,fullpath,newfullpath);
 
-=======
-  if (isdebug) {
-    fprintf(stderr, "[%s]: path=%s inode=%lu [%d]\n", __FUNCTION__,fullpath,stbuf.st_ino,retcold);
-    fprintf(stderr, "[%s]: path=%s newpath=%s\n", __FUNCTION__,fullpath,newfullpath);
-  }
->>>>>>> dcd36eb0
   int retc = xrd_rename(fullpath,newfullpath);
 
   if (!retc) {
@@ -923,15 +786,9 @@
     if (!retcold) {
       char iparentpath[16384];
       sprintf(iparentpath,"%s/%s",newparentpath,newname);
-<<<<<<< HEAD
       if (isdebug) fprintf(stderr,"[%s]: forgetting inode=%lu \n",__FUNCTION__,stbuf.st_ino);
       xrd_forget_p2i((unsigned long long) stbuf.st_ino);
       xrd_store_p2i((unsigned long long) stbuf.st_ino,iparentpath);
-=======
-      if (isdebug) fprintf(stderr, "[%s]: forgetting inode=%lu \n",__FUNCTION__,stbuf.st_ino);
-      xrd_forget_inode(stbuf.st_ino);
-      xrd_store_inode(stbuf.st_ino,iparentpath);
->>>>>>> dcd36eb0
     }
     
     fuse_reply_err(req,0);
@@ -968,7 +825,6 @@
   }
   
   sprintf(fullpath,"root://%s@%s/%s/%s",xrd_mapuser(req->ctx.uid),mounthostport,parentpath,name);
-<<<<<<< HEAD
   if (isdebug) fprintf(stderr,"[%s]: path=%s\n", __FUNCTION__,fullpath);
 
   sprintf(linkdest,"%s/%s",parentpath,name);
@@ -977,13 +833,6 @@
 
   if (isdebug) fprintf(stderr,"[%s]: sourcepath=%s link=%s\n", __FUNCTION__,linkdest,sourcepath);
 
-=======
-  if (isdebug) fprintf(stderr, "[%s]: path=%s\n", __FUNCTION__,fullpath);
-
-  sprintf(linkdest,"%s/%s",parentpath,name);
-
-  if (isdebug) fprintf(stderr, "[%s]: sourcepath=%s link=%s\n", __FUNCTION__,linkdest,sourcepath);
->>>>>>> dcd36eb0
   int retc = xrd_link(fullpath,linkdest,sourcepath);
 
   if (!retc) {
@@ -993,12 +842,7 @@
     e.entry_timeout = entrycachetime;
     int retc = xrd_stat(fullpath,&e.attr);
     if (!retc) {
-<<<<<<< HEAD
       if (isdebug) fprintf(stderr,"[%s]: storeinode=%lld path=%s\n", __FUNCTION__,(long long)e.attr.st_ino,linkdest);
-=======
-      if (isdebug) fprintf(stderr, "[%s]: storeinode=%lld path=%s\n",
-                           __FUNCTION__,(long long)e.attr.st_ino,linkdest);
->>>>>>> dcd36eb0
       e.ino = e.attr.st_ino;
       xrd_store_p2i((unsigned long long)e.attr.st_ino,linkdest);
       fuse_reply_entry(req, &e);
@@ -1028,14 +872,10 @@
   }
   
   sprintf(fullpath,"root://%s@%s/%s/%s",xrd_mapuser(req->ctx.uid),mounthostport,mountprefix,name);
-<<<<<<< HEAD
   if (isdebug) fprintf(stderr,"[%s]: inode=%lld path=%s\n", __FUNCTION__,(long long)ino,fullpath);
   
   xrd_unlock_r_p2i(); // <=
 
-=======
-  if (isdebug) fprintf(stderr, "[%s]: inode=%lld path=%s\n", __FUNCTION__,(long long)ino,fullpath);
->>>>>>> dcd36eb0
   int retc = xrd_access(fullpath,mask);
   if (!retc) {
     fuse_reply_err(req, 0);
@@ -1077,12 +917,7 @@
       res = xrd_open(fullpath, fi->flags,0);
   }
 
-<<<<<<< HEAD
   if (isdebug) fprintf(stderr,"[%s]: inode=%lld path=%s res=%d\n", __FUNCTION__,(long long)ino,fullpath,res);
-=======
-  if (isdebug) fprintf(stderr, "[%s]: inode=%lld path=%s res=%d\n",
-                       __FUNCTION__, (long long)ino, fullpath, res);
->>>>>>> dcd36eb0
   if (res == -1) {
     fuse_reply_err(req, errno);
     return;
@@ -1091,7 +926,7 @@
   fi->fh = res;
 
   
-  if (getenv("EOS_KERNELCACHE") && (!strcmp(getenv("EOS_KERNELCACHE"),"1"))) {
+  if (getenv("EOS_FUSE_KERNELCACHE") && (!strcmp(getenv("EOS_FUSE_KERNELCACHE"),"1"))) {
     // TODO: this should be improved
     if (strstr(fullpath,"/proc/")) {
       fi->keep_cache = 0;
@@ -1101,35 +936,13 @@
   } else {
     fi->keep_cache = 0;
   }
-<<<<<<< HEAD
-    
-  //if XrdCacheFile enabled then disable kernel cache
-  //  if (getenv("EOS_XFC")) {
-  //    fprintf(stderr, "Disabling the kernel cache. \n");
-  //    fi->keep_cache = 0;
-  //  }
-=======
->>>>>>> dcd36eb0
-
-  if (getenv("EOS_DIRECTIO") && (!strcmp(getenv("EOS_DIRECTIO"),"1"))) {
+    
+  if (getenv("EOS_FUSE_DIRECTIO") && (!strcmp(getenv("EOS_FUSE_DIRECTIO"),"1"))) {
     fi->direct_io=1;
   } else {
     fi->direct_io=0;
   }
 
-<<<<<<< HEAD
-=======
-  //if XrdCacheFile enabled then disable kernel cache
-  if (getenv("EOS_XFC")) {
-    fprintf(stderr, "Disabling the kernel cache when XFC enabled. \n");
-    fi->keep_cache = 0;
-  }
-
-
-  if (!fdbuffermap[fi->fh])
-    fdbuffermap[fi->fh] = (char*) malloc(PAGESIZE);
-
->>>>>>> dcd36eb0
   fuse_reply_open(req, fi);
 }
 
@@ -1139,13 +952,8 @@
 			   off_t off, struct fuse_file_info *fi)
 {
   if (fi->fh) {
-<<<<<<< HEAD
     char* buf = xrd_attach_read_buffer(fi->fh,size);
     if (isdebug) fprintf(stderr,"[%s]: inode=%lld size=%lld off=%lld buf=%lld fh=%lld\n", __FUNCTION__,(long long)ino,(long long)size,(long long)off,(long long)buf,(long long)fi->fh);
-=======
-    char* buf = fdbuffermap[fi->fh];
-    if (isdebug) fprintf(stderr, "[%s]: inode=%lld size=%lld off=%lld buf=%lld fh=%lld\n", __FUNCTION__,(long long)ino,(long long)size,(long long)off,(long long)buf,(long long)fi->fh);
->>>>>>> dcd36eb0
     int res = xrd_pread(fi->fh, buf, size, off, ino);
     if (res == -1) {
       // map file system errors to IO errors!
@@ -1169,13 +977,7 @@
 			    off_t off, struct fuse_file_info *fi)
 {
   if (fi->fh) {
-<<<<<<< HEAD
     if (isdebug) fprintf(stderr,"[%s]: inode=%lld size=%lld off=%lld buf=%lld fh=%lld\n", __FUNCTION__,(long long)ino,(long long)size,(long long)off,(long long)buf,(long long)fi->fh);
-=======
-    if (isdebug) fprintf(stderr, "[%s]: inode=%lld size=%lld off=%lld buf=%lld fh=%lld\n",
-                         __FUNCTION__, (long long)ino, (long long)size, (long long)off,
-                         (long long)buf, (long long)fi->fh);
->>>>>>> dcd36eb0
     int res = xrd_pwrite(fi->fh, buf, size, off, ino);
     if (res == -1) {
       fuse_reply_err(req, errno);
@@ -1193,11 +995,7 @@
 			    struct fuse_file_info *fi)
 {
   if (fi->fh) {
-<<<<<<< HEAD
     if (isdebug) fprintf(stderr,"[%s]: inode=%lld fh=%lld\n", __FUNCTION__,(long long)ino,(long long)fi->fh);
-=======
-    if (isdebug) fprintf(stderr, "[%s]: inode=%lld fh=%lld\n", __FUNCTION__,(long long)ino,(long long)fi->fh);
->>>>>>> dcd36eb0
     int fd = (int)fi->fh;
 
     xrd_release_read_buffer(fi->fh);
@@ -1206,13 +1004,7 @@
 
     xrd_lease_open_fd((unsigned long long) ino, req->ctx.uid);
 
-<<<<<<< HEAD
     res = xrd_close(fd, ino);
-=======
-    //    if ((xrd_readopenfilelist_lease(ino,req->ctx.uid)<0)) {
-    res = xrd_close(fd, ino);
-      //    }
->>>>>>> dcd36eb0
 
     fi->fh = 0;
     if (res == -1) {
@@ -1229,11 +1021,7 @@
 			    struct fuse_file_info *fi)
 {
   if (fi->fh) {
-<<<<<<< HEAD
     if (isdebug) fprintf(stderr,"[%s]: inode=%lld fh=%lld\n", __FUNCTION__,(long long)ino,(long long)fi->fh);
-=======
-    if (isdebug) fprintf(stderr, "[%s]: inode=%lld fh=%lld\n", __FUNCTION__,(long long)ino,(long long)fi->fh);
->>>>>>> dcd36eb0
     int res = xrd_fsync(fi->fh, ino);
     if (res == -1) {
       fuse_reply_err(req, errno);
@@ -1284,7 +1072,6 @@
     return;
   }
 
-<<<<<<< HEAD
   if ((!strcmp(xattr_name, "system.posix_acl_access")) || 
       (!strcmp(xattr_name, "system.posix_acl_default"))) 
     {
@@ -1297,10 +1084,6 @@
   if (isdebug) fprintf(stderr,"[%s]: inode=%lld path=%s\n", __FUNCTION__, (long long)ino, fullpath);  
 
   xrd_unlock_r_p2i(); // <=
-=======
-  sprintf(fullpath,"root://%s@%s/%s/%s", xrd_mapuser(req->ctx.uid), mounthostport, mountprefix, name);
-  if (isdebug) fprintf(stderr, "[%s]: inode=%lld path=%s\n", __FUNCTION__, (long long)ino, fullpath);  
->>>>>>> dcd36eb0
 
   char* xattr_value = NULL;
   retc = xrd_getxattr(fullpath, xattr_name, &xattr_value, &size);
@@ -1342,13 +1125,9 @@
   }
 
   sprintf(fullpath,"root://%s@%s/%s/%s", xrd_mapuser(req->ctx.uid), mounthostport, mountprefix, name);
-<<<<<<< HEAD
   if (isdebug) fprintf(stderr,"[%s]: inode=%lld path=%s\n", __FUNCTION__, (long long)ino, fullpath);  
 
   xrd_unlock_r_p2i(); // <=
-=======
-  if (isdebug) fprintf(stderr, "[%s]: inode=%lld path=%s\n", __FUNCTION__, (long long)ino, fullpath);  
->>>>>>> dcd36eb0
 
   char* xattr_list = NULL;
   retc = xrd_listxattr(fullpath, &xattr_list, &size);
@@ -1388,13 +1167,9 @@
   }
 
   sprintf(fullpath,"root://%s@%s/%s/%s", xrd_mapuser(req->ctx.uid), mounthostport, mountprefix, name);
-<<<<<<< HEAD
   if (isdebug) fprintf(stderr,"[%s]: inode=%lld path=%s\n", __FUNCTION__, (long long)ino, fullpath);  
 
   xrd_unlock_r_p2i(); // <=
-=======
-  if (isdebug) fprintf(stderr, "[%s]: inode=%lld path=%s\n", __FUNCTION__, (long long)ino, fullpath);  
->>>>>>> dcd36eb0
 
   retc = xrd_rmxattr(fullpath, xattr_name);
   fuse_reply_err(req, retc);
@@ -1422,13 +1197,9 @@
   }
 
   sprintf(fullpath,"root://%s@%s/%s/%s", xrd_mapuser(req->ctx.uid), mounthostport, mountprefix, name);
-<<<<<<< HEAD
   if (isdebug) fprintf(stderr,"[%s]: inode=%lld path=%s\n", __FUNCTION__, (long long)ino, fullpath);  
 
   xrd_unlock_r_p2i(); // <=
-=======
-  if (isdebug) fprintf(stderr, "[%s]: inode=%lld path=%s\n", __FUNCTION__, (long long)ino, fullpath);  
->>>>>>> dcd36eb0
 
   retc = xrd_setxattr(fullpath, xattr_name, xattr_value, strlen(xattr_value));
   fuse_reply_err(req, retc);
@@ -1576,20 +1347,11 @@
     
     close(STDIN_FILENO);
     close(STDOUT_FILENO);
-<<<<<<< HEAD
     // = > don't close STDERR because we redirect that to a file!
   }
 
   xrd_init();
 
-=======
-    // close(STDERR_FILENO); => don't close because we redirect that to a file!
-  }
-
-  xrd_init();
-  cache_init();
-  
->>>>>>> dcd36eb0
   if (fuse_parse_cmdline(&args, &mountpoint, NULL, NULL) != -1 &&
       (ch = fuse_mount(mountpoint, &args)) != NULL) {
     struct fuse_session *se;
