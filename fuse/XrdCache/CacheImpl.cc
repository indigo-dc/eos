--- conflicted
+++ resolved
@@ -273,11 +273,8 @@
   key_list_type::iterator iterList;
   CacheEntry* pEntry = it->second.first;
 
-<<<<<<< HEAD
   eos_static_debug("file sizeWrites=%zu size=%lu offset=%llu", pEntry->getParentFile()->getSizeWrites(), pEntry->getSizeData(), pEntry->getOffsetStart());
 
-=======
->>>>>>> 33e33471
   retc = pEntry->doWrite();
 
   TIMING("after write", &pwr);
