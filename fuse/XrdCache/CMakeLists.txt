--- conflicted
+++ resolved
@@ -31,9 +31,15 @@
              FileAbstraction.cc
 	     )
 
-<<<<<<< HEAD
+add_library (XrdCache-static STATIC
+	     CacheImpl.cc
+             XrdFileCache.cc
+             CacheEntry.cc
+             FileAbstraction.cc
+	     )
+
+
+
 set_target_properties ( XrdCache PROPERTIES COMPILE_FLAGS -D_FILE_OFFSET_BITS=64)
-=======
-set_target_properties(XrdCache PROPERTIES COMPILE_FLAGS -D_FILE_OFFSET_BITS=64)
->>>>>>> dcd36eb0
+set_target_properties ( XrdCache-static PROPERTIES COMPILE_FLAGS -D_FILE_OFFSET_BITS=64)
 target_link_libraries(XrdCache pthread XrdClient XrdPosix)