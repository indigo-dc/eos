// ----------------------------------------------------------------------
// File: ProcCache.hh
// Author: Geoffray Adde - CERN
// ----------------------------------------------------------------------

/************************************************************************
 * EOS - the CERN Disk Storage System                                   *
 * Copyright (C) 2011 CERN/Switzerland                                  *
 *                                                                      *
 * This program is free software: you can redistribute it and/or modify *
 * it under the terms of the GNU General Public License as published by *
 * the Free Software Foundation, either version 3 of the License, or    *
 * (at your option) any later version.                                  *
 *                                                                      *
 * This program is distributed in the hope that it will be useful,      *
 * but WITHOUT ANY WARRANTY; without even the implied warranty of       *
 * MERCHANTABILITY or FITNESS FOR A PARTICULAR PURPOSE.  See the        *
 * GNU General Public License for more details.                         *
 *                                                                      *
 * You should have received a copy of the GNU General Public License    *
 * along with this program.  If not, see <http://www.gnu.org/licenses/>.*
 ************************************************************************/

#ifndef __PROCCACHE__HH__
#define __PROCCACHE__HH__

#include <common/RWMutex.hh>
#include <fstream>
#include <map>
#include <vector>
#include <string>
#include <algorithm>
#include <iostream>
#include <sstream>
#include <unistd.h>
#include <krb5.h>
#include "common/Logging.hh"

/*----------------------------------------------------------------------------*/
/*----------------------------------------------------------------------------*/
class ProcCache;

/*----------------------------------------------------------------------------*/
/**
 * @brief Class to read the command line of a pid through proc files
 *
 */
/*----------------------------------------------------------------------------*/
class ProcReaderCmdLine
{
  std::string pFileName;
public:
  ProcReaderCmdLine(const std::string& filename) :
    pFileName(filename)
  {
  }
  ~ProcReaderCmdLine()
  {
  }
  int ReadContent(std::vector<std::string>& cmdLine);
};

/*----------------------------------------------------------------------------*/
/**
 * @brief Class to read the fsuid and the fsgid of a pid through proc files
 *
 */
/*----------------------------------------------------------------------------*/
class ProcReaderFsUid
{
  std::string pFileName;
public:
  ProcReaderFsUid(const std::string& filename) :
    pFileName(filename)
  {
  }
  ~ProcReaderFsUid()
  {
  }
  int Read();
  int ReadContent(uid_t& fsUid, gid_t& fsGid);
};

/*----------------------------------------------------------------------------*/
/**
 * @brief Class to read /proc/<pid>/stat file starting time , ppid and sid
 *
 */
/*----------------------------------------------------------------------------*/
class ProcReaderPsStat
{
  std::string pFileName;
  int fd;
  FILE* file;

public:
  ProcReaderPsStat() : fd(-1), file(NULL) {}
  ProcReaderPsStat(const std::string& filename)
  {
    fd = -1;
    file = NULL;
    SetFilename(filename);
  }
  ~ProcReaderPsStat()
  {
    Close();
  }
  void SetFilename(const std::string& filename);
  void Close();
  int ReadContent(long long unsigned& startTime, pid_t& ppid, pid_t& sid);
};

/*----------------------------------------------------------------------------*/
/**
 * @brief Class to read the Krb5 login in a credential cache file
 *
 */
/*----------------------------------------------------------------------------*/
class ProcReaderKrb5UserName
{
  std::string pKrb5CcFile;

  static eos::common::RWMutex sMutex;
  static bool sMutexOk;
  static krb5_context sKcontext;
  static bool sKcontextOk;

public:
  ProcReaderKrb5UserName(const std::string& krb5ccfile) :
    pKrb5CcFile(krb5ccfile)  //, pKcontext(), pKcontextOk(true)
  {
    eos::common::RWMutexWriteLock lock(sMutex);

    if (!sMutexOk) {
      ProcReaderKrb5UserName::sMutex.SetBlocking(true);
      sMutexOk = true;
    }
  }
  ~ProcReaderKrb5UserName()
  {
  }
  bool ReadUserName(std::string& userName);
  time_t GetModifTime();
  static void StaticDestroy();
};

/*----------------------------------------------------------------------------*/
/**
 * @brief Class to read the GSI identity in a GSI proxy file
 *
 */
/*----------------------------------------------------------------------------*/
class ProcReaderGsiIdentity
{
  std::string pGsiProxyFile;
  static bool sInitOk;
public:
  ProcReaderGsiIdentity(const std::string& gsiproxyfile) :
    pGsiProxyFile(gsiproxyfile)
  {
  }
  ~ProcReaderGsiIdentity()
  {
  }
  bool ReadIdentity(std::string& sidentity);
  time_t GetModifTime();
  static void StaticDestroy();
};

/*----------------------------------------------------------------------------*/
/**
 * @brief Class representing a Proc File information cache entry for one pid.
 *
 */
/*----------------------------------------------------------------------------*/
class ProcCacheEntry
{
  friend class ProcCache;
  // RWMutex to protect entry
  mutable eos::common::RWMutex pMutex;

  // internal values
  ProcReaderPsStat pciPsStat;

  // internal values
  pid_t pPid;
  pid_t pPPid;
  pid_t pSid;
  uid_t pFsUid;
  gid_t pFsGid;
  unsigned long long pStartTime;
  std::string pProcPrefix;
  std::string pCmdLineStr;
  std::vector<std::string> pCmdLineVect;
  std::string pAuthMethod;
  mutable int pError;
  mutable std::string pErrMessage;

  //! return true fs success, false if failure
  int
  ReadContentFromFiles();
  //! return true if the information is up-to-date after the call, false else
  int
  UpdateIfPsChanged();

public:
  ProcCacheEntry(unsigned int pid, const char* procpath = 0) :
    pPid(pid), pPPid(), pSid(), pFsUid(-1), pFsGid(-1), pStartTime(0), pError(0)
  {
    std::stringstream ss;
    ss << (procpath ? procpath : "/proc/") << pPid;
    pProcPrefix = ss.str();
    pMutex.SetBlocking(true);
  }

  ~ProcCacheEntry()
  {
  }

  //
  bool GetAuthMethod(std::string& value) const
  {
    eos::common::RWMutexReadLock lock(pMutex);

    if (pAuthMethod.empty() || pAuthMethod == "none") {
      return false;
    }

    value = pAuthMethod;
    return true;
  }

  bool SetAuthMethod(const std::string& value)
  {
<<<<<<< HEAD
    eos::common::RWMutexReadLock lock(pMutex);
=======
    eos::common::RWMutexWriteLock lock (pMutex);
>>>>>>> 725e4043
    pAuthMethod = value;
    return true;
  }

  bool GetFsUidGid(uid_t& uid, gid_t& gid) const
  {
    eos::common::RWMutexReadLock lock(pMutex);
    uid = pFsUid;
    gid = pFsGid;
    return true;
  }

  bool GetSid(pid_t& sid) const
  {
    eos::common::RWMutexReadLock lock(pMutex);
    sid = pSid;
    return true;
  }

  bool GetStartupTime(time_t& sut) const
  {
    eos::common::RWMutexReadLock lock(pMutex);
    sut = pStartTime / sysconf(_SC_CLK_TCK);
    return true;
  }

  const std::vector<std::string>&
  GetArgsVec() const
  {
    eos::common::RWMutexReadLock lock(pMutex);
    return pCmdLineVect;
  }

  const std::string&
  GetArgsStr() const
  {
    eos::common::RWMutexReadLock lock(pMutex);
    return pCmdLineStr;
  }

  bool HasError() const
  {
    eos::common::RWMutexReadLock lock(pMutex);
    return pError;
  }

  const std::string&
  GetErrorMessage() const
  {
    eos::common::RWMutexReadLock lock(pMutex);
    return pErrMessage;
  }

  time_t
  GetProcessStartTime() const
  {
    eos::common::RWMutexReadLock lock(pMutex);
    return pStartTime;
  }

};

/*----------------------------------------------------------------------------*/
/**
 * @brief Class representing a Proc File information cache catalog.
 *
 */
/*----------------------------------------------------------------------------*/
class ProcCache
{
  // RWMUtex; Mutex to protect catalog
  std::map<int, ProcCacheEntry*> pCatalog;
  // RWMutex to protect entry
  eos::common::RWMutex pMutex;
  // path od the proc filesystem
  std::string pProcPath;

public:
  ProcCache()
  {
    pMutex.SetBlocking(true);
    pProcPath = "/proc/";
  }
  ~ProcCache()
  {
    eos::common::RWMutexWriteLock lock(pMutex);

    for (auto it = pCatalog.begin(); it != pCatalog.end(); it++) {
      delete it->second;
    }
  }

  //! returns true if the cache has an entry for the given pid, false else
  //! regardless of the fact it's up-to-date or not
  bool HasEntry(int pid)
  {
<<<<<<< HEAD
    eos::common::RWMutexReadLock lock(pMutex);
    return static_cast<bool>(pCatalog.count(pid));
=======
    return static_cast<bool> (pCatalog.count (pid));
>>>>>>> 725e4043
  }

  void
  SetProcPath(const char* procpath)
  {
    pProcPath = procpath;
  }

  const std::string&
  GetProcPath() const
  {
    return pProcPath;
  }

  //! returns true if the cache has an up-to-date entry after the call
  int
  InsertEntry(int pid)
  {
    int errCode;

    eos::common::RWMutexWriteLock lock (pMutex);

    // if there is no such process return an error and remove the entry from the cache
    if (getpgid(pid) < 0) {
      RemoveEntry(pid);
      return ESRCH;
    }

    if (!HasEntry(pid)) {
      //eos_static_debug("There and pid is %d",pid);
<<<<<<< HEAD
      eos::common::RWMutexWriteLock lock(pMutex);
      pCatalog[pid] = new ProcCacheEntry(pid, pProcPath.c_str());
    }

    auto entry = GetEntry(pid);

    if ((errCode = entry->UpdateIfPsChanged())) {
      eos_static_err("something wrong happened in reading proc stuff %d : %s", pid,
                     pCatalog[pid]->pErrMessage.c_str());
      eos::common::RWMutexWriteLock lock(pMutex);
=======
      pCatalog[pid] = new ProcCacheEntry (pid,pProcPath.c_str());
    }

    auto entry = GetEntry (pid);
    if ((errCode = entry->UpdateIfPsChanged()))
    {
      eos_static_err("something wrong happened in reading proc stuff %d : %s",pid,pCatalog[pid]->pErrMessage.c_str());
>>>>>>> 725e4043
      delete pCatalog[pid];
      pCatalog.erase(pid);
      return errCode;
    }

    return 0;
  }

  //! returns true if the entry is removed after the call
  bool RemoveEntry(int pid)
  {
    if (!HasEntry(pid)) {
      return true;
<<<<<<< HEAD
    } else {
      eos::common::RWMutexWriteLock lock(pMutex);
=======
    else
    {
>>>>>>> 725e4043
      delete pCatalog[pid];
      pCatalog.erase(pid);
      return true;
    }
  }

  //! returns true if the entry is removed after the call
  int RemoveEntries(const std::set<pid_t>* protect)
  {
    int count = 0;
    eos::common::RWMutexWriteLock lock(pMutex);

    for (auto it = pCatalog.begin(); it != pCatalog.end();) {
      if (protect && protect->count(it->first)) {
        ++it;
      } else {
        pCatalog.erase(it++);
        ++count;
      }
    }

    return count;
  }

  //! get the entry associated to the pid if it exists
  //! gets NULL if the the cache does not have such an entry
  ProcCacheEntry* GetEntry(int pid)
  {
<<<<<<< HEAD
    eos::common::RWMutexReadLock lock(pMutex);
    auto entry = pCatalog.find(pid);

    if (entry == pCatalog.end()) {
=======
    auto entry = pCatalog.find (pid);
    if (entry == pCatalog.end ())
>>>>>>> 725e4043
      return NULL;
    } else {
      return entry->second;
    }
  }

  bool GetAuthMethod(int pid, std::string& value)
  {
    eos::common::RWMutexReadLock lock(pMutex);
    auto entry = pCatalog.find(pid);

    if (entry == pCatalog.end()) {
      return false;
    }

    return entry->second->GetAuthMethod(value);
  }

  bool GetStartupTime(int pid, time_t& sut)
  {
    eos::common::RWMutexReadLock lock(pMutex);
    auto entry = pCatalog.find(pid);

    if (entry == pCatalog.end()) {
      return false;
    }

    return entry->second->GetStartupTime(sut);
  }

  bool GetFsUidGid(int pid, uid_t& uid, gid_t& gid)
  {
    eos::common::RWMutexReadLock lock(pMutex);
    auto entry = pCatalog.find(pid);

    if (entry == pCatalog.end()) {
      return false;
    }

    return entry->second->GetFsUidGid(uid, gid);
  }

  const std::vector<std::string>&
  GetArgsVec(int pid)
  {
    static std::vector<std::string> dummy;
    eos::common::RWMutexReadLock lock(pMutex);
    auto entry = pCatalog.find(pid);

    if (entry == pCatalog.end()) {
      return dummy;
    }

    return entry->second->GetArgsVec();
  }

  const std::string&
  GetArgsStr(int pid)
  {
    static std::string dummy;
    eos::common::RWMutexReadLock lock(pMutex);
    auto entry = pCatalog.find(pid);

    if (entry == pCatalog.end()) {
      return dummy;
    }

    return entry->second->GetArgsStr();
  }

  bool GetSid(int pid, pid_t& sid)
  {
    eos::common::RWMutexReadLock lock(pMutex);
    auto entry = pCatalog.find(pid);

    if (entry == pCatalog.end()) {
      return false;
    }

    return entry->second->GetSid(sid);
  }

  bool SetAuthMethod(int pid, const std::string& value)
  {
<<<<<<< HEAD
    eos::common::RWMutexReadLock lock(pMutex);
    auto entry = pCatalog.find(pid);

    if (entry == pCatalog.end()) {
=======
    eos::common::RWMutexWriteLock lock (pMutex);
    auto entry = pCatalog.find (pid);
    if (entry == pCatalog.end ())
>>>>>>> 725e4043
      return false;
    }

    return entry->second->SetAuthMethod(value);
  }
};

#ifndef __PROCCACHE__NOGPROCCACHE__
//extern ProcCache gProcCache;
extern std::vector<ProcCache> gProcCacheV;
extern int gProcCacheShardSize;
inline ProcCache& gProcCache(int i)
{
  return gProcCacheV[i % gProcCacheShardSize];
}
#endif

#endif<|MERGE_RESOLUTION|>--- conflicted
+++ resolved
@@ -232,11 +232,7 @@
 
   bool SetAuthMethod(const std::string& value)
   {
-<<<<<<< HEAD
-    eos::common::RWMutexReadLock lock(pMutex);
-=======
-    eos::common::RWMutexWriteLock lock (pMutex);
->>>>>>> 725e4043
+    eos::common::RWMutexWriteLock lock(pMutex);
     pAuthMethod = value;
     return true;
   }
@@ -333,12 +329,7 @@
   //! regardless of the fact it's up-to-date or not
   bool HasEntry(int pid)
   {
-<<<<<<< HEAD
-    eos::common::RWMutexReadLock lock(pMutex);
     return static_cast<bool>(pCatalog.count(pid));
-=======
-    return static_cast<bool> (pCatalog.count (pid));
->>>>>>> 725e4043
   }
 
   void
@@ -358,8 +349,7 @@
   InsertEntry(int pid)
   {
     int errCode;
-
-    eos::common::RWMutexWriteLock lock (pMutex);
+    eos::common::RWMutexWriteLock lock(pMutex);
 
     // if there is no such process return an error and remove the entry from the cache
     if (getpgid(pid) < 0) {
@@ -369,8 +359,6 @@
 
     if (!HasEntry(pid)) {
       //eos_static_debug("There and pid is %d",pid);
-<<<<<<< HEAD
-      eos::common::RWMutexWriteLock lock(pMutex);
       pCatalog[pid] = new ProcCacheEntry(pid, pProcPath.c_str());
     }
 
@@ -379,16 +367,6 @@
     if ((errCode = entry->UpdateIfPsChanged())) {
       eos_static_err("something wrong happened in reading proc stuff %d : %s", pid,
                      pCatalog[pid]->pErrMessage.c_str());
-      eos::common::RWMutexWriteLock lock(pMutex);
-=======
-      pCatalog[pid] = new ProcCacheEntry (pid,pProcPath.c_str());
-    }
-
-    auto entry = GetEntry (pid);
-    if ((errCode = entry->UpdateIfPsChanged()))
-    {
-      eos_static_err("something wrong happened in reading proc stuff %d : %s",pid,pCatalog[pid]->pErrMessage.c_str());
->>>>>>> 725e4043
       delete pCatalog[pid];
       pCatalog.erase(pid);
       return errCode;
@@ -402,13 +380,7 @@
   {
     if (!HasEntry(pid)) {
       return true;
-<<<<<<< HEAD
     } else {
-      eos::common::RWMutexWriteLock lock(pMutex);
-=======
-    else
-    {
->>>>>>> 725e4043
       delete pCatalog[pid];
       pCatalog.erase(pid);
       return true;
@@ -437,15 +409,9 @@
   //! gets NULL if the the cache does not have such an entry
   ProcCacheEntry* GetEntry(int pid)
   {
-<<<<<<< HEAD
-    eos::common::RWMutexReadLock lock(pMutex);
-    auto entry = pCatalog.find(pid);
-
-    if (entry == pCatalog.end()) {
-=======
-    auto entry = pCatalog.find (pid);
-    if (entry == pCatalog.end ())
->>>>>>> 725e4043
+    auto entry = pCatalog.find(pid);
+
+    if (entry == pCatalog.end()) {
       return NULL;
     } else {
       return entry->second;
@@ -530,16 +496,10 @@
 
   bool SetAuthMethod(int pid, const std::string& value)
   {
-<<<<<<< HEAD
-    eos::common::RWMutexReadLock lock(pMutex);
-    auto entry = pCatalog.find(pid);
-
-    if (entry == pCatalog.end()) {
-=======
-    eos::common::RWMutexWriteLock lock (pMutex);
-    auto entry = pCatalog.find (pid);
-    if (entry == pCatalog.end ())
->>>>>>> 725e4043
+    eos::common::RWMutexWriteLock lock(pMutex);
+    auto entry = pCatalog.find(pid);
+
+    if (entry == pCatalog.end()) {
       return false;
     }
 
