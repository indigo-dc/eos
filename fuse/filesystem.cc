--- conflicted
+++ resolved
@@ -419,50 +419,48 @@
   inode2path[inode] = path;
 }
 
-//----------------------------------------------------------------------------                                                
-//! Store an inode/mtime pair                                                                                                 
-//----------------------------------------------------------------------------                                                
-void 
-filesystem::store_i2mtime (unsigned long long inode, timespec ts)
-{
-  eos::common::RWMutexWriteLock wr_lock (mutex_inode_path);
+//----------------------------------------------------------------------------
+//! Store an inode/mtime pair
+//----------------------------------------------------------------------------
+void
+filesystem::store_i2mtime(unsigned long long inode, timespec ts)
+{
+  eos::common::RWMutexWriteLock wr_lock(mutex_inode_path);
   inode2mtime[inode] = ts;
 }
 
-//----------------------------------------------------------------------------                                                
+//----------------------------------------------------------------------------
 //! Store and test inode/mtime pair - returns true if open can set keep_cache
-//----------------------------------------------------------------------------                                                
-
-bool 
-filesystem::store_open_i2mtime (unsigned long long inode)
+//----------------------------------------------------------------------------
+
+bool
+filesystem::store_open_i2mtime(unsigned long long inode)
 {
   bool retval = false;
   return true;
-  eos::common::RWMutexWriteLock wr_lock (mutex_inode_path);
-
-  eos_static_debug("%16x %lu.%lu %lu.%lu\n", inode, 
-		   inode2mtime_open[inode].tv_sec, 
-		   inode2mtime_open[inode].tv_nsec, 
-		   inode2mtime[inode].tv_sec, 
-		   inode2mtime[inode].tv_nsec);
+  eos::common::RWMutexWriteLock wr_lock(mutex_inode_path);
+  eos_static_debug("%16x %lu.%lu %lu.%lu\n", inode,
+                   inode2mtime_open[inode].tv_sec,
+                   inode2mtime_open[inode].tv_nsec,
+                   inode2mtime[inode].tv_sec,
+                   inode2mtime[inode].tv_nsec);
+
   // this was never set !
-  if (inode2mtime_open[inode].tv_sec==0)
+  if (inode2mtime_open[inode].tv_sec == 0) {
     retval = true;
-  else
-    if ( (inode2mtime_open[inode].tv_sec == inode2mtime[inode].tv_sec ) &&
-	 (inode2mtime_open[inode].tv_nsec == inode2mtime[inode].tv_nsec ) )
-      retval = true;
-    else
-      retval = false;
+  } else if ((inode2mtime_open[inode].tv_sec == inode2mtime[inode].tv_sec) &&
+             (inode2mtime_open[inode].tv_nsec == inode2mtime[inode].tv_nsec)) {
+    retval = true;
+  } else {
+    retval = false;
+  }
 
   inode2mtime_open[inode] = inode2mtime[inode];
-
-  eos_static_debug("%16x %lu.%lu %lu.%lu out=%d\n", inode, 
-		   inode2mtime_open[inode].tv_sec, 
-		   inode2mtime_open[inode].tv_nsec, 
-		   inode2mtime[inode].tv_sec, 
-		   inode2mtime[inode].tv_nsec, retval);
-
+  eos_static_debug("%16x %lu.%lu %lu.%lu out=%d\n", inode,
+                   inode2mtime_open[inode].tv_sec,
+                   inode2mtime_open[inode].tv_nsec,
+                   inode2mtime[inode].tv_sec,
+                   inode2mtime[inode].tv_nsec, retval);
   return retval;
 }
 
@@ -563,8 +561,9 @@
 
     inode2path.erase(inode);
   }
- inode2mtime.erase(inode);
- inode2mtime_open.erase(inode);
+
+  inode2mtime.erase(inode);
+  inode2mtime_open.erase(inode);
 }
 //------------------------------------------------------------------------------
 // Redirect an inode to a new inode - repair actions change inodes, so we have
@@ -635,7 +634,6 @@
     if ((oldtime.tv_sec == (mtime.tv_sec + ctime.tv_sec)) &&
         (oldtime.tv_nsec == (mtime.tv_nsec + ctime.tv_nsec))) {
       // Dir in cache and valid
-<<<<<<< HEAD
       *b = static_cast<struct dirbuf*>(calloc(1, sizeof(dirbuf)));
       dir->GetDirbuf(*b);
       retc = 1; // found
@@ -643,16 +641,11 @@
       eos_static_debug("entry expired %llu %llu %llu %llu",
                        mtime.tv_sec + ctime.tv_sec, oldtime.tv_sec,
                        mtime.tv_nsec + ctime.tv_nsec, oldtime.tv_nsec);
-=======
-     *b = static_cast<struct dirbuf*> (calloc (1, sizeof ( dirbuf)));
-     dir->GetDirbuf (*b);
-     retc = 1; // found
->>>>>>> 07494d6a
     }
   } else {
     eos_static_debug("not in cache");
   }
- 
+
   return retc;
 }
 
@@ -684,18 +677,12 @@
 // Add or update a cache directory entry
 //------------------------------------------------------------------------------
 void
-<<<<<<< HEAD
-filesystem::dir_cache_sync(unsigned long long inode, int nentries,
-                           struct timespec mtime, struct timespec ctime,
-                           struct dirbuf* b)
-=======
-filesystem::dir_cache_sync (unsigned long long inode,
+filesystem::dir_cache_sync(unsigned long long inode,
                            int nentries,
                            struct timespec mtime,
                            struct timespec ctime,
-			   struct dirbuf* b, 
-  		           long lifetimens)
->>>>>>> 07494d6a
+                           struct dirbuf* b,
+                           long lifetimens)
 {
   eos::common::RWMutexWriteLock wr_lock(mutex_fuse_cache);
   FuseCacheEntry* dir = 0;
@@ -729,11 +716,7 @@
       }
     }
 
-<<<<<<< HEAD
-    dir = new FuseCacheEntry(nentries, modtime, b);
-=======
-   dir = new FuseCacheEntry (nentries, modtime, b, lifetimens);
->>>>>>> 07494d6a
+    dir = new FuseCacheEntry(nentries, modtime, b, lifetimens);
     inode2cache[inode] = dir;
   }
 }
@@ -3628,24 +3611,12 @@
       eos_static_info("Extract error from queue");
       retc = error.first;
 
-<<<<<<< HEAD
       if (retc) {
         errno = retc;
         retc = -1;
       }
     } else {
       eos_static_info("No flush error");
-=======
-     if (retc) 
-     {
-       errno = retc;
-       retc = -1;
-     }
-   }
-   else
-   {
-     eos_static_debug("No flush error");
->>>>>>> 07494d6a
     }
 
     fabst->mMutexRW.UnLock();
