//------------------------------------------------------------------------------
//! @file filesystem.cc
//! @author Andreas-Joachim Peters, Geoffray Adde, Elvin Sindrilaru CERN
//! @brief remote IO filesystem implementation
//------------------------------------------------------------------------------

/************************************************************************
 * EOS - the CERN Disk Storage System                                   *
 * Copyright (C) 2011 CERN/Switzerland                                  *
 *                                                                      *
 * This program is free software: you can redistribute it and/or modify *
 * it under the terms of the GNU General Public License as published by *
 * the Free Software Foundation, either version 3 of the License, or    *
 * (at your option) any later version.                                  *
 *                                                                      *
 * This program is distributed in the hope that it will be useful,      *
 * but WITHOUT ANY WARRANTY; without even the implied warranty of       *
 * MERCHANTABILITY or FITNESS FOR A PARTICULAR PURPOSE.  See the        *
 * GNU General Public License for more details.                         *
 *                                                                      *
 * You should have received a copy of the GNU General Public License    *
 * along with this program.  If not, see <http://www.gnu.org/licenses/>.*
 ************************************************************************/

/*----------------------------------------------------------------------------*/

/*----------------------------------------------------------------------------*/
#include <climits>
#include <cstdlib>
#include <queue>
#include <sstream>
#include <string>
#include <stdint.h>
#include <iostream>
#include <libgen.h>
#include <pwd.h>
#include <string.h>
#include <pthread.h>
#include <algorithm>
#include <limits>
#include "XrdOuc/XrdOucEnv.hh"
#include "XrdOuc/XrdOucHash.hh"
#include "XrdOuc/XrdOucTable.hh"
#include "XrdOuc/XrdOucString.hh"
#include "XrdSys/XrdSysPthread.hh"
#include "XrdSys/XrdSysTimer.hh"
#include "XrdSfs/XrdSfsInterface.hh"
#include "XrdCl/XrdClDefaultEnv.hh"
#include "XrdCl/XrdClFile.hh"
#include "XrdCl/XrdClFileSystem.hh"
#include "XrdCl/XrdClXRootDResponses.hh"
#include "MacOSXHelper.hh"
#include "FuseCache/CacheEntry.hh"
#include "common/XrdErrorMap.hh"
#include "filesystem.hh"

#ifndef __macos__
#define OSPAGESIZE 4096
#else
#define OSPAGESIZE 65536
#endif

filesystem::filesystem()
{
  lazy_open_ro = false;
  lazy_open_rw = false;
  async_open = false;
  lazy_open_disabled = false;
  hide_special_files = true;
  show_eos_attributes = false;
  do_rdahead = false;
  rdahead_window = "131072";
  fuse_exec = false;
  fuse_shared = false;
  creator_cap_lifetime = 30;
  file_write_back_cache_size = 64 * 1024 * 1024;
  max_wb_in_memory_size = 512 * 1024 * 1024;
  base_fd = 1;
  XFC = 0;
}

filesystem::~filesystem()
{
  FuseCacheEntry* dir = 0;
  std::map<unsigned long long, FuseCacheEntry*>::iterator iter;
  iter = inode2cache.begin();

  while ((iter != inode2cache.end())) {
    dir = (FuseCacheEntry*) iter->second;
    std::set<unsigned long long> lset = iter->second->GetEntryInodes();

    for (auto it = lset.begin(); it != lset.end(); ++it) {
      inode2parent.erase(*it);
    }

    inode2cache.erase(iter++);
    delete dir;
  }
}

void*
filesystem::CacheCleanup(void* p)
{
  filesystem* me = (filesystem*)p;
  XrdSysTimer sleeper;

  while (1) {
    sleeper.Snooze(10);
    time_t now = time(NULL);
    XrdSysMutexHelper cLock(LayoutWrapper::gCacheAuthorityMutex);
    uint64_t totalsize_before = 0;
    uint64_t totalsize_after = 0;
    uint64_t totalsize_clean = 0;

    // release according to owner authority time
    for (auto it = LayoutWrapper::gCacheAuthority.begin();
         it != LayoutWrapper::gCacheAuthority.end();) {
      totalsize_before += it->second.mSize;

      if ((it->second.mLifeTime) && (it->second.mLifeTime < now)) {
        auto d = it;
        it++;
        eos_static_notice("released cap owner-authority for file inode=%lu expire-by-time",
                          d->first);
        LayoutWrapper::gCacheAuthority.erase(d);
      } else {
        it++;
        totalsize_after += it->second.mSize;
      }
    }

    // clean according to memory pressure and cache setting
    totalsize_clean = totalsize_after;

    if (totalsize_after > me->max_wb_in_memory_size) {
      for (auto it = LayoutWrapper::gCacheAuthority.begin();
           it != LayoutWrapper::gCacheAuthority.end();) {
        totalsize_clean -= it->second.mSize;
        auto d = it;
        it++;
        eos_static_notice("released cap owner-authority for file inode=%lu expire-by-memory-pressure",
                          d->first);
        LayoutWrapper::gCacheAuthority.erase(d);

        if (totalsize_clean < me->max_wb_in_memory_size) {
          break;
        }
      }
    }

    eos_static_notice("in-memory wb cache in-size=%.02f MB out-time-size=%.02f MB out-max-size=%.02f MB nominal-max-size=%.02f MB",
                      totalsize_before / 1000000., totalsize_after / 1000000.0,
                      totalsize_clean / 1000000.0, me->max_wb_in_memory_size / 1000000.0);
  }

  return 0;
}

void
filesystem::log(const char* _level, const char* msg)
{
  std::string level = _level;

  if (level == "NOTICE") {
    eos_static_notice(msg);
  } else if (level == "INFO") {
    eos_static_info(msg);
  } else if (level == "WARNING") {
    eos_static_warning(msg);
  } else if (level == "ALERT") {
    eos_static_alert(msg);
  } else {
    eos_static_debug(msg);
  }
}

void
filesystem::log_settings()
{
<<<<<<< HEAD
  std::string s = "lazy-open-ro           := ";

  if (lazy_open_disabled) {
    s += "disabled";
  } else {
    s += lazy_open_ro ? "true" : "false";
  }

  log("WARNING", s.c_str());
  s = "lazy-open-rw           := ";

  if (lazy_open_disabled) {
    s += "disabled";
  } else {
    s += lazy_open_rw ? "true" : "false";
  }

  log("WARNING", s.c_str());
  s = "async-open             := ";

  if (lazy_open_disabled) {
    s += "disabled";
  } else {
    s += async_open ? "true" : "false";
  }

  log("WARNING", s.c_str());
  s = "hide-special-files     := ";

  if (hide_special_files) {
    s += "true";
  } else {
    s += "false";
  }

  log("WARNING", s.c_str());
  s = "show-eos-attributes    := ";

  if (show_eos_attributes) {
    s += "true";
  } else {
    s += "false";
  }

  log("WARNING", s.c_str());
=======
 std::string s = "lazy-open-ro           := ";
 if (lazy_open_disabled)
   s += "disabled";
 else
   s += lazy_open_ro ? "true" : "false";
 log ("WARNING", s.c_str ());

 s = "lazy-open-rw           := ";
 if (lazy_open_disabled)
   s += "disabled";
 else
   s += lazy_open_rw ? "true" : "false";
 log ("WARNING", s.c_str ());

 s = "hide-special-files     := ";
 if (hide_special_files)
   s+= "true";
 else
   s += "false";
 log ("WARNING", s.c_str ());

 s = "show-eos-attributes    := ";
 if (show_eos_attributes)
   s+= "true";
 else
   s+= "false";
 log ("WARNING", s.c_str ());

 if (mode_overlay)
 {
   s = "mode-overlay           := ";
   s += getenv("EOS_FUSE_MODE_OVERLAY");
 }

 s = "rm-level-protect       := ";
 XrdOucString rml;
 rml += rm_level_protect;
 s += rml.c_str ();
 log ("WARMNING", s.c_str ());

 s = "local-mount-dir        := ";
 s += mount_dir.c_str ();
 log ("WARNING", s.c_str ());

 s = "write-cache            := ";
 std::string efc = getenv ("EOS_FUSE_CACHE") ? getenv ("EOS_FUSE_CACHE") : "0";
 s += efc;
 log ("WARNING", s.c_str ());

 s = "write-cache-size       := ";
 std::string efcs = getenv ("EOS_FUSE_CACHE_SIZE") ? getenv ("EOS_FUSE_CACHE_SIZE") : "0";
 s += efcs;
 log ("WARNING", s.c_str ());

 s = "write-cache-page-size  := ";
 std::string efpcs = getenv ("EOS_FUSE_CACHE_PAGE_SIZE") ? getenv ("EOS_FUSE_CACHE_PAGE_SIZE") : "(default 262144)";
 s += efpcs;
 log ("WARNING", s.c_str ());

 s = "big-writes             := ";
 std::string bw = getenv ("EOS_FUSE_BIGWRITES") ? getenv ("EOS_FUSE_BIGWRITES") : "0";
 s += bw;
 log ("WARNING", s.c_str ());

 s = "create-cap-lifetime    := ";
 XrdOucString cc;
 cc += (int) creator_cap_lifetime;
 s += cc.c_str ();
 s += " seconds";
 log ("WARNING", s.c_str ());

 s = "file-wb-cache-size     := ";
 XrdOucString fbcs;
 fbcs += (int) (file_write_back_cache_size / 1024 * 1024);
 s += fbcs.c_str ();
 s += " MB";
 log ("WARNING", s.c_str ());

 s = "file-wb-cache-max-size := ";
 XrdOucString mcs;
 mcs += (int) (max_wb_in_memory_size / 1024 * 1024);
 s += mcs.c_str ();
 s += " MB";
 log ("WARNING", s.c_str ());

 eos_static_warning ("proc filesystem path   := %s", getenv ("EOS_FUSE_PROCPATH")?getenv ("EOS_FUSE_PROCPATH"):"/proc/");
 eos_static_warning ("krb5 authentication    := %s", use_user_krb5cc? "true" : "false");
 eos_static_warning ("krb5 unsafe inmem krb5 := %s", use_unsafe_krk5? "true" : "false");
 eos_static_warning ("x509 authentication    := %s", use_user_gsiproxy? "true" : "false");
 eos_static_warning ("fallback to nobody     := %s", fallback2nobody? "true" : "false");
 eos_static_warning ("xrd null resp retry    := %d", xrootd_nullresponsebug_retrycount);
 eos_static_warning ("xrd null resp sleep    := %d", xrootd_nullresponsebug_retrysleep);
}
>>>>>>> 84a6597f

  if (mode_overlay) {
    s = "mode-overlay           := ";
    s += getenv("EOS_FUSE_MODE_OVERLAY");
  }

  s = "rm-level-protect       := ";
  XrdOucString rml;
  rml += rm_level_protect;
  s += rml.c_str();
  log("WARMNING", s.c_str());
  s = "local-mount-dir        := ";
  s += mount_dir.c_str();
  log("WARNING", s.c_str());
  s = "write-cache            := ";
  std::string efc = getenv("EOS_FUSE_CACHE") ? getenv("EOS_FUSE_CACHE") : "0";
  s += efc;
  log("WARNING", s.c_str());
  s = "write-cache-size       := ";
  std::string efcs = getenv("EOS_FUSE_CACHE_SIZE") ? getenv("EOS_FUSE_CACHE_SIZE")
                     : "0";
  s += efcs;
  log("WARNING", s.c_str());
  s = "write-cache-page-size  := ";
  std::string efpcs = getenv("EOS_FUSE_CACHE_PAGE_SIZE") ?
                      getenv("EOS_FUSE_CACHE_PAGE_SIZE") : "(default 262144)";
  s += efpcs;
  log("WARNING", s.c_str());
  s = "big-writes             := ";
  std::string bw = getenv("EOS_FUSE_BIGWRITES") ? getenv("EOS_FUSE_BIGWRITES") :
                   "0";
  s += bw;
  log("WARNING", s.c_str());
  s = "create-cap-lifetime    := ";
  XrdOucString cc;
  cc += (int) creator_cap_lifetime;
  s += cc.c_str();
  s += " seconds";
  log("WARNING", s.c_str());
  s = "file-wb-cache-size     := ";
  XrdOucString fbcs;
  fbcs += (int)(file_write_back_cache_size / 1024 * 1024);
  s += fbcs.c_str();
  s += " MB";
  log("WARNING", s.c_str());
  s = "file-wb-cache-max-size := ";
  XrdOucString mcs;
  mcs += (int)(max_wb_in_memory_size / 1024 * 1024);
  s += mcs.c_str();
  s += " MB";
  log("WARNING", s.c_str());
  eos_static_warning("proc filesystem path   := %s",
                     getenv("EOS_FUSE_PROCPATH") ? getenv("EOS_FUSE_PROCPATH") : "/proc/");
  eos_static_warning("krb5 authentication    := %s",
                     use_user_krb5cc ? "true" : "false");
  eos_static_warning("krb5 unsafe inmem krb5 := %s",
                     use_unsafe_krk5 ? "true" : "false");
  eos_static_warning("x509 authentication    := %s",
                     use_user_gsiproxy ? "true" : "false");
  eos_static_warning("fallback to nobody     := %s",
                     fallback2nobody ? "true" : "false");
}


char*
myrealpath(const char* __restrict path, char* __restrict resolved, pid_t pid);
//------------------------------------------------------------------------------
// Lock read
//------------------------------------------------------------------------------

void
filesystem::lock_r_p2i()
{
  mutex_inode_path.LockRead();
}


//------------------------------------------------------------------------------
// Unlock read
void
filesystem::unlock_r_p2i()
{
  mutex_inode_path.UnLockRead();
}



//------------------------------------------------------------------------------
// Drop the basename and return only the last level path name
//------------------------------------------------------------------------------

std::string
filesystem::base_name(unsigned long long inode)
{
  eos::common::RWMutexReadLock vLock(mutex_inode_path);
  const char* fname = path(inode);

  if (fname) {
    std::string spath = fname;
    size_t len = spath.length();

    if (len) {
      if (spath[len - 1] == '/') {
        spath.erase(len - 1);
      }
    }

    size_t spos = spath.rfind("/");

    if (spos != std::string::npos) {
      spath.erase(0, spos + 1);
    }

    return spath;
  }

  return "";
}

//----------------------------------------------------------------------------
//! Return the CGI of an URL
//----------------------------------------------------------------------------
const char*
filesystem::get_cgi(const char* url)
{
  return url ? (strchr(url, '?')) : 0;
}

//----------------------------------------------------------------------------
//! Return the CGI of an URL
//----------------------------------------------------------------------------
XrdOucString
filesystem::get_url_nocgi(const char* url)
{
  XrdOucString surl = url;
  surl.erase(surl.find("?"));
  return surl;
}

//------------------------------------------------------------------------------
// Translate from inode to path
//------------------------------------------------------------------------------
const char*
filesystem::path(unsigned long long inode)
{
// Obs: use lock_r_p2i/unlock_r_p2i in the scope of the returned string
  if (inode2path.count(inode)) {
    return inode2path[inode].c_str();
  } else {
    return 0;
  }
}

//------------------------------------------------------------------------------
// Translate from path to inode
//------------------------------------------------------------------------------

unsigned long long
filesystem::inode(const char* path)
{
  eos::common::RWMutexReadLock rd_lock(mutex_inode_path);
  unsigned long long ret = 0;

  if (path2inode.count(path)) {
    ret = path2inode[path];
  }

  return ret;
}

//------------------------------------------------------------------------------
// Store an inode <-> path mapping
//------------------------------------------------------------------------------
void
filesystem::store_p2i(unsigned long long inode, const char* path)
{
  eos::common::RWMutexWriteLock wr_lock(mutex_inode_path);
  path2inode[path] = inode;
  inode2path[inode] = path;
}

//------------------------------------------------------------------------------
// Replace a prefix when directories are renamed
//------------------------------------------------------------------------------
void
filesystem::replace_prefix(const char* oldprefix, const char* newprefix)
{
  eos::common::RWMutexWriteLock wr_lock(mutex_inode_path);
  std::string sprefix = oldprefix;
  std::string nprefix = newprefix;
  std::vector< std::pair<std::string, unsigned long long> > to_insert;

  for (auto it = path2inode.begin(); it != path2inode.end();) {
    auto dit = it;

    if (it->first.substr(0, sprefix.length()) == sprefix) {
      std::string path = it->first;
      path.erase(0, sprefix.length());
      path.insert(0, nprefix);
      eos_static_info("prefix-replace %s %s %llu", it->first.c_str(), path.c_str(),
                      (unsigned long long)it->second);
      dit++;
      unsigned long long ino = it->second;
      inode2path[ino] = path;
      path2inode.erase(it);
      // we can't insert the new element here because it invalidates all the iterators
      to_insert.push_back(std::make_pair(path, ino));
      it = dit;
    } else {
      it++;
    }
  }

  for (auto it = to_insert.begin(); it != to_insert.end(); it++) {
    path2inode.insert(*it);
  }
}
//------------------------------------------------------------------------------
// Store an inode <-> path mapping given the parent inode
//------------------------------------------------------------------------------

void
filesystem::store_child_p2i(unsigned long long inode,
                            unsigned long long childinode,
                            const char* name)
{
  eos::common::RWMutexWriteLock wr_lock(mutex_inode_path);
  std::string fullpath = inode2path[inode];
  std::string sname = name;
  eos_static_debug("parent_inode=%llu, child_inode=%llu, name=%s, fullpath=%s",
                   inode, childinode, name, fullpath.c_str());

  if (sname != ".") {
    if (sname == "..") {
      if (inode == 1) {
        fullpath = "/";
      } else {
        size_t spos = fullpath.find("/");
        size_t bpos = fullpath.rfind("/");

        if ((spos != std::string::npos) && (spos != bpos)) {
          fullpath.erase(bpos);
        }
      }
    } else {
      if (*fullpath.rbegin() != '/') {
        fullpath += "/";
      }

      fullpath += name;
    }

    eos_static_debug("sname=%s fullpath=%s inode=%llu childinode=%llu ",
                     sname.c_str(), fullpath.c_str(), inode, childinode);
    path2inode[fullpath] = childinode;
    inode2path[childinode] = fullpath;
  }
}


//------------------------------------------------------------------------------
// Delete an inode <-> path mapping given the inode
void
filesystem::forget_p2i(unsigned long long inode)
{
  eos::common::RWMutexWriteLock wr_lock(mutex_inode_path);

  if (inode2path.count(inode)) {
    std::string path = inode2path[inode];

    // only delete the reverse lookup if it points to the originating inode
    if (path2inode[path] == inode) {
      path2inode.erase(path);
    }

    inode2path.erase(inode);
  }
}
//------------------------------------------------------------------------------
// Redirect an inode to a new inode - repair actions change inodes, so we have two ino1,ino2=>path1 mappings
//------------------------------------------------------------------------------

void
filesystem::redirect_p2i(unsigned long long inode, unsigned long long new_inode)
{
  eos::common::RWMutexWriteLock wr_lock(mutex_inode_path);

  if (inode2path.count(inode)) {
    std::string path = inode2path[inode];

    // only delete the reverse lookup if it points to the originating inode
    if (path2inode[path] == inode) {
      path2inode.erase(path);
      path2inode[path] = new_inode;
    }

    // since inodes are cache dupstream we leave for the rare case of a restore a blind entry
    //   inode2path.erase (inode);
    //   inode2path.erase (inode);
    //   inode2path.erase (inode);
    inode2path[new_inode] = path;
  }
}

//------------------------------------------------------------------------------
// Redirect an inode to the latest valid inode version - due to repair actions
//------------------------------------------------------------------------------
unsigned long long
filesystem::redirect_i2i(unsigned long long inode)
{
  eos::common::RWMutexReadLock rd_lock(mutex_inode_path);
  return inode;

  if (inode2path.count(inode)) {
    std::string path = inode2path[inode];

    if (path2inode.count(path)) {
      return path2inode[path];
    }
  }

  return inode;
}


//------------------------------------------------------------------------------
//      ******* Implementation of the FUSE directory cache *******
//------------------------------------------------------------------------------

//------------------------------------------------------------------------------
// Get maximum number of directories in cache
//------------------------------------------------------------------------------

//------------------------------------------------------------------------------
// Get a cached directory
int
filesystem::dir_cache_get(unsigned long long inode,
                          struct timespec mtime,
                          struct timespec ctime,
                          struct dirbuf** b)
{
  int retc = 0;
  FuseCacheEntry* dir = 0;
  eos::common::RWMutexReadLock rd_lock(mutex_fuse_cache);

  if (inode2cache.count(inode) && (dir = inode2cache[inode])) {
    struct timespec oldtime = dir->GetModifTime();

    if ((oldtime.tv_sec == (mtime.tv_sec + ctime.tv_sec)) &&
        (oldtime.tv_nsec == (mtime.tv_nsec + ctime.tv_nsec))) {
      // Dir in cache and valid
      *b = static_cast<struct dirbuf*>(calloc(1, sizeof(dirbuf)));
      dir->GetDirbuf(*b);
      retc = 1; // found
    } else {
      eos_static_debug("entry expired %llu %llu %llu %llu",
                       mtime.tv_sec + ctime.tv_sec, oldtime.tv_sec, mtime.tv_nsec + ctime.tv_nsec,
                       oldtime.tv_nsec);
    }
  } else {
    eos_static_debug("not in cache");
  }

  return retc;
}


//------------------------------------------------------------------------------
// Forget a cached directory
int
filesystem::dir_cache_forget(unsigned long long inode)
{
  eos::common::RWMutexWriteLock wr_lock(mutex_fuse_cache);

  if (inode2cache.count(inode)) {
    std::set<unsigned long long> lset = inode2cache[inode]->GetEntryInodes();

    for (auto it = lset.begin(); it != lset.end(); ++it) {
      inode2parent.erase(*it);
    }

    delete inode2cache[inode];
    inode2cache.erase(inode);
    return true;
  }

  return false;
}

//------------------------------------------------------------------------------
// Add or update a cache directory entry
//------------------------------------------------------------------------------

void
filesystem::dir_cache_sync(unsigned long long inode,
                           int nentries,
                           struct timespec mtime,
                           struct timespec ctime,
                           struct dirbuf* b)
{
  eos::common::RWMutexWriteLock wr_lock(mutex_fuse_cache);
  FuseCacheEntry* dir = 0;
  struct timespec modtime;
  modtime.tv_sec  = mtime.tv_sec + ctime.tv_sec;
  modtime.tv_nsec = mtime.tv_nsec + ctime.tv_nsec;

  if ((inode2cache.count(inode)) && (dir = inode2cache[inode])) {
    dir->Update(nentries, modtime, b);
  } else {
    // Add new entry
    if (inode2cache.size() >= GetMaxCacheSize()) {
      // Size control of the cache
      unsigned long long indx = 0;
      unsigned long long entries_del =
        static_cast<unsigned long long>(0.25 * GetMaxCacheSize());
      std::map<unsigned long long, FuseCacheEntry*>::iterator iter;
      iter = inode2cache.begin();

      while ((indx <= entries_del) && (iter != inode2cache.end())) {
        dir = (FuseCacheEntry*) iter->second;
        std::set<unsigned long long> lset = iter->second->GetEntryInodes();

        for (auto it = lset.begin(); it != lset.end(); ++it) {
          inode2parent.erase(*it);
        }

        inode2cache.erase(iter++);
        delete dir;
        indx++;
      }
    }

    dir = new FuseCacheEntry(nentries, modtime, b);
    inode2cache[inode] = dir;
  }
}


//------------------------------------------------------------------------------
// Get a subentry from a cached directory
int
filesystem::dir_cache_get_entry(fuse_req_t req,
                                unsigned long long inode,
                                unsigned long long entry_inode,
                                const char* efullpath,
                                struct stat* overwrite_stat)
{
  int retc = 0;
  eos::common::RWMutexReadLock rd_lock(mutex_fuse_cache);
  FuseCacheEntry* dir;

  if ((inode2cache.count(inode)) && (dir = inode2cache[inode])) {
    if (dir->IsFilled()) {
      struct fuse_entry_param e;

      // we eventually need to overwrite the cached information
      // we eventually need to overwrite the cached information
      if (dir->GetEntry(entry_inode, e)) {
        // we eventually need to overwrite the cached information
        if (overwrite_stat) {
          e.attr.MTIMESPEC = overwrite_stat->MTIMESPEC;
          e.attr.st_mtime = overwrite_stat->MTIMESPEC.tv_sec;
          e.attr.st_size = overwrite_stat->st_size;
        }

        store_p2i(entry_inode, efullpath);
        fuse_reply_entry(req, &e);
        eos_static_debug("mode=%x timeout=%.02f\n", e.attr.st_mode, e.attr_timeout);
        retc = 1; // found
      }
    }
  }

  return retc;
}


//------------------------------------------------------------------------------
// Add new subentry to a cached directory
void
filesystem::dir_cache_add_entry(unsigned long long inode,
                                unsigned long long entry_inode,
                                struct fuse_entry_param* e)
{
  eos::common::RWMutexWriteLock wr_lock(mutex_fuse_cache);
  FuseCacheEntry* dir = 0;

  if ((inode2cache.count(inode)) && (dir = inode2cache[inode])) {
    inode2parent[entry_inode] = inode;
    dir->AddEntry(entry_inode, e);
  }
}


bool
filesystem::dir_cache_update_entry(unsigned long long entry_inode,
                                   struct stat* buf)
{
  eos::common::RWMutexReadLock rd_lock(mutex_fuse_cache);
  FuseCacheEntry* dir = 0;
  unsigned long long parent;
  eos_static_debug("ino=%lld size=%llu\n", entry_inode, buf->st_size);

  if ((inode2parent.count(entry_inode))) {
    parent = inode2parent[entry_inode];

    if ((inode2cache.count(parent)) && (dir = inode2cache[parent])) {
      return dir->UpdateEntry(entry_inode, buf);
    }
  }

  return false;
}


//------------------------------------------------------------------------------
// Create artificial file descriptor
int
filesystem::generate_fd()
{
  int retc = -1;

  if (!pool_fd.empty()) {
    retc = pool_fd.front();
    pool_fd.pop();
  } else if (base_fd < INT_MAX) {
    base_fd++;
    retc = base_fd;
  } else {
    eos_static_err("no more file descirptors available.");
    retc = -1;
  }

  return retc;
}


//------------------------------------------------------------------------------
// Add new mapping between fd and raw file object
//------------------------------------------------------------------------------
int
filesystem::force_rwopen(
  unsigned long inode,
  uid_t uid, gid_t gid, pid_t pid
)
{
  std::ostringstream sstr;
  sstr << inode << ":" << get_login(uid, gid, pid);
  eos::common::RWMutexReadLock rd_lock(rwmutex_fd2fabst);
  auto iter_fd = inodexrdlogin2fds.find(sstr.str());

  if (iter_fd != inodexrdlogin2fds.end()) {
    for (auto fdit = iter_fd->second.begin(); fdit != iter_fd->second.end();
         fdit++) {
      if (fd2count[*fdit] > 0) {
        std::shared_ptr<FileAbstraction> fabst = get_file(*fdit, NULL);

        // If there is already an entry for the current user and the current inode
        if (!fabst.get()) {
          errno = ENOENT;
          return 0;
        }

        if (fabst->GetRawFileRO()) {
          fabst->DecNumRefRO();
          return 0;
        }

        if (!fabst->GetRawFileRW()) {
          return 0;
        }

        if (fabst->GetRawFileRW()->MakeOpen()) {
          fabst->DecNumRefRW();
          errno = EIO;
          eos_static_info("makeopen returned -1");
          return -1; // return -1 if failure
        } else {
          eos_static_info("forced read-open");
          fabst->DecNumRefRW();
        }

        return *fdit; // return the fd if succeed (>0)
      }
    }
  }

  return 0; // return 0 if nothing to do
}

//------------------------------------------------------------------------------
// Add new mapping between fd and raw file object
//------------------------------------------------------------------------------
int
filesystem::add_fd2file(LayoutWrapper* raw_file,
                        unsigned long inode,
                        uid_t uid, gid_t gid, pid_t pid,
                        bool isROfd,
                        const char* path,
                        bool mknod)
{
  eos_static_debug("file raw ptr=%p, inode=%lu, uid=%lu",
                   raw_file, inode, (unsigned long) uid);
  int fd = -1;
  std::ostringstream sstr;
  sstr << inode << ":" << get_login(uid, gid, pid);
  eos::common::RWMutexWriteLock wr_lock(rwmutex_fd2fabst);
  auto iter_fd = inodexrdlogin2fds.find(sstr.str());
  shared_ptr<FileAbstraction> fabst;

// If there is already an entry for the current user and the current inode
// then we return the old fd
  if (!raw_file) {
    if (iter_fd != inodexrdlogin2fds.end()) {
      fd = *iter_fd->second.begin();
      auto iter_file = fd2fabst.find(
                         fd);  //all the fd ti a same file share the same fabst

      if (iter_file != fd2fabst.end()) {
        fabst = iter_file->second;
      }

      for (auto fdit = iter_fd->second.begin(); fdit != iter_fd->second.end();
           fdit++) {
        if (isROfd == (fd2count[*fdit] < 0)) {
          fd2count[*fdit] += isROfd ? -1 : 1;
          isROfd ? iter_file->second->IncNumOpenRO() : iter_file->second->IncNumOpenRW();
          eos_static_debug("existing fdesc exisiting fabst : fabst=%p  path=%s  isRO=%d  =>  fdesc=%d",
                           fabst.get(), path, (int) isROfd, (int) *fdit);
          return *fdit;
        }
      }
    }

    return -1;
  }

  fd = generate_fd();

  if (fd > 0) {
    if (iter_fd != inodexrdlogin2fds.end()) {
      fabst = fd2fabst[ *iter_fd->second.begin() ];
    }

    if (!fabst.get()) {
      fabst = std::make_shared<FileAbstraction> (path);
      eos_static_debug("new fdesc new fabst : fbast=%p  path=%s  isRO=%d  =>  fdesc=%d",
                       fabst.get(), path, (int) isROfd, (int) fd);
    } else {
      eos_static_debug("new fdesc existing fabst : fbast=%p  path=%s  isRO=%d  =>  fdesc=%d",
                       fabst.get(), path, (int) isROfd, (int) fd);
    }

    if (isROfd) {
      fabst->SetRawFileRO(raw_file);  // sets numopenRO to 1
    } else {
      fabst->SetRawFileRW(raw_file);  // sets numopenRW to 1

      if (mknod) {
        // dec ref count, because they won't be a close referring to an mknod call
        fabst->DecNumOpenRW();
        fabst->DecNumRefRW();
      }

      fabst->SetFd(fd);
    }

    fabst->GrabMaxWriteOffset();
    fabst->GrabUtimes();
    fd2fabst[fd] = fabst;
    fd2count[fd] = isROfd ? -1 : 1;

    if (mknod) {
      fd2count[fd] = 0;
    }

    inodexrdlogin2fds[sstr.str()].insert(fd);
    eos_static_debug("inserting fd : fabst=%p  key=%s  =>  fdesc=%d file-size=%llu",
                     fabst.get(), sstr.str().c_str(), (int) fd, fabst->GetMaxWriteOffset());
  } else {
    eos_static_err("error while getting file descriptor");

    if (raw_file) {
      delete raw_file;
    }
  }

  return fd;
}


//------------------------------------------------------------------------------
// Get the file abstraction object corresponding to the fd
std::shared_ptr<FileAbstraction>
filesystem::get_file(int fd, bool* isRW, bool forceRWtoo)
{
  std::shared_ptr<FileAbstraction> fabst;
  eos_static_debug("fd=%i", fd);
  eos::common::RWMutexReadLock rd_lock(rwmutex_fd2fabst);
  auto iter = fd2fabst.find(fd);

  if (iter == fd2fabst.end()) {
    eos_static_err("no file abst for fd=%i", fd);
    return fabst;
  }

  fabst = iter->second;

  if (isRW) {
    *isRW = fd2count[fd] > 0;
  }

  fd2count[fd] > 0 ? iter->second->IncNumRefRW() : iter->second->IncNumRefRO();

  if (forceRWtoo && fd2count[fd] < 0) {
    iter->second->IncNumRefRW();
  }

  return fabst;
}

//------------------------------------------------------------------------------
// Remove entry from mapping
//------------------------------------------------------------------------------
int
filesystem::remove_fd2file(int fd, unsigned long inode, uid_t uid, gid_t gid,
                           pid_t pid)
{
  int retc = -1;
  eos_static_debug("fd=%i, inode=%lu", fd, inode);
  rwmutex_fd2fabst.LockWrite();
  auto iter = fd2fabst.find(fd);
  auto iter1 = inodexrdlogin2fds.end();

  if (iter != fd2fabst.end()) {
    std::shared_ptr<FileAbstraction> fabst = iter->second;
    bool isRW = (fd2count[fd] > 0);
    fd2count[fd] -= (fd2count[fd] < 0 ? -1 : 1);

    if ((!isRW && !fabst->IsInUseRO()) || (isRW && !fabst->IsInUseRW())) {
      // there is no more reference to that fd
      if (!fd2count[fd]) {
        eos_static_debug("remove fd=%d", fd);
        fd2count.erase(fd);
        fd2fabst.erase(fd);
        std::ostringstream sstr;
        sstr << inode << ":" << get_login(uid, gid, pid);
        iter1 = inodexrdlogin2fds.find(sstr.str());

        // if a file is repaired during an RW open, the inode can change and we find the fd in a different inode
        // search the map for the filedescriptor and remove it
        if (iter1 != inodexrdlogin2fds.end()) {
          iter1->second.erase(fd);
        } else {
          // search the map for the filedescriptor and remove it
          // search the map for the filedescriptor and remove it
          for (iter1 = inodexrdlogin2fds.begin(); iter1 != inodexrdlogin2fds.end();
               ++iter1) {
            if (iter1->second.count(fd)) {
              iter1->second.erase(fd);
              break;
            }
          }
        }

        if (iter1->second.empty()) {
          inodexrdlogin2fds.erase(iter1);
        }

        // Return fd to the pool
        pool_fd.push(fd);
        rwmutex_fd2fabst.UnLockWrite();
      } else {
        rwmutex_fd2fabst.UnLockWrite();
      }

      if (isRW) {
        eos_static_debug("fabst=%p, rwfile is not in use, close it", fabst.get());
        retc = 0;
      } else {
        eos_static_debug("fabst=%p, rofile is not in use, close it", fabst.get());
        retc = 0;
      }
    } else {
      rwmutex_fd2fabst.UnLockWrite();
    }

    if (!fabst->IsInUse()) {
      eos_static_debug("fabst=%p is not in use anynmore", fabst.get());
    } else {
      eos_static_debug("fabst=%p is still in use, cannot remove", fabst.get());

      // Decrement number of references - so that the last process can
      // properly close the file
      // properly close the file
      // properly close the file
      if (isRW) {
        fabst->DecNumRefRW();
        fabst->DecNumOpenRW();
      } else {
        fabst->DecNumRefRO();
        fabst->DecNumOpenRO();
      }
    }
  } else {
    rwmutex_fd2fabst.UnLockWrite();
    eos_static_warning("fd=%i no long in map, maybe already closed ...", fd);
  }

  return retc;
}




char*
filesystem::attach_rd_buff(pthread_t tid, size_t size)
{
  XrdSysMutexHelper lock(IoBufferLock);
  IoBufferMap[tid].Resize(size);
  return (char*) IoBufferMap[tid].GetBuffer();
}


//------------------------------------------------------------------------------
// Release read buffer corresponding to the thread
void
filesystem::release_rd_buff(pthread_t tid)
{
  XrdSysMutexHelper lock(IoBufferLock);
  IoBufferMap.erase(tid);
  return;
}


//------------------------------------------------------------------------------
//             ******* XROOTD connection/authentication functions *******
//------------------------------------------------------------------------------

//------------------------------------------------------------------------------
// Get user name from the uid and change the effective user ID of the thread
int
filesystem::update_proc_cache(uid_t uid, gid_t gid, pid_t pid)
{
  return authidmanager.updateProcCache(uid, gid, pid);
}

std::string
filesystem::get_login(uid_t uid, gid_t gid, pid_t pid)
{
  return authidmanager.getLogin(uid, gid, pid);
}

//------------------------------------------------------------------------------
//             ******* XROOTD interface functions *******
//------------------------------------------------------------------------------

//------------------------------------------------------------------------------
// Remove extended attribute
//------------------------------------------------------------------------------
int
filesystem::rmxattr(const char* path,
                    const char* xattr_name,
                    uid_t uid,
                    gid_t gid,
                    pid_t pid)
{
  eos_static_info("path=%s xattr_name=%s uid=%u pid=%u", path, xattr_name, uid,
                  pid);
  eos::common::Timing rmxattrtiming("rmxattr");
  COMMONTIMING("START", &rmxattrtiming);
  std::string request;
  XrdCl::Buffer arg;
  XrdCl::Buffer* response = 0;
  XrdOucString xa = xattr_name;
  request = safePath(path);
  request += "?";
  request += "mgm.pcmd=xattr&eos.app=fuse&";
  request += "mgm.subcmd=rm&";

  if (encode_pathname) {
    request += "eos.encodepath=1&";
  }

  request += "mgm.xattrname=";
  request += xattr_name;
  arg.FromString(request);
  std::string surl = user_url(uid, gid, pid);

  if ((use_user_krb5cc || use_user_gsiproxy) && fuse_shared) {
    surl += '?';
  }

  surl += strongauth_cgi(pid);
  XrdCl::URL Url(surl.c_str());
  XrdCl::FileSystem fs(Url);
  XrdCl::XRootDStatus status = fs.Query(XrdCl::QueryCode::OpaqueFile, arg,
                                        response);
  COMMONTIMING("GETPLUGIN", &rmxattrtiming);
  errno = 0;

  if (status.IsOK()) {
    int retc = 0;
    int items = 0;
    char tag[1024];
    // Parse output
    items = sscanf(response->GetBuffer(), "%s retc=%i", tag, &retc);

    if ((items != 2) || (strcmp(tag, "rmxattr:"))) {
      errno = ENOENT;
    } else if (retc) {
      errno = ENODATA;  // = ENOATTR
    }
  } else {
    eos_static_err("status is NOT ok : %s", status.ToString().c_str());
    errno = ((status.code == XrdCl::errAuthFailed) ? EPERM : EFAULT);
  }

  COMMONTIMING("END", &rmxattrtiming);

  if (EOS_LOGS_DEBUG) {
    rmxattrtiming.Print();
  }

  delete response;
  return errno;
}


//------------------------------------------------------------------------------
// Set extended attribute
int
filesystem::setxattr(const char* path,
                     const char* xattr_name,
                     const char* xattr_value,
                     size_t size,
                     uid_t uid,
                     gid_t gid,
                     pid_t pid)
{
  eos_static_info("path=%s xattr_name=%s xattr_value=%s uid=%u pid=%u",
                  path, xattr_name, xattr_value, uid, pid);
  eos::common::Timing setxattrtiming("setxattr");
  COMMONTIMING("START", &setxattrtiming);
  XrdOucString xa = xattr_name;
  std::string request;
  XrdCl::Buffer arg;
  XrdCl::Buffer* response = 0;
  request = safePath(path);
  request += "?";
  request += "mgm.pcmd=xattr&eos.app=fuse&";
  request += "mgm.subcmd=set&";

  if (encode_pathname) {
    request += "eos.encodepath=1&";
  }

  request += "mgm.xattrname=";
  request += xattr_name;
  std::string s_xattr_name = xattr_name;

  if (s_xattr_name.find("&") != std::string::npos) {
    // & is a forbidden character in attribute names
    errno = EINVAL;
    return errno;
  }

  request += "&";
  request += "mgm.xattrvalue=";
  XrdOucString key(xattr_name);
  XrdOucString value;
  XrdOucString b64value;
  eos::common::SymKey::Base64Encode((char*)xattr_value, size, b64value);
  value = "base64:";
  value += b64value;
  request += value.c_str();
  arg.FromString(request);
  std::string surl = user_url(uid, gid, pid);

  if ((use_user_krb5cc || use_user_gsiproxy) && fuse_shared) {
    surl += '?';
  }

  surl += strongauth_cgi(pid);
  XrdCl::URL Url(surl.c_str());
  XrdCl::FileSystem fs(Url);
  XrdCl::XRootDStatus status = fs.Query(XrdCl::QueryCode::OpaqueFile, arg,
                                        response);
  COMMONTIMING("GETPLUGIN", &setxattrtiming);
  errno = 0;

  if (status.IsOK()) {
    int retc = 0;
    int items = 0;
    char tag[1024];
    // Parse output
    items = sscanf(response->GetBuffer(), "%s retc=%i", tag, &retc);

    if ((items != 2) || (strcmp(tag, "setxattr:"))) {
      errno = ENOENT;
    } else {
      errno = retc;
    }
  } else {
    eos_static_err("status is NOT ok : %s", status.ToString().c_str());
    errno = status.code == XrdCl::errAuthFailed ? EPERM : EFAULT;
  }

  COMMONTIMING("END", &setxattrtiming);

  if (EOS_LOGS_DEBUG) {
    setxattrtiming.Print();
  }

  delete response;
  return errno;
}


//------------------------------------------------------------------------------
// Read an extended attribute
int
filesystem::getxattr(const char* path,
                     const char* xattr_name,
                     char** xattr_value,
                     size_t* size,
                     uid_t uid,
                     gid_t gid,
                     pid_t pid)
{
  eos_static_info("path=%s xattr_name=%s uid=%u pid=%u", path, xattr_name, uid,
                  pid);
  eos::common::Timing getxattrtiming("getxattr");
  COMMONTIMING("START", &getxattrtiming);
  XrdOucString xa = xattr_name;
  std::string request;
  XrdCl::Buffer arg;
  XrdCl::Buffer* response = 0;
  request = safePath(path);
  request += "?";
  request += "mgm.pcmd=xattr&eos.app=fuse&";
  request += "mgm.subcmd=get&";

  if (encode_pathname) {
    request += "eos.encodepath=1&";
  }

  request += "mgm.xattrname=";
  std::string s_xattr_name = xattr_name;

  if (s_xattr_name.find("&") != std::string::npos) {
    // & is a forbidden character in attribute names
    errno = EINVAL;
    return errno;
  }

  request += xattr_name;
  arg.FromString(request);
  std::string surl = user_url(uid, gid, pid);

  if ((use_user_krb5cc || use_user_gsiproxy) && fuse_shared) {
    surl += '?';
  }

  surl += strongauth_cgi(pid);
  XrdCl::URL Url(surl);
  XrdCl::FileSystem fs(Url);
  XrdCl::XRootDStatus status = fs.Query(XrdCl::QueryCode::OpaqueFile, arg,
                                        response);
  COMMONTIMING("GETPLUGIN", &getxattrtiming);
  errno = 0;

  if (status.IsOK()) {
    int retc = 0;
    int items = 0;
    char tag[1024];
    char rval[4096];
    // Parse output
    items = sscanf(response->GetBuffer(), "%s retc=%i value=%s", tag, &retc, rval);

    if ((items != 3) || (strcmp(tag, "getxattr:"))) {
      errno = EFAULT;
    } else {
      if (strcmp(xattr_name, "user.eos.XS") == 0) {
        char* ptr = rval;

        for (unsigned int i = 0; i < strlen(rval); i++, ptr++) {
          if (*ptr == '_') {
            *ptr = ' ';
          }
        }
      }

      XrdOucString value64 = rval;

      if (value64.beginswith("base64:")) {
        value64.erase(0, 7);
        unsigned int ret_size;
        eos::common::SymKey::Base64Decode(value64, *xattr_value, ret_size);
        *size = ret_size;
        eos_static_info("xattr-name=%s xattr-value=%s", xattr_name, *xattr_value);
      } else {
        eos_static_info("xattr-name=%s xattr-value=%s", xattr_name, value64.c_str());
        *size = value64.length();
        *xattr_value = (char*) calloc((*size) + 1, sizeof(char));
        *xattr_value = strncpy(*xattr_value, value64.c_str(), *size);
      }

      errno = retc;
    }
  } else {
    eos_static_err("status is NOT ok : %s", status.ToString().c_str());
    errno = status.code == XrdCl::errAuthFailed ? EPERM : EFAULT;
  }

  COMMONTIMING("END", &getxattrtiming);

  if (EOS_LOGS_DEBUG) {
    getxattrtiming.Print();
  }

  delete response;
  return errno;
}


//------------------------------------------------------------------------------
// List extended attributes
int
filesystem::listxattr(const char* path,
                      char** xattr_list,
                      size_t* size,
                      uid_t uid,
                      gid_t gid,
                      pid_t pid)
{
  eos_static_info("path=%s uid=%u pid=%u", path, uid, pid);
  eos::common::Timing listxattrtiming("listxattr");
  COMMONTIMING("START", &listxattrtiming);
  std::string request;
  XrdCl::Buffer arg;
  XrdCl::Buffer* response = 0;
  request = safePath(path);
  request += "?";
  request += "mgm.pcmd=xattr&eos.app=fuse&";

  if (encode_pathname) {
    request += "eos.encodepath=1&";
  }

  request += "mgm.subcmd=ls";
  arg.FromString(request);
  std::string surl = user_url(uid, gid, pid);

  if ((use_user_krb5cc || use_user_gsiproxy) && fuse_shared) {
    surl += '?';
  }

  surl += strongauth_cgi(pid);
  XrdCl::URL Url(surl);
  XrdCl::FileSystem fs(Url);
  XrdCl::XRootDStatus status = fs.Query(XrdCl::QueryCode::OpaqueFile, arg,
                                        response);
  COMMONTIMING("GETPLUGIN", &listxattrtiming);
  errno = 0;

  if (status.IsOK()) {
    int retc = 0;
    int items = 0;
    char tag[1024];
    char rval[65536];
    // Parse output
    items = sscanf(response->GetBuffer(), "%s retc=%i %s", tag, &retc, rval);
    eos_static_info("retc=%d tag=%s response=%s", retc, tag, rval);

    if ((items != 3) || (strcmp(tag, "lsxattr:"))) {
      errno = ENOENT;
    } else {
      char* ptr = rval;
      *size = strlen(rval);
      std::vector<std::string> xattrkeys;
      char* sptr = ptr;
      char* eptr = ptr;
      size_t attr_size = 0;

      for (unsigned int i = 0; i < (*size); i++, ptr++) {
        if (*ptr == '&') {
          *ptr = '\0';
          eptr = ptr;
          std::string xkey;
          xkey.assign(sptr, eptr - sptr);
          XrdOucString sxkey = xkey.c_str();

          if (!show_eos_attributes &&
              (sxkey.beginswith("user.admin.")  ||
               sxkey.beginswith("user.eos."))) {
            sptr = eptr + 1;
            continue;
          }

          attr_size += xkey.length() + 1;
          xattrkeys.push_back(xkey);
          sptr = eptr + 1;
        }
      }

      *xattr_list = (char*) calloc(attr_size, sizeof(char));
      ptr = *xattr_list;

      for (size_t i = 0; i < xattrkeys.size(); i++) {
        memcpy(ptr, xattrkeys[i].c_str(), xattrkeys[i].length());
        ptr += xattrkeys[i].length();
        *ptr = '\0';
        ptr++;
      }

      *size = attr_size;
      errno = retc;
    }
  } else {
    eos_static_err("status is NOT ok : %s", status.ToString().c_str());
    errno = status.code == XrdCl::errAuthFailed ? EPERM : EFAULT;
  }

  COMMONTIMING("END", &listxattrtiming);

  if (EOS_LOGS_DEBUG) {
    listxattrtiming.Print();
  }

  delete response;
  return errno;
}


//------------------------------------------------------------------------------
// Return file attributes. If a field is meaningless or semi-meaningless
// (e.g., st_ino) then it should be set to 0 or given a "reasonable" value.
//------------------------------------------------------------------------------
int
filesystem::stat(const char* path, struct stat* buf, uid_t uid, gid_t gid,
                 pid_t pid, unsigned long inode, bool onlysizemtime)
{
  eos_static_info("path=%s, uid=%i, gid=%i inode=%lu",
                  path, (int) uid, (int) gid, inode);
  eos::common::Timing stattiming("stat");
  off_t file_size = -1;
  struct timespec atim, mtim;
  atim.tv_sec = atim.tv_nsec = mtim.tv_sec = mtim.tv_nsec = 0;
  errno = 0;
  COMMONTIMING("START", &stattiming);

  if (onlysizemtime && !inode) {
    return -1;
  }

  if (inode) {
    // Try to stat via an open file - first find the file descriptor using the
    // inodeuser2fd map and then find the file object using the fd2fabst map.
    // Meanwhile keep the mutex locked for read so that no other thread can
    // delete the file object
    eos_static_debug("path=%s, uid=%lu, inode=%lu",
                     path, (unsigned long) uid, inode);
    rwmutex_fd2fabst.LockRead();
    std::ostringstream sstr;
    sstr << inode << ":" << get_login(uid, gid, pid);
    google::dense_hash_map<std::string, std::set<int> >::iterator
    iter_fd = inodexrdlogin2fds.find(sstr.str());

    if (iter_fd != inodexrdlogin2fds.end()) {
      google::dense_hash_map<int, std::shared_ptr<FileAbstraction> >::iterator
      iter_file = fd2fabst.find(*iter_fd->second.begin());
      int fd = *iter_fd->second.begin();

      if (iter_file != fd2fabst.end()) {
        std::shared_ptr<FileAbstraction> fabst = iter_file->second;
        off_t cache_size = 0;
        struct stat tmp;
        bool isrw = true;

        if (XFC && fuse_cache_write) {
          cache_size = fabst->GetMaxWriteOffset();
          eos_static_debug("path=%s ino=%llu cache size %lu fabst=%p\n",
                           path ? path : "-undef-", inode, cache_size, fabst.get());
        }

        // try to stat wih RO file if opened
        LayoutWrapper* file = fabst->GetRawFileRW();

        if (!file) {
          file = fabst->GetRawFileRO();
          isrw = false;
        }

        rwmutex_fd2fabst.UnLockRead();

        // if we do lazy open, the file should be open on the fst to stat
        // otherwise, the file will be opened on the fst, just for a stat
        if (isrw) {
          // only stat via open files if we don't have cache capabilities
          if (!file->CanCache()) {
            if ((!file->Stat(&tmp))) {
              file_size = tmp.st_size;
              mtim.tv_sec = tmp.st_mtime;
              atim.tv_sec = tmp.st_atime;

              if (tmp.st_dev & 0x80000000) {
                // this server delivers ns resolution in st_dev
                mtim.tv_nsec = tmp.st_dev & 0x7fffffff;
              }

              if (cache_size > file_size) {
                file_size = cache_size;
              }

              fabst->GetUtimes(&mtim);
              eos_static_debug("fd=%i, size-fd=%lld, mtim=%llu/%llu raw_file=%p", fd,
                               file_size, tmp.MTIMESPEC.tv_sec, tmp.ATIMESPEC.tv_sec, file);
            } else {
              eos_static_err("fd=%i stat failed on open file", fd);
            }
          } else {
            file_size = cache_size;
            fabst->GetUtimes(&mtim);
          }
        } else {
          if (file->CanCache()) {
            // we can use the cache value here
            file_size = cache_size;
          }
        }
      } else {
        rwmutex_fd2fabst.UnLockRead();
        eos_static_err("fd=%i not found in file obj map", *iter_fd->second.begin());
      }
    } else {
      rwmutex_fd2fabst.UnLockRead();
      eos_static_debug("path=%s not open", path);
    }

    if (onlysizemtime) {
      if (file_size == -1) {
        eos_static_debug("onlysizetime couldn't get the size from an open file");
        return -1;
      }

<<<<<<< HEAD
      buf->st_size = file_size;
      buf->MTIMESPEC = mtim;
      buf->st_mtime = mtim.tv_sec;
      eos_static_debug("onlysizetime size from open file");
      return 0;
    }
  }

// Do stat using the Fils System object
  std::string request;
  XrdCl::Buffer arg;
  XrdCl::Buffer* response = 0;
  request = safePath(path);
  request += "?";
  request += "mgm.pcmd=stat&eos.app=fuse";

  if (encode_pathname) {
    request += "&eos.encodepath=1";
  }

  arg.FromString(request);
  std::string surl = user_url(uid, gid, pid);

  if ((use_user_krb5cc || use_user_gsiproxy) && fuse_shared) {
    surl += '?';
  }

  surl += strongauth_cgi(pid);
  eos_static_debug("stat url is %s", surl.c_str());
  XrdCl::URL Url(surl.c_str());
  XrdCl::FileSystem fs(Url);
  eos_static_debug("arg = %s", arg.ToString().c_str());
  XrdCl::XRootDStatus status = fs.Query(XrdCl::QueryCode::OpaqueFile, arg,
                                        response);
  COMMONTIMING("GETPLUGIN", &stattiming);

  if (status.IsOK() && response) {
    unsigned long long sval[10];
    unsigned long long ival[6];
    char tag[1024];
    tag[0] = 0;
    // Parse output
    int items = sscanf(response->GetBuffer(),
                       "%s %llu %llu %llu %llu %llu %llu %llu %llu "
                       "%llu %llu %llu %llu %llu %llu %llu %llu",
                       tag, (unsigned long long*) &sval[0],
                       (unsigned long long*) &sval[1],
                       (unsigned long long*) &sval[2],
                       (unsigned long long*) &sval[3],
                       (unsigned long long*) &sval[4],
                       (unsigned long long*) &sval[5],
                       (unsigned long long*) &sval[6],
                       (unsigned long long*) &sval[7],
                       (unsigned long long*) &sval[8],
                       (unsigned long long*) &sval[9],
                       (unsigned long long*) &ival[0],
                       (unsigned long long*) &ival[1],
                       (unsigned long long*) &ival[2],
                       (unsigned long long*) &ival[3],
                       (unsigned long long*) &ival[4],
                       (unsigned long long*) &ival[5]);

    if ((items != 17) || (strcmp(tag, "stat:"))) {
      int retc = 0;
      items = sscanf(response->GetBuffer(), "%s retc=%i", tag, &retc);

      if ((!strcmp(tag, "stat:")) && (items == 2)) {
        errno = retc;
      } else {
        errno = EFAULT;
      }

      eos_static_info("path=%s errno=%i tag=%s", path, errno, tag);
      delete response;
      return errno;
    } else {
      buf->st_dev = (dev_t) sval[0];
      buf->st_ino = (ino_t) sval[1];
      buf->st_mode = (mode_t) sval[2];
      buf->st_nlink = (nlink_t) sval[3];
      buf->st_uid = (uid_t) sval[4];
      buf->st_gid = (gid_t) sval[5];
      buf->st_rdev = (dev_t) sval[6];
      buf->st_size = (off_t) sval[7];
      buf->st_blksize = (blksize_t) sval[8];
      buf->st_blocks = (blkcnt_t) sval[9];
      buf->st_atime = (time_t) ival[0];
      buf->st_mtime = (time_t) ival[1];
      buf->st_ctime = (time_t) ival[2];
      buf->ATIMESPEC.tv_sec = (time_t) ival[0];
      buf->MTIMESPEC.tv_sec = (time_t) ival[1];
      buf->CTIMESPEC.tv_sec = (time_t) ival[2];
      buf->ATIMESPEC.tv_nsec = (time_t) ival[3];
      buf->MTIMESPEC.tv_nsec = (time_t) ival[4];
      buf->CTIMESPEC.tv_nsec = (time_t) ival[5];

      if (S_ISREG(buf->st_mode) && fuse_exec) {
        buf->st_mode |= (S_IXUSR | S_IXGRP | S_IXOTH);
      }

      buf->st_mode &= (~S_ISVTX); // clear the vxt bit
      buf->st_mode &= (~S_ISUID); // clear suid
      buf->st_mode &= (~S_ISGID); // clear sgid
      errno = 0;
    }
  } else {
    if (!response) {
      eos_static_err("no response received");
    } else {
      eos_static_err("status is NOT ok : %s", status.ToString().c_str());
    }

    errno = (status.code == XrdCl::errAuthFailed) ? EPERM : EFAULT;
  }

  if (file_size == (off_t) - 1) {
    eos_static_debug("querying the cache for inode=%x", inode);
    // retrieve size from our local auth cache
    long long csize = 0;

    if ((csize = LayoutWrapper::CacheAuthSize(inode)) > 0) {
      file_size = csize;
    }

    eos_static_debug("local cache size=%lld", csize);
  }

// eventually configure an overlay mode to enable bits by default
  buf->st_mode |= mode_overlay;

  if (file_size != -1) {
    buf->st_size = file_size;

// If got size using the opened file then return size and mtime from the opened file
    if (mtim.tv_sec) {
      buf->MTIMESPEC = mtim;
      buf->ATIMESPEC = mtim;
      buf->st_atime = buf->ATIMESPEC.tv_sec;
      buf->st_mtime = buf->ATIMESPEC.tv_sec;
    }
  }

  COMMONTIMING("END", &stattiming);

  if (EOS_LOGS_DEBUG) {
    stattiming.Print();
  }

  eos_static_info("path=%s st-ino =%llu st-size=%llu st-mtim.tv_sec=%llu st-mtim.tv_nsec=%llu errno=%i",
                  path, buf->st_ino, buf->st_size, buf->MTIMESPEC.tv_sec, buf->MTIMESPEC.tv_nsec,
                  errno);
  delete response;
  return errno;
=======
   rwmutex_fd2fabst.LockRead();

   std::ostringstream sstr;
   sstr << inode << ":" << get_login (uid, gid, pid);
   google::dense_hash_map<std::string, std::set<int> >::iterator
   iter_fd = inodexrdlogin2fds.find (sstr.str ());

   if (iter_fd != inodexrdlogin2fds.end ())
   {
     google::dense_hash_map<int, std::shared_ptr<FileAbstraction> >::iterator
     iter_file = fd2fabst.find (*iter_fd->second.begin ());

     int fd = *iter_fd->second.begin();

     if (iter_file != fd2fabst.end ())
     {
       std::shared_ptr<FileAbstraction> fabst = iter_file->second;

       off_t cache_size = 0;
       struct stat tmp;
       bool isrw = true;

       if (XFC && fuse_cache_write)
       {
         cache_size = fabst->GetMaxWriteOffset ();
         eos_static_debug ("path=%s ino=%llu cache size %lu fabst=%p\n", path ? path : "-undef-", inode, cache_size, fabst.get());
       }

       // try to stat wih RO file if opened
       LayoutWrapper* file = fabst->GetRawFileRW ();
       if (!file)
       {
         file = fabst->GetRawFileRO ();
         isrw = false;
       }

       rwmutex_fd2fabst.UnLockRead();

       // if we do lazy open, the file should be open on the fst to stat
       // otherwise, the file will be opened on the fst, just for a stat
       if (isrw)
       {
         // only stat via open files if we don't have cache capabilities
         if (!file->CanCache ())
         {
           if ((!file->Stat (&tmp)))
           {
             file_size = tmp.st_size;
             mtim.tv_sec = tmp.st_mtime;
             atim.tv_sec = tmp.st_atime;

             if (tmp.st_dev & 0x80000000)
             {
               // this server delivers ns resolution in st_dev
               mtim.tv_nsec = tmp.st_dev & 0x7fffffff;
             }

             if (cache_size > file_size)
             {
               file_size = cache_size;
             }
             fabst->GetUtimes (&mtim);
             eos_static_debug ("fd=%i, size-fd=%lld, mtim=%llu/%llu raw_file=%p", fd, file_size, tmp.MTIMESPEC.tv_sec, tmp.ATIMESPEC.tv_sec, file);
           }
           else
           {
             eos_static_err ("fd=%i stat failed on open file", fd);
           }
         }
         else
         {
           file_size = cache_size;
           fabst->GetUtimes (&mtim);
         }
       }
       else
       {
         if (file->CanCache())
         {
           // we can use the cache value here
           file_size = cache_size;
         }
       }
     }
     else
     {
       rwmutex_fd2fabst.UnLockRead();
       eos_static_err ("fd=%i not found in file obj map", *iter_fd->second.begin ());
     }
   }
   else
   {
     rwmutex_fd2fabst.UnLockRead();
     eos_static_debug ("path=%s not open", path);
   }

   if (onlysizemtime)
   {
     if (file_size == -1)
     {
       eos_static_debug("onlysizetime couldn't get the size from an open file");
       return -1;
     }
     buf->st_size = file_size;
     buf->MTIMESPEC = mtim;
     buf->st_mtime = mtim.tv_sec;
     eos_static_debug("onlysizetime size from open file");
     return 0;
   }
 }

 // Do stat using the Fils System object
 std::string request;
 XrdCl::Buffer arg;
 XrdCl::Buffer* response = 0;
 request = safePath(path);
 request += "?";
 request += "mgm.pcmd=stat&eos.app=fuse";
 if(encode_pathname) request += "&eos.encodepath=1";
 arg.FromString (request);

 std::string surl = user_url (uid, gid, pid);
 if ((use_user_krb5cc || use_user_gsiproxy) && fuse_shared) surl += '?';
 surl += strongauth_cgi (pid);

 eos_static_debug ("stat url is %s", surl.c_str ());
 XrdCl::URL Url (surl.c_str ());
 XrdCl::FileSystem fs (Url);

 eos_static_debug ("arg = %s", arg.ToString ().c_str ());

 for (int retrycount = 0; retrycount < xrootd_nullresponsebug_retrycount; retrycount++)
 {
   SyncResponseHandler handler;
   fs.Query (XrdCl::QueryCode::OpaqueFile, arg, &handler);
   XrdCl::XRootDStatus status = handler.Sync(response);

   COMMONTIMING ("GETPLUGIN", &stattiming);

   if (status.IsOK () && response && response->GetBuffer ())
   {
     unsigned long long sval[10];
     unsigned long long ival[6];
     char tag[1024];
     tag[0] = 0;
     // Parse output
     int items = sscanf (response->GetBuffer (), "%s %llu %llu %llu %llu %llu %llu %llu %llu "
                         "%llu %llu %llu %llu %llu %llu %llu %llu",
                         tag, (unsigned long long*) &sval[0], (unsigned long long*) &sval[1], (unsigned long long*) &sval[2],
                         (unsigned long long*) &sval[3], (unsigned long long*) &sval[4], (unsigned long long*) &sval[5],
                         (unsigned long long*) &sval[6], (unsigned long long*) &sval[7], (unsigned long long*) &sval[8],
                         (unsigned long long*) &sval[9], (unsigned long long*) &ival[0], (unsigned long long*) &ival[1],
                         (unsigned long long*) &ival[2], (unsigned long long*) &ival[3], (unsigned long long*) &ival[4],
                         (unsigned long long*) &ival[5]);

     if ((items != 17) || (strcmp (tag, "stat:")))
     {
       int retc = 0;
       items = sscanf (response->GetBuffer (), "%s retc=%i", tag, &retc);
       if ((!strcmp (tag, "stat:")) && (items == 2))
         errno = retc;
       else
         errno = EFAULT;
       eos_static_info("path=%s errno=%i tag=%s", path, errno, tag);
       delete response;
       return errno;
     }
     else
     {
       buf->st_dev = (dev_t) sval[0];
       buf->st_ino = (ino_t) sval[1];
       buf->st_mode = (mode_t) sval[2];
       buf->st_nlink = (nlink_t) sval[3];
       buf->st_uid = (uid_t) sval[4];
       buf->st_gid = (gid_t) sval[5];
       buf->st_rdev = (dev_t) sval[6];
       buf->st_size = (off_t) sval[7];
       buf->st_blksize = (blksize_t) sval[8];
       buf->st_blocks = (blkcnt_t) sval[9];
       buf->st_atime = (time_t) ival[0];
       buf->st_mtime = (time_t) ival[1];
       buf->st_ctime = (time_t) ival[2];
       buf->ATIMESPEC.tv_sec = (time_t) ival[0];
       buf->MTIMESPEC.tv_sec = (time_t) ival[1];
       buf->CTIMESPEC.tv_sec = (time_t) ival[2];
       buf->ATIMESPEC.tv_nsec = (time_t) ival[3];
       buf->MTIMESPEC.tv_nsec = (time_t) ival[4];
       buf->CTIMESPEC.tv_nsec = (time_t) ival[5];

       if (S_ISREG (buf->st_mode) && fuse_exec) buf->st_mode |= (S_IXUSR | S_IXGRP | S_IXOTH);
        buf->st_mode &= (~S_ISVTX); // clear the vxt bit

       buf->st_mode &= (~S_ISUID); // clear suid
       buf->st_mode &= (~S_ISGID); // clear sgid
       errno = 0;
     }
     break;
   }
   else
   {
     if (!response || !response->GetBuffer ())
     {
       if(retrycount+1<xrootd_nullresponsebug_retrycount)
       {
         XrdSysTimer sleeper;
         if(xrootd_nullresponsebug_retrysleep) sleeper.Wait(xrootd_nullresponsebug_retrysleep);

         continue;
       }
       else
         eos_static_err("no response received after %d attempts", retrycount);
     }
     else
     {
       eos_static_err("status is NOT ok : %s", status.ToString ().c_str ());
     }
      errno = (status.code == XrdCl::errAuthFailed) ? EPERM : EFAULT;
      break;
   }
 }

 if (file_size == (off_t)-1)
 {
   eos_static_debug("querying the cache for inode=%x", inode);
   // retrieve size from our local auth cache
   long long csize=0;
   if ( (csize = LayoutWrapper::CacheAuthSize(inode)) > 0)
   {
     file_size = csize;
   }
   eos_static_debug("local cache size=%lld", csize);
 }

 // eventually configure an overlay mode to enable bits by default
 buf->st_mode |= mode_overlay;


 // If got size using the opened file then return size and mtime from the opened file
 if (file_size != -1)
 {
   buf->st_size = file_size;
   if (mtim.tv_sec)
   {
     buf->MTIMESPEC = mtim;
     buf->ATIMESPEC = mtim;
     buf->st_atime = buf->ATIMESPEC.tv_sec;
     buf->st_mtime = buf->ATIMESPEC.tv_sec;
   }
 }

 COMMONTIMING ("END", &stattiming);

 if (EOS_LOGS_DEBUG)
   stattiming.Print ();

 eos_static_info ("path=%s st-ino =%llu st-size=%llu st-mtim.tv_sec=%llu st-mtim.tv_nsec=%llu errno=%i", path, buf->st_ino, buf->st_size, buf->MTIMESPEC.tv_sec, buf->MTIMESPEC.tv_nsec, errno);
 delete response;
 return errno;
>>>>>>> 84a6597f
}


//------------------------------------------------------------------------------
// Return statistics about the filesystem
int
filesystem::statfs(const char* path, struct statvfs* stbuf,
                   uid_t uid,
                   gid_t gid,
                   pid_t pid)
{
<<<<<<< HEAD
  eos_static_info("path=%s", path);
  static unsigned long long a1 = 0;
  static unsigned long long a2 = 0;
  static unsigned long long a3 = 0;
  static unsigned long long a4 = 0;
  static XrdSysMutex statmutex;
  static time_t laststat = 0;
  statmutex.Lock();
  errno = 0;

  if ((time(NULL) - laststat) < ((15 + (int) 5.0 * rand() / RAND_MAX))) {
    stbuf->f_bsize = 4096;
    stbuf->f_frsize = 4096;
    stbuf->f_blocks = a3 / 4096;
    stbuf->f_bfree = a1 / 4096;
    stbuf->f_bavail = a1 / 4096;
    stbuf->f_files = a4;
    stbuf->f_ffree = a2;
    stbuf->f_fsid = 0xcafe;
    stbuf->f_namemax = 1024;
    statmutex.UnLock();
    return errno;
  }

  eos::common::Timing statfstiming("statfs");
  COMMONTIMING("START", &statfstiming);
  std::string request;
  XrdCl::Buffer arg;
  XrdCl::Buffer* response = 0;
  request = safePath(path);
  request += "?";
  request += "mgm.pcmd=statvfs&eos.app=fuse&";

  if (encode_pathname) {
    request += "eos.encodepath=1&";
  }

  request += "path=";
  request += safePath(path);
  arg.FromString(request);
  std::string surl = user_url(uid, gid, pid);

  if ((use_user_krb5cc || use_user_gsiproxy) && fuse_shared) {
    surl += '?';
  }

  surl += strongauth_cgi(pid);
  XrdCl::URL Url(surl);
  XrdCl::FileSystem fs(Url);
  XrdCl::XRootDStatus status = fs.Query(XrdCl::QueryCode::OpaqueFile, arg,
                                        response);
  errno = 0;

  if (status.IsOK()) {
    int retc;
    char tag[1024];

    if (!response->GetBuffer()) {
      statmutex.UnLock();
      errno = EFAULT;
      delete response;
      return errno;
    }

    // Parse output
    int items = sscanf(response->GetBuffer(),
                       "%s retc=%d f_avail_bytes=%llu f_avail_files=%llu "
                       "f_max_bytes=%llu f_max_files=%llu",
                       tag, &retc, &a1, &a2, &a3, &a4);

    if ((items != 6) || (strcmp(tag, "statvfs:"))) {
      statmutex.UnLock();
      errno = EFAULT;
      delete response;
      return errno;
    }

    errno = retc;
    laststat = time(NULL);
    statmutex.UnLock();
    stbuf->f_bsize = 4096;
    stbuf->f_frsize = 4096;
    stbuf->f_blocks = a3 / 4096;
    stbuf->f_bfree = a1 / 4096;
    stbuf->f_bavail = a1 / 4096;
    stbuf->f_files = a4;
    stbuf->f_ffree = a2;
    stbuf->f_namemax = 1024;
  } else {
    statmutex.UnLock();
    eos_static_err("status is NOT ok : %s", status.ToString().c_str());
    errno = status.code == XrdCl::errAuthFailed ? EPERM : EFAULT;
  }

  COMMONTIMING("END", &statfstiming);

  if (EOS_LOGS_DEBUG) {
    statfstiming.Print();
  }

  delete response;
  return errno;
=======
 eos_static_info ("path=%s", path);
 static unsigned long long a1 = 0;
 static unsigned long long a2 = 0;
 static unsigned long long a3 = 0;
 static unsigned long long a4 = 0;
 static XrdSysMutex statmutex;
 static time_t laststat = 0;
 statmutex.Lock ();
 errno = 0;

 if ((time (NULL) - laststat) < ((15 + (int) 5.0 * rand () / RAND_MAX)))
 {
   stbuf->f_bsize = 4096;
   stbuf->f_frsize = 4096;
   stbuf->f_blocks = a3 / 4096;
   stbuf->f_bfree = a1 / 4096;
   stbuf->f_bavail = a1 / 4096;
   stbuf->f_files = a4;
   stbuf->f_ffree = a2;
   stbuf->f_fsid = 0xcafe;
   stbuf->f_namemax = 1024;
   statmutex.UnLock ();
   return errno;
 }

 eos::common::Timing statfstiming ("statfs");
 COMMONTIMING ("START", &statfstiming);

 std::string request;
 XrdCl::Buffer arg;
 XrdCl::Buffer* response = 0;
 request = safePath(path);
 request += "?";
 request += "mgm.pcmd=statvfs&eos.app=fuse&";
 if(encode_pathname) request += "eos.encodepath=1&";
 request += "path=";
 request += safePath(path);
 arg.FromString (request);

 std::string surl = user_url (uid, gid, pid);
 if ((use_user_krb5cc || use_user_gsiproxy) && fuse_shared) surl += '?';
 surl += strongauth_cgi (pid);
 XrdCl::URL Url (surl);
 XrdCl::FileSystem fs (Url);

 for (int retrycount = 0; retrycount < xrootd_nullresponsebug_retrycount; retrycount++)
 {
   SyncResponseHandler handler;
   fs.Query (XrdCl::QueryCode::OpaqueFile, arg, &handler);
   XrdCl::XRootDStatus status = handler.Sync(response);

   errno = 0;

   if (status.IsOK () && response && response->GetBuffer ())
   {
     int retc;
     char tag[1024];
     if (!response->GetBuffer ())
     {
       statmutex.UnLock ();
       errno = EFAULT;
       delete response;
       return errno;
     }
     // Parse output
     int items = sscanf (response->GetBuffer (), "%s retc=%d f_avail_bytes=%llu f_avail_files=%llu "
                         "f_max_bytes=%llu f_max_files=%llu",
                         tag, &retc, &a1, &a2, &a3, &a4);
     if ((items != 6) || (strcmp (tag, "statvfs:")))
     {
       statmutex.UnLock ();
       errno = EFAULT;
       delete response;
       return errno;
     }
     errno = retc;
     laststat = time (NULL);
     statmutex.UnLock ();
     stbuf->f_bsize = 4096;
     stbuf->f_frsize = 4096;
     stbuf->f_blocks = a3 / 4096;
     stbuf->f_bfree = a1 / 4096;
     stbuf->f_bavail = a1 / 4096;
     stbuf->f_files = a4;
     stbuf->f_ffree = a2;
     stbuf->f_namemax = 1024;
     break;
   }
   else
   {
     if (!response || !response->GetBuffer ())
     {
       if (retrycount + 1 < xrootd_nullresponsebug_retrycount)
       {
         XrdSysTimer sleeper;
         if (xrootd_nullresponsebug_retrysleep) sleeper.Wait (xrootd_nullresponsebug_retrysleep);
         continue;
       }
       else
         eos_static_err("no response received after %d attempts", retrycount);
     }
     else
     {
       eos_static_err("status is NOT ok : %s", status.ToString ().c_str ());
     }
     statmutex.UnLock ();
     errno = status.code == XrdCl::errAuthFailed ? EPERM : EFAULT;
     break;
   }
 }

 COMMONTIMING ("END", &statfstiming);

 if (EOS_LOGS_DEBUG)
   statfstiming.Print ();

 delete response;
 return errno;
>>>>>>> 84a6597f
}

//------------------------------------------------------------------------------
// Change permissions for the file
//------------------------------------------------------------------------------
int
filesystem::chmod(const char* path,
                  mode_t mode,
                  uid_t uid,
                  gid_t gid,
                  pid_t pid)
{
  eos_static_info("path=%s mode=%x uid=%u pid=%u", path, mode, uid, pid);
  eos::common::Timing chmodtiming("chmod");
  COMMONTIMING("START", &chmodtiming);
  int retc = 0;
  XrdOucString smode;
  smode += (int) mode;
  std::string request;
  XrdCl::Buffer arg;
  XrdCl::Buffer* response = 0;
  request = safePath(path);
  request += "?";
  request += "mgm.pcmd=chmod&eos.app=fuse&mode=";
  request += smode.c_str();

  if (encode_pathname) {
    request += "&eos.encodepath=1";
  }

  arg.FromString(request);
  std::string surl = user_url(uid, gid, pid);

  if ((use_user_krb5cc || use_user_gsiproxy) && fuse_shared) {
    surl += '?';
  }

  surl += strongauth_cgi(pid);
  XrdCl::URL Url(surl);
  XrdCl::FileSystem fs(Url);
  XrdCl::XRootDStatus status = fs.Query(XrdCl::QueryCode::OpaqueFile, arg,
                                        response);
  COMMONTIMING("END", &chmodtiming);
  errno = 0;

  if (EOS_LOGS_DEBUG) {
    chmodtiming.Print();
  }

  if (status.IsOK()) {
    char tag[1024];

    if (!response->GetBuffer()) {
      errno = EFAULT;
      delete response;
      return errno;
    }

    // Parse output
    int items = sscanf(response->GetBuffer(), "%s retc=%d", tag, &retc);

    if ((items != 2) || (strcmp(tag, "chmod:"))) {
      errno = EFAULT;
    } else {
      errno = retc;
    }
  } else {
    eos_static_err("status is NOT ok : %s", status.ToString().c_str());
    errno = status.code == XrdCl::errAuthFailed ? EPERM : EFAULT;
  }

  delete response;
  return errno;
}


//------------------------------------------------------------------------------
// Postpone utimes to a file close if still open
int
filesystem::utimes_if_open(unsigned long long inode,
                           struct timespec* utimes,
                           uid_t uid, gid_t gid, pid_t pid)
{
  rwmutex_fd2fabst.LockRead();
  std::ostringstream sstr;
  sstr << inode << ":" << get_login(uid, gid, pid);
  google::dense_hash_map<std::string, std::set<int> >::iterator
  iter_fd = inodexrdlogin2fds.find(sstr.str());

  if (iter_fd != inodexrdlogin2fds.end()) {
    google::dense_hash_map<int, std::shared_ptr<FileAbstraction> >::iterator
    iter_file = fd2fabst.find(*iter_fd->second.begin());

    if (iter_file != fd2fabst.end()) {
      std::shared_ptr<FileAbstraction> fabst = iter_file->second;
      rwmutex_fd2fabst.UnLockRead();
      fabst->SetUtimes(utimes);
      eos_static_info("ino=%ld mtime=%ld mtime.nsec=%ld", inode, utimes[1].tv_sec,
                      utimes[1].tv_nsec);
      return 0;
    }
  }

  rwmutex_fd2fabst.UnLockRead();
  return -1;
}

//------------------------------------------------------------------------------
// Update the last access time and last modification time
//------------------------------------------------------------------------------
int
filesystem::utimes(const char* path,
                   struct timespec* tvp,
                   uid_t uid,
                   gid_t gid,
                   pid_t pid)
{
  eos_static_info("path=%s uid=%u pid=%u", path, uid, pid);
  eos::common::Timing utimestiming("utimes");
  COMMONTIMING("START", &utimestiming);
  std::string request;
  XrdCl::Buffer arg;
  XrdCl::Buffer* response = 0;
  request = safePath(path);
  request += "?";
  request += "mgm.pcmd=utimes&eos.app=fuse&tv1_sec=";
  char lltime[1024];
  sprintf(lltime, "%llu", (unsigned long long) tvp[0].tv_sec);
  request += lltime;
  request += "&tv1_nsec=";
  sprintf(lltime, "%llu", (unsigned long long) tvp[0].tv_nsec);
  request += lltime;
  request += "&tv2_sec=";
  sprintf(lltime, "%llu", (unsigned long long) tvp[1].tv_sec);
  request += lltime;
  request += "&tv2_nsec=";
  sprintf(lltime, "%llu", (unsigned long long) tvp[1].tv_nsec);
  request += lltime;

  if (encode_pathname) {
    request += "&eos.encodepath=1";
  }

  eos_static_debug("request: %s", request.c_str());
  arg.FromString(request);
  std::string surl = user_url(uid, gid, pid);

  if ((use_user_krb5cc || use_user_gsiproxy) && fuse_shared) {
    surl += '?';
  }

  surl += strongauth_cgi(pid);
  XrdCl::URL Url(surl);
  XrdCl::FileSystem fs(Url);
  XrdCl::XRootDStatus status = fs.Query(XrdCl::QueryCode::OpaqueFile, arg,
                                        response);
  COMMONTIMING("END", &utimestiming);
  errno = 0;

  if (EOS_LOGS_DEBUG) {
    utimestiming.Print();
  }

  if (status.IsOK()) {
    int retc = 0;
    char tag[1024];
    // Parse output
    int items = sscanf(response->GetBuffer(), "%s retc=%d", tag, &retc);

    if ((items != 2) || (strcmp(tag, "utimes:"))) {
      errno = EFAULT;
    } else {
      errno = retc;
    }
  } else {
    eos_static_err("status is NOT ok : %s", status.ToString().c_str());
    errno = status.code == XrdCl::errAuthFailed ? EPERM : EFAULT;
  }

  delete response;
  return errno;
}


//----------------------------------------------------------------------------
//!
int
filesystem::symlink(const char* path,
                    const char* link,
                    uid_t uid,
                    gid_t gid,
                    pid_t pid)
{
  eos_static_info("path=%s link=%s uid=%u pid=%u", path, link, uid, pid);
  eos::common::Timing symlinktiming("symlink");
  COMMONTIMING("START", &symlinktiming);
  int retc = 0;
  std::string request;
  XrdCl::Buffer arg;
  XrdCl::Buffer* response = 0;
  request = safePath(path);
  request += "?";
  request += "mgm.pcmd=symlink&eos.app=fuse&target=";
  XrdOucString savelink = link;

  if (encode_pathname) {
    savelink = safePath(savelink.c_str()).c_str();
  } else {
    while (savelink.replace("&", "#AND#")) {
    }
  }

  request += savelink.c_str();

  if (encode_pathname) {
    request += "&eos.encodepath=1";
  }

  arg.FromString(request);
  std::string surl = user_url(uid, gid, pid);

  if ((use_user_krb5cc || use_user_gsiproxy) && fuse_shared) {
    surl += '?';
  }

  surl += strongauth_cgi(pid);
  XrdCl::URL Url(surl);
  XrdCl::FileSystem fs(Url);
  XrdCl::XRootDStatus status = fs.Query(XrdCl::QueryCode::OpaqueFile, arg,
                                        response);
  COMMONTIMING("STOP", &symlinktiming);
  errno = 0;

  if (EOS_LOGS_DEBUG) {
    symlinktiming.Print();
  }

  if (status.IsOK()) {
    char tag[1024];
    // Parse output
    int items = sscanf(response->GetBuffer(), "%s retc=%d", tag, &retc);

    if (EOS_LOGS_DEBUG) {
      fprintf(stderr, "symlink-retc=%d\n", retc);
    }

    if ((items != 2) || (strcmp(tag, "symlink:"))) {
      errno = EFAULT;
    } else {
      errno = retc;
    }
  } else {
    eos_static_err("error=status is NOT ok : %s", status.ToString().c_str());
    errno = status.code == XrdCl::errAuthFailed ? EPERM : EFAULT;
  }

  delete response;
  return errno;
}

//----------------------------------------------------------------------------
//!
//----------------------------------------------------------------------------

int
filesystem::readlink(const char* path,
                     char* buf,
                     size_t bufsize,
                     uid_t uid,
                     gid_t gid,
                     pid_t pid)
{
  eos_static_info("path=%s uid=%u pid=%u", path, uid, pid);
  eos::common::Timing readlinktiming("readlink");
  COMMONTIMING("START", &readlinktiming);
  int retc = 0;
  std::string request;
  XrdCl::Buffer arg;
  XrdCl::Buffer* response = 0;
  request = safePath(path);
  request += "?";
  request += "mgm.pcmd=readlink&eos.app=fuse";

  if (encode_pathname) {
    request += "&eos.encodepath=1";
  }

  arg.FromString(request);
  std::string surl = user_url(uid, gid, pid);

  if ((use_user_krb5cc || use_user_gsiproxy) && fuse_shared) {
    surl += '?';
  }

  surl += strongauth_cgi(pid);
  XrdCl::URL Url(surl);
  XrdCl::FileSystem fs(Url);
  XrdCl::XRootDStatus status = fs.Query(XrdCl::QueryCode::OpaqueFile, arg,
                                        response);
  COMMONTIMING("END", &readlinktiming);
  errno = 0;

  if (EOS_LOGS_DEBUG) {
    readlinktiming.Print();
  }

  if (status.IsOK()) {
    char tag[1024];

    if (!response->GetBuffer()) {
      errno = EFAULT;
      delete response;
      return errno;
    }

    // Parse output
    int items = sscanf(response->GetBuffer(), "%s retc=%d %*s", tag, &retc);

    if (EOS_LOGS_DEBUG) {
      fprintf(stderr, "readlink-retc=%d\n", retc);
    }

    if ((items != 2) || (strcmp(tag, "readlink:"))) {
      errno = EFAULT;
    } else {
      errno = retc;
    }

    if (!errno) {
      const char* rs = strchr(response->GetBuffer(), '=');

      if (rs) {
        const char* ss = strchr(rs, ' ');

        if (ss) {
          snprintf(buf, bufsize, "%s", ss + 1);

          if (encode_pathname) {
            strncpy(buf, eos::common::StringConversion::curl_unescaped(buf).c_str(),
                    bufsize);
          }
        } else {
          errno = EBADE;
        }
      } else {
        errno = EBADE;
      }
    }
  } else {
    eos_static_err("status is NOT ok : %s", status.ToString().c_str());
    errno = status.code == XrdCl::errAuthFailed ? EPERM : EFAULT;
  }

  delete response;
  return errno;
}

//------------------------------------------------------------------------------
// It returns -ENOENT if the path doesn't exist, -EACCESS if the requested
// permission isn't available, or 0 for success. Note that it can be called
// on files, directories, or any other object that appears in the filesystem.
//------------------------------------------------------------------------------

int
filesystem::access(const char* path,
                   int mode,
                   uid_t uid,
                   gid_t gid,
                   pid_t pid
                  )
{
  eos_static_info("path=%s mode=%d uid=%u pid=%u", path, mode, uid, pid);
  eos::common::Timing accesstiming("access");
  COMMONTIMING("START", &accesstiming);
  int retc = 0;
  std::string request;
  XrdCl::Buffer arg;
  XrdCl::Buffer* response = 0;
  char smode[16];
  snprintf(smode, sizeof(smode) - 1, "%d", mode);
  request = safePath(path);
  request += "?";
  request += "mgm.pcmd=access&eos.app=fuse&mode=";
  request += smode;

  if (encode_pathname) {
    request += "&eos.encodepath=1";
  }

  arg.FromString(request);
  std::string surl = user_url(uid, gid, pid);

  if ((use_user_krb5cc || use_user_gsiproxy) && fuse_shared) {
    surl += '?';
  }

  surl += strongauth_cgi(pid);
  XrdCl::URL Url(surl);
  XrdCl::FileSystem fs(Url);
  XrdCl::XRootDStatus status = fs.Query(XrdCl::QueryCode::OpaqueFile, arg,
                                        response);
  COMMONTIMING("STOP", &accesstiming);
  errno = 0;

  if (EOS_LOGS_DEBUG) {
    accesstiming.Print();
  }

  if (status.IsOK()) {
    char tag[1024];
    // Parse output
    int items = sscanf(response->GetBuffer(), "%s retc=%d", tag, &retc);

    if (EOS_LOGS_DEBUG) {
      fprintf(stderr, "access-retc=%d\n", retc);
    }

    if ((items != 2) || (strcmp(tag, "access:"))) {
      errno = EFAULT;
    } else {
      errno = retc;
    }
  } else {
    eos_static_err("status is NOT ok : %s", status.ToString().c_str());
    errno = status.code == XrdCl::errAuthFailed ? EPERM : EFAULT;
  }

  delete response;
  return errno;
}


//------------------------------------------------------------------------------
// Get list of entries in directory
//------------------------------------------------------------------------------

int
filesystem::inodirlist(unsigned long long dirinode,
                       const char* path,
                       uid_t uid,
                       gid_t gid,
                       pid_t pid,
                       dirlist& dlist,
                       struct fuse_entry_param** stats,
                       size_t* nstats)
{
  eos_static_info("inode=%llu path=%s", dirinode, path);
  eos::common::Timing inodirtiming("inodirlist");
  COMMONTIMING("START", &inodirtiming);
  int retc = 0;
  char* ptr = 0;
  char* value = 0;
  int doinodirlist = -1;
  std::string request = path;
  size_t a_pos = request.find("mgm.path=/");

  // we have to replace '&' in path names with '#AND#'
  while ((a_pos = request.find("&", a_pos + 1)) != std::string::npos) {
    request.erase(a_pos, 1);
    request.insert(a_pos, "#AND#");
    a_pos += 4;
  }

  // add the kerberos token
  if ((use_user_krb5cc || use_user_gsiproxy) && fuse_shared) {
    request += '&';
  }

  request += strongauth_cgi(pid);
  COMMONTIMING("GETSTSTREAM", &inodirtiming);
  request.insert(0, user_url(uid, gid, pid));
  XrdCl::File* file = new XrdCl::File();
  XrdCl::XRootDStatus status = file->Open(request.c_str(),
                                          XrdCl::OpenFlags::Flags::Read);
  errno = 0;

  if (!status.IsOK()) {
    eos_static_err("got an error to request.");
    delete file;
    eos_static_err("error=status is NOT ok : %s", status.ToString().c_str());
    errno = status.code == XrdCl::errAuthFailed ? EPERM : EFAULT;
    return errno;
  }

  // Start to read
  int npages = 1;
  off_t offset = 0;
  unsigned int nbytes = 0;
  value = (char*) malloc(PAGESIZE + 1);
  COMMONTIMING("READSTSTREAM", &inodirtiming);
  status = file->Read(offset, PAGESIZE, value + offset, nbytes);

  while ((status.IsOK()) && (nbytes == PAGESIZE)) {
    npages++;
    value = (char*) realloc(value, npages * PAGESIZE + 1);
    offset += PAGESIZE;
    status = file->Read(offset, PAGESIZE, value + offset, nbytes);
  }

  if (status.IsOK()) {
    offset += nbytes;
  }

  value[offset] = 0;
  //eos_static_info("request reply is %s",value);
  delete file;
  COMMONTIMING("PARSESTSTREAM", &inodirtiming);
  std::vector<struct stat> statvec;

  if (status.IsOK()) {
    char tag[128];
    // Parse output
    int items = sscanf(value, "%s retc=%d", tag, &retc);
    bool encodepath = false;

    if (retc) {
      free(value);
      errno = EFAULT;
      return errno;
    }

    if ((items != 2) || ((strcmp(tag, "inodirlist:")) &&
                         (strcmp(tag, "inodirlist_pathencode:")))) {
      eos_static_err("got an error(1).");
      free(value);
      errno = EFAULT;
      return errno;
    }

    if (!strcmp(tag, "inodirlist_pathencode:")) {
      encodepath = true;
    }

    ptr = strchr(value, ' ');

    if (ptr) {
      ptr = strchr(ptr + 1, ' ');
    }

    char* endptr = value + strlen(value) - 1;
    COMMONTIMING("PARSESTSTREAM1", &inodirtiming);
    bool parseerror = true;

    while ((ptr) && (ptr < endptr)) {
      parseerror = true;
      bool hasstat = false;
      // parse the entry name
      char* dirpathptr = ptr;

      while (dirpathptr < endptr && *dirpathptr == ' ') {
        dirpathptr++;
      }

      ptr = dirpathptr;

      if (ptr >= endptr) {
        break;
      }

      // go next field and set null character
      // go next field and set null character
      ptr = strchr(ptr + 1, ' ');

      if (ptr == 0 || ptr >= endptr) {
        break;
      }

      *ptr = 0;
      char* inodeptr = ptr + 1;

      // parse the inode
      while (inodeptr < endptr && *inodeptr == ' ') {
        inodeptr++;
      }

      ptr = inodeptr;

      if (ptr >= endptr) {
        break;
      }

      // go next field and set null character
      // go next field and set null character
      ptr = strchr(ptr + 1, ' ');

      if (!(ptr == 0 || ptr >= endptr)) {
        hasstat = true;
        *ptr = 0;
      }

      parseerror = false;
      char* statptr = NULL;

      if (hasstat) {
        // parse the stat
        statptr = ptr + 1;

        while (statptr < endptr && *statptr == ' ') {
          statptr++;
        }

        ptr = statptr;
        hasstat = (ptr < endptr); // we have a third token

        // check if there is actually a stat
        if (hasstat) {
          hasstat = (*statptr == '{'); // check if then token is a stat information

          if (!hasstat) {
            ptr = statptr;
          } else {
            ptr = strchr(ptr + 1, ' ');

            if (ptr < endptr) {
              *ptr = 0;
            }
          }
        }

        if (hasstat) {
          ptr++;
        }
      }

      // process the entry
      XrdOucString whitespacedirpath = dirpathptr;

      if (encode_pathname && encodepath) {
        whitespacedirpath = eos::common::StringConversion::curl_unescaped(
                              whitespacedirpath.c_str()).c_str();
      } else {
        whitespacedirpath.replace("%20", " ");
        whitespacedirpath.replace("%0A", "\n");
      }

      ino_t inode = strtouq(inodeptr, 0, 10);
      struct stat buf;

      if (stats) {
        if (hasstat) {
          char* statptr2;
          statptr++; // skip '{'

          for (statptr2 = statptr; *statptr2 && *statptr2 != ',' &&
               *statptr2 != '}'; statptr2++);

          eos::common::StringConversion::FastAsciiHexToUnsigned(statptr,
              &buf.ATIMESPEC.tv_nsec, statptr2 - statptr);
          statptr = statptr2 + 1; // skip ','

          for (statptr2 = statptr; *statptr2 && *statptr2 != ',' &&
               *statptr2 != '}'; statptr2++);

          eos::common::StringConversion::FastAsciiHexToUnsigned(statptr,
              &buf.ATIMESPEC.tv_sec, statptr2 - statptr);
          statptr = statptr2 + 1; // skip ','

          for (statptr2 = statptr; *statptr2 && *statptr2 != ',' &&
               *statptr2 != '}'; statptr2++);

          eos::common::StringConversion::FastAsciiHexToUnsigned(statptr, &buf.st_blksize,
              statptr2 - statptr);
          statptr = statptr2 + 1; // skip ','

          for (statptr2 = statptr; *statptr2 && *statptr2 != ',' &&
               *statptr2 != '}'; statptr2++);

          eos::common::StringConversion::FastAsciiHexToUnsigned(statptr, &buf.st_blocks,
              statptr2 - statptr);
          statptr = statptr2 + 1; // skip ','

          for (statptr2 = statptr; *statptr2 && *statptr2 != ',' &&
               *statptr2 != '}'; statptr2++);

          eos::common::StringConversion::FastAsciiHexToUnsigned(statptr,
              &buf.CTIMESPEC.tv_nsec, statptr2 - statptr);
          statptr = statptr2 + 1; // skip ','

          for (statptr2 = statptr; *statptr2 && *statptr2 != ',' &&
               *statptr2 != '}'; statptr2++);

          eos::common::StringConversion::FastAsciiHexToUnsigned(statptr,
              &buf.CTIMESPEC.tv_sec, statptr2 - statptr);
          statptr = statptr2 + 1; // skip ','

          for (statptr2 = statptr; *statptr2 && *statptr2 != ',' &&
               *statptr2 != '}'; statptr2++);

          eos::common::StringConversion::FastAsciiHexToUnsigned(statptr, &buf.st_dev,
              statptr2 - statptr);
          statptr = statptr2 + 1; // skip ','

          for (statptr2 = statptr; *statptr2 && *statptr2 != ',' &&
               *statptr2 != '}'; statptr2++);

          eos::common::StringConversion::FastAsciiHexToUnsigned(statptr, &buf.st_gid,
              statptr2 - statptr);
          statptr = statptr2 + 1; // skip ','

          for (statptr2 = statptr; *statptr2 && *statptr2 != ',' &&
               *statptr2 != '}'; statptr2++);

          eos::common::StringConversion::FastAsciiHexToUnsigned(statptr, &buf.st_ino,
              statptr2 - statptr);
          statptr = statptr2 + 1; // skip ','

          for (statptr2 = statptr; *statptr2 && *statptr2 != ',' &&
               *statptr2 != '}'; statptr2++);

          eos::common::StringConversion::FastAsciiHexToUnsigned(statptr, &buf.st_mode,
              statptr2 - statptr);
          statptr = statptr2 + 1; // skip ','

          for (statptr2 = statptr; *statptr2 && *statptr2 != ',' &&
               *statptr2 != '}'; statptr2++);

          eos::common::StringConversion::FastAsciiHexToUnsigned(statptr,
              &buf.MTIMESPEC.tv_nsec, statptr2 - statptr);
          statptr = statptr2 + 1; // skip ','

          for (statptr2 = statptr; *statptr2 && *statptr2 != ',' &&
               *statptr2 != '}'; statptr2++);

          eos::common::StringConversion::FastAsciiHexToUnsigned(statptr,
              &buf.MTIMESPEC.tv_sec, statptr2 - statptr);
          statptr = statptr2 + 1; // skip ','

          for (statptr2 = statptr; *statptr2 && *statptr2 != ',' &&
               *statptr2 != '}'; statptr2++);

          eos::common::StringConversion::FastAsciiHexToUnsigned(statptr, &buf.st_nlink,
              statptr2 - statptr);
          statptr = statptr2 + 1; // skip ','

          for (statptr2 = statptr; *statptr2 && *statptr2 != ',' &&
               *statptr2 != '}'; statptr2++);

          eos::common::StringConversion::FastAsciiHexToUnsigned(statptr, &buf.st_rdev,
              statptr2 - statptr);
          statptr = statptr2 + 1; // skip ','

          for (statptr2 = statptr; *statptr2 && *statptr2 != ',' &&
               *statptr2 != '}'; statptr2++);

          eos::common::StringConversion::FastAsciiHexToUnsigned(statptr, &buf.st_size,
              statptr2 - statptr);
          statptr = statptr2 + 1; // skip ','

          for (statptr2 = statptr; *statptr2 && *statptr2 != ',' &&
               *statptr2 != '}'; statptr2++);

          eos::common::StringConversion::FastAsciiHexToUnsigned(statptr, &buf.st_uid,
              statptr2 - statptr);

          if (S_ISREG(buf.st_mode) && fuse_exec) {
            buf.st_mode |= (S_IXUSR | S_IXGRP | S_IXOTH);
          }

          buf.st_mode &= (~S_ISVTX); // clear the vxt bit
          buf.st_mode &= (~S_ISUID); // clear suid
          buf.st_mode &= (~S_ISGID); // clear sgid
          buf.st_mode |= mode_overlay;
        } else {
          buf.st_ino = 0;
        }

        statvec.push_back(buf);
      }

      if (!encode_pathname && !checkpathname(whitespacedirpath.c_str())) {
        eos_static_err("unsupported name %s : not stored in the FsCache",
                       whitespacedirpath.c_str());
      } else {
        bool show_entry = true;

        if (hide_special_files &&
            (whitespacedirpath.beginswith(EOS_COMMON_PATH_VERSION_FILE_PREFIX) ||
             whitespacedirpath.beginswith(EOS_COMMON_PATH_ATOMIC_FILE_PREFIX) ||
             whitespacedirpath.beginswith(EOS_COMMON_PATH_BACKUP_FILE_PREFIX))) {
          show_entry = false;
        }

        if (show_entry) {
          store_child_p2i(dirinode, inode, whitespacedirpath.c_str());
          dlist.push_back(inode);
        }
      }
    }

    if (parseerror) {
      eos_static_err("got an error(2).");
      free(value);
      errno = EFAULT;
      return errno;
    }

    doinodirlist = 0;
  }

  COMMONTIMING("PARSESTSTREAM2", &inodirtiming);

  if (stats) {
    *stats = (struct fuse_entry_param*) malloc(sizeof(struct fuse_entry_param) *
             statvec.size());
    *nstats = statvec.size();

    for (auto i = 0; i < (int) statvec.size(); i++) {
      struct fuse_entry_param& e = (*stats)[i];
      memset(&e, 0, sizeof(struct fuse_entry_param));
      e.attr = statvec[i];
      e.attr_timeout = 0;
      e.entry_timeout = 0;
      e.ino = e.attr.st_ino;
    }
  }

  COMMONTIMING("END", &inodirtiming);
  free(value);
  return doinodirlist;
}


//------------------------------------------------------------------------------
// Get directory entries
//------------------------------------------------------------------------------

struct dirent*
filesystem::readdir(const char* path_dir, size_t* size,
                    uid_t uid,
                    gid_t gid,
                    pid_t pid)
{
  eos_static_info("path=%s", path_dir);
  struct dirent* dirs = NULL;
  XrdCl::DirectoryList* response = 0;
  XrdCl::DirListFlags::Flags flags = XrdCl::DirListFlags::None;
  string path_str = safePath(path_dir);

  if (encode_pathname) {
    path_str += "?eos.encodepath=1";
  }

  std::string surl = user_url(uid, gid, pid);

  if ((use_user_krb5cc || use_user_gsiproxy) && fuse_shared) {
    surl += '?';
  }

  surl += strongauth_cgi(pid);
  XrdCl::URL Url(surl);
  XrdCl::FileSystem fs(Url);
  XrdCl::XRootDStatus status = fs.DirList(path_str, flags, response);

  if (status.IsOK()) {
    *size = response->GetSize();
    dirs = static_cast<struct dirent*>(calloc(*size, sizeof(struct dirent)));
    int i = 0;

    for (XrdCl::DirectoryList::ConstIterator iter = response->Begin();
         iter != response->End();
         ++iter) {
      XrdCl::DirectoryList::ListEntry* list_entry =
        static_cast<XrdCl::DirectoryList::ListEntry*>(*iter);
      size_t len = list_entry->GetName().length();
      const char* cp = list_entry->GetName().c_str();
      const int dirhdrln = dirs[i].d_name - (char*) &dirs[i];
#ifdef __APPLE__
      dirs[i].d_fileno = i;
      dirs[i].d_type = DT_UNKNOWN;
      dirs[i].d_namlen = len;
#else
      dirs[i].d_ino = i;
      dirs[i].d_off = i * NAME_MAX;
#endif
      dirs[i].d_reclen = len + dirhdrln;
      dirs[i].d_type = DT_UNKNOWN;
      strncpy(dirs[i].d_name, cp, len);
      dirs[i].d_name[len] = '\0';
      i++;
    }

    delete response;
    return dirs;
  }

  *size = 0;
  delete response;
  return NULL;
}


//------------------------------------------------------------------------------
// Create a directory with the given name
int
filesystem::mkdir(const char* path,
                  mode_t mode,
                  uid_t uid,
                  gid_t gid,
                  pid_t pid,
                  struct stat* buf)
{
  eos_static_info("path=%s mode=%d uid=%u pid=%u", path, mode, uid, pid);
  eos::common::Timing mkdirtiming("mkdir");
  errno = 0;
  COMMONTIMING("START", &mkdirtiming);
  std::string request;
  XrdCl::Buffer arg;
  XrdCl::Buffer* response = 0;
  request = safePath(path);
  request += '?';
  request += "mgm.pcmd=mkdir";
  request += "&eos.app=fuse&mode=";
  request += (int) mode;

  if (encode_pathname) {
    request += "&eos.encodepath=1";
  }

  arg.FromString(request);
  std::string surl = user_url(uid, gid, pid);

  if ((use_user_krb5cc || use_user_gsiproxy) && fuse_shared) {
    surl += '?';
  }

  surl += strongauth_cgi(pid);
  XrdCl::URL Url(surl);
  XrdCl::FileSystem fs(Url);
  XrdCl::XRootDStatus status = fs.Query(XrdCl::QueryCode::OpaqueFile, arg,
                                        response);
  COMMONTIMING("GETPLUGIN", &mkdirtiming);

  if (status.IsOK()) {
    unsigned long long sval[10];
    unsigned long long ival[6];
    char tag[1024];
    //..........................................................................
    int items = sscanf(response->GetBuffer(),
                       "%s %llu %llu %llu %llu %llu %llu %llu %llu "
                       "%llu %llu %llu %llu %llu %llu %llu %llu",
                       tag, (unsigned long long*) &sval[0],
                       (unsigned long long*) &sval[1],
                       (unsigned long long*) &sval[2],
                       (unsigned long long*) &sval[3],
                       (unsigned long long*) &sval[4],
                       (unsigned long long*) &sval[5],
                       (unsigned long long*) &sval[6],
                       (unsigned long long*) &sval[7],
                       (unsigned long long*) &sval[8],
                       (unsigned long long*) &sval[9],
                       (unsigned long long*) &ival[0],
                       (unsigned long long*) &ival[1],
                       (unsigned long long*) &ival[2],
                       (unsigned long long*) &ival[3],
                       (unsigned long long*) &ival[4],
                       (unsigned long long*) &ival[5]);

    if ((items != 17) || (strcmp(tag, "mkdir:"))) {
      int retc = 0;
      char tag[1024];
      // Parse output
      int items = sscanf(response->GetBuffer(), "%s retc=%d", tag, &retc);

      if ((items != 2) || (strcmp(tag, "mkdir:"))) {
        errno = EFAULT;
      } else {
        errno = retc;
      }

      delete response;
      return errno;
    } else {
      buf->st_dev = (dev_t) sval[0];
      buf->st_ino = (ino_t) sval[1];
      buf->st_mode = (mode_t) sval[2];
      buf->st_nlink = (nlink_t) sval[3];
      buf->st_uid = (uid_t) sval[4];
      buf->st_gid = (gid_t) sval[5];
      buf->st_rdev = (dev_t) sval[6];
      buf->st_size = (off_t) sval[7];
      buf->st_blksize = (blksize_t) sval[8];
      buf->st_blocks = (blkcnt_t) sval[9];
      buf->st_atime = (time_t) ival[0];
      buf->st_mtime = (time_t) ival[1];
      buf->st_ctime = (time_t) ival[2];
      buf->ATIMESPEC.tv_sec = (time_t) ival[0];
      buf->MTIMESPEC.tv_sec = (time_t) ival[1];
      buf->CTIMESPEC.tv_sec = (time_t) ival[2];
      buf->ATIMESPEC.tv_nsec = (time_t) ival[3];
      buf->MTIMESPEC.tv_nsec = (time_t) ival[4];
      buf->CTIMESPEC.tv_nsec = (time_t) ival[5];

      if (S_ISREG(buf->st_mode) && fuse_exec) {
        buf->st_mode |= (S_IXUSR | S_IXGRP | S_IXOTH);
      }

      buf->st_mode &= (~S_ISVTX); // clear the vxt bit
      buf->st_mode &= (~S_ISUID); // clear suid
      buf->st_mode &= (~S_ISGID); // clear sgid
      buf->st_mode |= mode_overlay;
      errno = 0;
    }
  } else {
    eos_static_err("status is NOT ok");
    errno = EFAULT;
  }

  COMMONTIMING("END", &mkdirtiming);

  if (EOS_LOGS_DEBUG) {
    mkdirtiming.Print();
  }

  eos_static_debug("path=%s inode=%llu", path, buf->st_ino);
  delete response;
  return errno;
}


//------------------------------------------------------------------------------
// Remove the given directory
int
filesystem::rmdir(const char* path, uid_t uid, gid_t gid, pid_t pid)
{
  eos::common::Timing rmdirtiming("rmdir");
  COMMONTIMING("START", &rmdirtiming);
  eos_static_info("path=%s uid=%u pid=%u", path, uid, pid);
  std::string surl = user_url(uid, gid, pid);

  if ((use_user_krb5cc || use_user_gsiproxy) && fuse_shared) {
    surl += '?';
  }

  surl += strongauth_cgi(pid);
  XrdCl::URL Url(surl);
  XrdCl::FileSystem fs(Url);
  std::string spath = safePath(path);

  if (encode_pathname) {
    spath += "?eos.encodepath=1";
  }

  XrdCl::XRootDStatus status = fs.RmDir(spath);

  if (eos::common::error_retc_map(status.errNo)) {
    if (status.GetErrorMessage().find("Directory not empty") != std::string::npos) {
      errno = ENOTEMPTY;
    }
  } else {
    errno = 0;
  }

  COMMONTIMING("END", &rmdirtiming);

  if (EOS_LOGS_DEBUG) {
    rmdirtiming.Print();
  }

  return errno;
}


//------------------------------------------------------------------------------
// Map open return codes to errno's
int
filesystem::get_open_idx(const unsigned long long& inode)
{
  unsigned long long idx = 0;

  for (auto i = 0; i < (int) sizeof(unsigned long long) * 8;
       i += N_OPEN_MUTEXES_NBITS) {
    idx ^= ((N_OPEN_MUTEXES - 1) & (inode >> i));
  }

//eos_static_debug("inode=%lu  inode|=%lu  >>28|=%lu  xor=%lu",inode,inode&(N_OPEN_MUTEXES-1),(inode>>28)&(N_OPEN_MUTEXES-1),idx);
  return (int) idx;
}

//------------------------------------------------------------------------------
// Open a file
//------------------------------------------------------------------------------
int
filesystem::open(const char* path,
                 int oflags,
                 mode_t mode,
                 uid_t uid,
                 gid_t gid,
                 pid_t pid,
                 unsigned long* return_inode,
                 bool mknod)
{
  eos_static_info("path=%s flags=%08x mode=%d uid=%u pid=%u", path, oflags, mode,
                  uid, pid);
  XrdOucString spath = user_url(uid, gid, pid).c_str();
  XrdSfsFileOpenMode flags_sfs = eos::common::LayoutId::MapFlagsPosix2Sfs(oflags);
  eos_static_debug("flags=%x", flags_sfs);
  struct stat buf;
  bool exists = true;
  bool lazy_open = (flags_sfs == SFS_O_RDONLY) ? lazy_open_ro : lazy_open_rw;
  bool isRO = (flags_sfs == SFS_O_RDONLY);
  eos::common::Timing opentiming("open");
  COMMONTIMING("START", &opentiming);
  spath += safePath(path).c_str();
  errno = 0;
  int t0;
  int retc = add_fd2file(0, *return_inode, uid, gid, pid, isRO, path);

  if (retc != -1) {
    eos_static_debug("file already opened, return fd=%i path=%s", retc, path);
    return retc;
  }

  if ((t0 = spath.find("/proc/")) != STR_NPOS) {
    XrdOucString orig_path = spath;
    // Clean the path
    int t1 = spath.find("//");
    int t2 = spath.find("//", t1 + 2);
    spath.erase(t2 + 2, t0 - t2 - 2);

    while (spath.replace("///", "//")) {
    };

    // Force a reauthentication to the head node
    if (spath.endswith("/proc/reconnect")) {
      if (use_user_gsiproxy || use_user_krb5cc) {
        authidmanager.reconnectProcCache(uid, gid, pid);
      } else {
        authidmanager.IncConnectionId();
      }

      errno = ECONNABORTED;
      return -1;
    }

    // Return the 'whoami' information in that file
    if (spath.endswith("/proc/whoami")) {
      spath.replace("/proc/whoami", "/proc/user/");
      //spath += "?mgm.cmd=whoami&mgm.format=fuse&eos.app=fuse";
      spath += '?';
      spath += strongauth_cgi(pid).c_str();

      if ((use_user_krb5cc || use_user_gsiproxy) && fuse_shared) {
        spath += '&';
      }

      spath += "mgm.cmd=whoami&mgm.format=fuse&eos.app=fuse";

      if (encode_pathname) {
        spath += "&eos.encodepath=1";
      }

      XrdOucString open_path = get_url_nocgi(spath.c_str());
      XrdOucString open_cgi = get_cgi(spath.c_str());
      LayoutWrapper* file = new LayoutWrapper(new eos::fst::PlainLayout(NULL, 0, NULL,
                                              NULL, open_path.c_str()));

      if (stat(open_path.c_str(), &buf, uid, gid, pid, 0)) {
        exists = false;
      }

      retc = file->Open(open_path.c_str(), flags_sfs, mode, open_cgi.c_str(),
                        exists ? &buf : NULL, false, true);

      if (retc) {
        eos_static_err("open failed for %s : error code is %d", spath.c_str(),
                       (int) errno);
        delete file;
        return eos::common::error_retc_map(errno);
      } else {
        retc = add_fd2file(file, *return_inode, uid, gid, pid, isRO);
        return retc;
      }
    }

    if (spath.endswith("/proc/who")) {
      spath.replace("/proc/who", "/proc/user/");
      //spath += "?mgm.cmd=who&mgm.format=fuse&eos.app=fuse";
      spath += '?';
      spath += strongauth_cgi(pid).c_str();

      if ((use_user_krb5cc || use_user_gsiproxy) && fuse_shared) {
        spath += '&';
      }

      spath += "mgm.cmd=who&mgm.format=fuse&eos.app=fuse";

      if (encode_pathname) {
        spath += "&eos.encodepath=1";
      }

      XrdOucString open_path = get_url_nocgi(spath.c_str());
      XrdOucString open_cgi = get_cgi(spath.c_str());
      LayoutWrapper* file = new LayoutWrapper(new eos::fst::PlainLayout(NULL, 0, NULL,
                                              NULL, open_path.c_str()));

      if (stat(open_path.c_str(), &buf, uid, gid, pid, 0)) {
        exists = false;
      }

      retc = file->Open(open_path.c_str(), flags_sfs, mode, open_cgi.c_str(),
                        exists ? &buf : NULL, false,  true);

      if (retc) {
        eos_static_err("open failed for %s", spath.c_str());
        delete file;
        return eos::common::error_retc_map(errno);
      } else {
        retc = add_fd2file(file, *return_inode, uid, gid, pid, isRO);
        return retc;
      }
    }

    if (spath.endswith("/proc/quota")) {
      spath.replace("/proc/quota", "/proc/user/");
      //spath += "?mgm.cmd=quota&mgm.subcmd=lsuser&mgm.format=fuse&eos.app=fuse";
      spath += '?';
      spath += strongauth_cgi(pid).c_str();

      if ((use_user_krb5cc || use_user_gsiproxy) && fuse_shared) {
        spath += '&';
      }

      spath += "mgm.cmd=quota&mgm.subcmd=lsuser&mgm.format=fuse&eos.app=fuse";

      if (encode_pathname) {
        spath += "&eos.encodepath=1";
      }

      XrdOucString open_path = get_url_nocgi(spath.c_str());
      XrdOucString open_cgi = get_cgi(spath.c_str());
      LayoutWrapper* file = new LayoutWrapper(new eos::fst::PlainLayout(NULL, 0, NULL,
                                              NULL, open_path.c_str()));

      if (stat(open_path.c_str(), &buf, uid, gid, pid, 0)) {
        exists = false;
      }

      retc = file->Open(open_path.c_str(), flags_sfs, mode, open_cgi.c_str(),
                        exists ? &buf : NULL, false, true);

      if (retc) {
        eos_static_err("open failed for %s", spath.c_str());
        delete file;
        return eos::common::error_retc_map(errno);
      } else {
        retc = add_fd2file(file, *return_inode, uid, gid, pid, isRO);
        return retc;
      }
    }

    spath = orig_path;
  }

// Try to open file using PIO (parallel io) only in read mode
  if ((!getenv("EOS_FUSE_NOPIO")) && (flags_sfs == SFS_O_RDONLY)) {
    XrdCl::Buffer arg;
    XrdCl::Buffer* response = 0;
    std::string file_path = path;
    size_t spos = file_path.rfind("//");

    if (spos != std::string::npos) {
      file_path.erase(0, spos + 1);
    }

    std::string request = safePath(file_path.c_str());
    request += "?eos.app=fuse&mgm.pcmd=open";

    if (encode_pathname) {
      request += "&eos.encodepath=1";
    }

    arg.FromString(request);
    std::string surl = user_url(uid, gid, pid);

    if ((use_user_krb5cc || use_user_gsiproxy) && fuse_shared) {
      surl += '?';
    }

    surl += strongauth_cgi(pid);
    XrdCl::URL Url(surl);
    XrdCl::FileSystem fs(Url);
    XrdCl::XRootDStatus status = fs.Query(XrdCl::QueryCode::OpaqueFile, arg,
                                          response);

    if (status.IsOK()) {
      // Parse output
      XrdOucString tag;
      XrdOucString stripePath;
      std::vector<std::string> stripeUrls;
      XrdOucString origResponse = response->GetBuffer();
      XrdOucString stringOpaque = response->GetBuffer();
      // Add the eos.app=fuse tag to all future PIO open requests
      origResponse += "&eos.app=fuse";

      while (stringOpaque.replace("?", "&")) {
      }

      while (stringOpaque.replace("&&", "&")) {
      }

      std::unique_ptr<XrdOucEnv> openOpaque(new XrdOucEnv(stringOpaque.c_str()));
      char* opaqueInfo = (char*) strstr(origResponse.c_str(), "&mgm.logid");

      if (opaqueInfo) {
        opaqueInfo += 1;
        LayoutId::layoutid_t layout = openOpaque->GetInt("mgm.lid");

        for (unsigned int i = 0; i <= eos::common::LayoutId::GetStripeNumber(layout);
             i++) {
          tag = "pio.";
          tag += static_cast<int>(i);
          stripePath = "root://";
          stripePath += openOpaque->Get(tag.c_str());
          stripePath += "/";
          stripePath += file_path.c_str();
          stripeUrls.push_back(stripePath.c_str());
        }

        eos::fst::RaidMetaLayout* file;

        if (LayoutId::GetLayoutType(layout) == LayoutId::kRaidDP) {
          file = new eos::fst::RaidDpLayout(NULL, layout, NULL, NULL, "root://dummy");
        } else if ((LayoutId::GetLayoutType(layout) == LayoutId::kRaid6) ||
                   (LayoutId::GetLayoutType(layout) == LayoutId::kArchive)) {
          file = new eos::fst::ReedSLayout(NULL, layout, NULL, NULL, "root://dummy");
        } else {
          eos_static_warning("warning=no such supported layout for PIO");
          file = 0;
        }

        if (file) {
          retc = file->OpenPio(stripeUrls, flags_sfs, mode, opaqueInfo);

          if (retc) {
            eos_static_err("failed open for pio red, path=%s", spath.c_str());
            delete response;
            delete file;
            return eos::common::error_retc_map(errno);
          } else {
            if (return_inode) {
              // Try to extract the inode from the opaque redirection
              XrdOucEnv RedEnv = file->GetLastUrl().c_str();
              const char* sino = RedEnv.Get("mgm.id");

              if (sino) {
                *return_inode = eos::common::FileId::Hex2Fid(sino) << 28;
              } else {
                *return_inode = 0;
              }

              eos_static_debug("path=%s created inode=%lu", path,
                               (unsigned long) *return_inode);
            }

            retc = add_fd2file(new LayoutWrapper(file), *return_inode, uid, gid, pid, isRO);
            delete response;
            return retc;
          }
        }
      } else {
        eos_static_debug("opaque info not what we expected");
      }
    } else
      eos_static_err("failed get request for pio read. query was   %s  ,  response was   %s    and   error was    %s",
                     arg.ToString().c_str(), response ? response->ToString().c_str() : "no-response",
                     status.ToStr().c_str());

    delete response;
  }

  eos_static_debug("the spath is:%s", spath.c_str());
  XrdOucString open_cgi = "eos.app=fuse";

  if (encode_pathname) {
    open_cgi += "&eos.encodepath=1";
  }

  if (oflags & (O_RDWR | O_WRONLY)) {
    open_cgi += "&eos.bookingsize=0";
  } else {
    open_cgi += "&eos.checksum=ignore";
  }

  if (do_rdahead) {
    open_cgi += "&fst.readahead=true&fst.blocksize=";
    open_cgi += rdahead_window.c_str();
  }

  if ((use_user_krb5cc || use_user_gsiproxy) && fuse_shared) {
    open_cgi += "&";
    open_cgi += strongauth_cgi(pid).c_str();
  }

// check if the file already exists in case this is a write
  if (stat(path, &buf, uid, gid, pid, 0)) {
    exists = false;
  }

  eos_static_debug("open_path=%s, open_cgi=%s, exists=%d, flags_sfs=%d",
                   spath.c_str(), open_cgi.c_str(), (int) exists, (int) flags_sfs);
  retc = 1;

// upgrade the WRONLY open to RW
// upgrade the WRONLY open to RW
// upgrade the WRONLY open to RW
  if (flags_sfs & SFS_O_WRONLY) {
    flags_sfs &= ~SFS_O_WRONLY;
    flags_sfs |= SFS_O_RDWR;
  }

  bool do_inline_repair = getInlineRepair();

// figure out if this file can be repaired inline
  if (exists) {
    if (((uint64_t) buf.st_size > getMaxInlineRepairSize())) {
      eos_static_notice("disabled inline repair path=%s file-size=%llu repair-limit=%llu",
                        spath.c_str(), buf.st_size, getMaxInlineRepairSize());
      do_inline_repair = false;
    }
  }

  if (isRO && force_rwopen(*return_inode, uid, gid, pid) < 0) {
    eos_static_err("forcing rw open failed for inode %lu path %s",
                   (unsigned long)*return_inode, path);
    return eos::common::error_retc_map(errno);
  }

  LayoutWrapper* file = new LayoutWrapper(
    new eos::fst::PlainLayout(NULL, 0, NULL, NULL, spath.c_str()));
  retc = file->Open(spath.c_str(), flags_sfs, mode, open_cgi.c_str(),
                    exists ? &buf : NULL, async_open, !lazy_open, creator_cap_lifetime,
                    do_inline_repair);

  if (retc) {
    eos_static_err("open failed for %s : error code is %d.", spath.c_str(),
                   (int) errno);
    delete file;
    return eos::common::error_retc_map(errno);
  } else {
    if (return_inode) {
      // Try to extract the inode from the opaque redirection
      std::string url = file->GetLastUrl().c_str();
      XrdOucEnv RedEnv = file->GetLastUrl().c_str();
      const char* sino = RedEnv.Get("mgm.id");
      ino_t old_ino = *return_inode;
      ino_t new_ino = sino ? (eos::common::FileId::Hex2Fid(sino) << 28) : 0;

      if (old_ino && (old_ino != new_ino)) {
        if (new_ino) {
          // an inode of an existing file can be changed during the process of an open due to an auto-repair
          std::ostringstream sstr_old;
          std::ostringstream sstr_new;
          sstr_old << old_ino << ":" << get_login(uid, gid, pid);
          sstr_new << new_ino << ":" << get_login(uid, gid, pid);
          {
            eos::common::RWMutexWriteLock wr_lock(rwmutex_fd2fabst);

            if (inodexrdlogin2fds.count(sstr_old.str())) {
              inodexrdlogin2fds[sstr_new.str()] = inodexrdlogin2fds[sstr_old.str()];
              inodexrdlogin2fds.erase(sstr_old.str());
            }
          }
          {
            eos::common::RWMutexWriteLock wr_lock(mutex_inode_path);

            if (inode2path.count(old_ino)) {
              std::string ipath = inode2path[old_ino];

              if (path2inode.count(ipath)) {
                if (path2inode[ipath] != new_ino) {
                  path2inode[ipath] = new_ino;
                  inode2path[new_ino] = ipath;
                  eos_static_info("msg=\"inode replaced remotely\" path=%s old-ino=%lu new-ino=%lu",
                                  path, old_ino, new_ino);
                }
              }
            }
          }
        } else {
          eos_static_crit("new inode is null: cannot move old inode to new inode!");
          errno = EBADR;
          delete file;
          return errno;
        }
      }

      *return_inode = new_ino;
      eos_static_debug("path=%s opened ino=%lu", path, (unsigned long) *return_inode);
    }

    retc = add_fd2file(file, *return_inode, uid, gid, pid, isRO, path, mknod);
    COMMONTIMING("END", &opentiming);

    if (EOS_LOGS_DEBUG) {
      opentiming.Print();
    }

    return retc;
  }
}

int
filesystem::utimes_from_fabst(std::shared_ptr<FileAbstraction> fabst,
                              unsigned long inode, uid_t uid, gid_t gid, pid_t pid)
{
  LayoutWrapper* raw_file = fabst->GetRawFileRW();

  if (!raw_file) {
    return 0;
  }

  if (raw_file->IsOpen()) {
    struct timespec ut[2];
    const char* path = 0;

    if ((path = fabst->GetUtimes(ut))) {
      const char* nowpath = 0;
      std::string npath;
      {
        // a file might have been renamed in the meanwhile
        lock_r_p2i();
        nowpath = this->path((unsigned long long)inode);
        unlock_r_p2i();

        if (nowpath) {
          // get it prefixed again
          getPath(npath, mPrefix, nowpath);
          nowpath = npath.c_str();
        } else {
          nowpath = path;
        }
      }

      if (strcmp(path, nowpath)) {
        eos_static_info("file renamed before close old-name=%s new-name=%s", path,
                        nowpath);
        path = nowpath;
      }

      // run the utimes command now after the close
      // run the utimes command now after the close
      eos_static_debug("CLOSEDEBUG closing file open-path=%s current-path=%s open with flag %d and utiming",
                       raw_file->GetOpenPath().c_str(), path, (int) raw_file->GetOpenFlags());

      // run the utimes command now after the close
      if (this->utimes(path, ut, uid, gid, pid)) {
        // a file might have been renamed in the meanwhile
        lock_r_p2i();
        nowpath = this->path((unsigned long long)inode);
        unlock_r_p2i();

        if (nowpath) {
          // get it prefixed again
          getPath(npath, mPrefix, nowpath);
          nowpath = npath.c_str();
        } else {
          nowpath = path;
        }

        if (strcmp(nowpath, path)) {
          eos_static_info("file renamed again before close old-name=%s new-name=%s", path,
                          nowpath);
          path = nowpath;

          if (this->utimes(path, ut, uid, gid, pid)) {
            eos_static_err("file utime setting failed permanently for %s", path);
          }
        }
      }
    } else {
      eos_static_debug("CLOSEDEBUG no utime");
    }
  } else {
    // the file might have just been touched with an utime set
    struct timespec ut[2];
    ut[0].tv_sec = ut[1].tv_sec = 0;
    const char* path = fabst->GetUtimes(ut);
    const char* nowpath = 0;
    std::string npath;
    {
      // a file might have been renamed in the meanwhile
      lock_r_p2i();
      nowpath = this->path((unsigned long long)inode);
      unlock_r_p2i();

      if (nowpath) {
        // get it prefixed again
        getPath(npath, mPrefix, nowpath);
        nowpath = npath.c_str();
      } else {
        nowpath = path;
      }
    }

    if (strcmp(path, nowpath)) {
      eos_static_info("file renamed before close old-name=%s new-name=%s", path,
                      nowpath);
      path = nowpath;
    }

    if (ut[0].tv_sec || ut[1].tv_sec) {
      // this still allows to jump in for a rename, but we neglect this possiblity for now
      eos_static_debug("CLOSEDEBUG closing touched file open-path=%s current-path=%s open with flag %d and utiming",
                       raw_file->GetOpenPath().c_str(), path, (int) raw_file->GetOpenFlags());

      // run the utimes command now after the close
      // run the utimes command now after the close
      // run the utimes command now after the close
      if (this->utimes(path, ut, uid, gid, pid)) {
        // a file might have been renamed in the meanwhile
        lock_r_p2i();
        nowpath = this->path((unsigned long long)inode);
        unlock_r_p2i();

        if (nowpath) {
          // get it prefixed again
          getPath(npath, mPrefix, nowpath);
          nowpath = npath.c_str();
        } else {
          nowpath = path;
        }

        if (strcmp(nowpath, path)) {
          eos_static_info("file renamed again before close old-name=%s new-name=%s", path,
                          nowpath);
          path = nowpath;

          if (this->utimes(path, ut, uid, gid, pid)) {
            eos_static_err("file utime setting failed permanently for %s", path);
          }
        }
      }
    }
  }

  return 0;
}

//------------------------------------------------------------------------------
// Release is called when FUSE is completely done with a file; at that point,
// you can free up any temporarily allocated data structures.
//------------------------------------------------------------------------------

int
filesystem::close(int fildes, unsigned long inode, uid_t uid, gid_t gid,
                  pid_t pid)
{
  eos_static_info("fd=%d inode=%lu, uid=%i, gid=%i, pid=%i", fildes, inode, uid,
                  gid, pid);
  int ret = -1;
  std::shared_ptr<FileAbstraction> fabst = get_file(fildes);

  if (!fabst.get()) {
    errno = ENOENT;
    return ret;
  }

  if (XFC) {
    LayoutWrapper* file = fabst->GetRawFileRW();
    error_type error;
    fabst->mMutexRW.WriteLock();
    XFC->ForceAllWrites(fabst.get());
    eos::common::ConcurrentQueue<error_type> err_queue = fabst->GetErrorQueue();

    if (file && (err_queue.try_pop(error))) {
      eos_static_warning("write error found in err queue for inode=%llu - enabling restore",
                         inode);
      file->SetRestore();
    }

    fabst->mMutexRW.UnLock();
  }

  {
    // update our local stat cache
    struct stat buf;
    buf.st_size = fabst->GetMaxWriteOffset();
    dir_cache_update_entry(inode, &buf);
  }

  {
    // Commit the utime first - we cannot handle errors here
    ret = utimes_from_fabst(fabst, inode, uid, gid, pid);
    ret = remove_fd2file(fildes, inode, uid, gid, pid);
  }

  if (ret) {
    errno = EIO;
  }

  return ret;
}


//------------------------------------------------------------------------------
// Flush file data to disk
int
filesystem::flush(int fd, uid_t uid, gid_t gid, pid_t pid)
{
  int retc = 0;
  eos_static_info("fd=%d ", fd);
  bool isRW = false;
  std::shared_ptr<FileAbstraction> fabst = get_file(fd, &isRW);

  if (!fabst.get()) {
    errno = ENOENT;
    return -1;
  }

  if (!isRW) {
    fabst->DecNumRefRO();
    return 0;
  }

  /*
  LayoutWrapper* file = fabst->GetRawFileRW ();


  if (file)
  {
    // reset the tracked utime with every flush to 0
    struct stat buf;
    memset (&buf, 0, sizeof (struct stat));
    file->Utimes (&buf);
  }
   */

  if (XFC && fuse_cache_write) {
    off_t cache_size = fabst->GetMaxWriteOffset();
    eos_static_notice("cache-size=%llu max-offset=%d force=%d", cache_size,
                      file_write_back_cache_size, (cache_size > file_write_back_cache_size));
    fabst->mMutexRW.WriteLock();
    // if we wrote more than the in-memory cache-size we wait for the writes in flush and evt. report an error
    bool wait_async = true;

    if (fabst->GetRawFileRW() && fabst->GetRawFileRW()->CanCache()) {
      if (cache_size < file_write_back_cache_size) {
        wait_async = false;
      }
    }

    XFC->ForceAllWrites(fabst.get(), wait_async);
    eos::common::ConcurrentQueue<error_type> err_queue = fabst->GetErrorQueue();
    error_type error;

    if (err_queue.try_pop(error)) {
      eos_static_info("Extract error from queue");
      retc = error.first;

      if (retc) {
        errno = retc;
        retc = -1;
      }
    } else {
      eos_static_info("No flush error");
    }

    fabst->mMutexRW.UnLock();
  }

  fabst->DecNumRefRW();
  return retc;
}


//------------------------------------------------------------------------------
// Truncate file
int
filesystem::truncate(int fildes, off_t offset)
{
  eos::common::Timing truncatetiming("truncate");
  COMMONTIMING("START", &truncatetiming);
  int ret = -1;
  eos_static_info("fd=%d offset=%llu", fildes, (unsigned long long) offset);
  bool isRW = false;
  std::shared_ptr<FileAbstraction> fabst = get_file(fildes, &isRW);
  errno = 0;

  if (!fabst.get()) {
    errno = ENOENT;
    return ret;
  }

  if (!isRW) {
    fabst->DecNumRefRO();
    errno = EPERM;
    return ret;
  }

  LayoutWrapper* file = fabst->GetRawFileRW();

  if (!file) {
    errno = ENOENT;
    return ret;
  }

// update modification time
  struct timespec ts[2];
  eos::common::Timing::GetTimeSpec(ts[1], true);
  ts[0] = ts[1];
  fabst->SetUtimes(ts);

  if (XFC && fuse_cache_write) {
    fabst->mMutexRW.WriteLock();
    XFC->ForceAllWrites(fabst.get());
    ret = file->Truncate(offset);
    fabst->SetMaxWriteOffset(offset);
    fabst->mMutexRW.UnLock();
  } else {
    ret = file->Truncate(offset);
  }

  fabst->DecNumRefRW();

  if (ret == -1) {
    errno = EIO;
  }

  COMMONTIMING("END", &truncatetiming);

  if (EOS_LOGS_DEBUG) {
    truncatetiming.Print();
  }

  return ret;
}

//------------------------------------------------------------------------------
// Truncate file
//------------------------------------------------------------------------------
int
filesystem::truncate2(const char* fullpath, unsigned long inode,
                      unsigned long truncsize, uid_t uid, gid_t gid, pid_t pid)
{
  if (inode) {
    // Try to truncate via an open file - first find the file descriptor using the
    // inodeuser2fd map and then find the file object using the fd2fabst map.
    // Meanwhile keep the mutex locked for read so that no other thread can
    // delete the file object
    eos_static_debug("path=%s, uid=%lu, inode=%lu",
                     fullpath, (unsigned long) uid, inode);
    eos::common::RWMutexReadLock rd_lock(rwmutex_fd2fabst);
    std::ostringstream sstr;
    sstr << inode << ":" << get_login(uid, gid, pid);
    google::dense_hash_map<std::string, std::set<int>>::iterator
        iter_fd = inodexrdlogin2fds.find(sstr.str());

    if (iter_fd != inodexrdlogin2fds.end()) {
      for (auto fdit = iter_fd->second.begin(); fdit != iter_fd->second.end(); fdit++)
        if (fd2count[*fdit] > 0) {
          return truncate(*fdit, truncsize);
        }
    } else {
      eos_static_debug("path=%s not open in rw", fullpath);
    }
  }

  int fd, retc = -1;
  unsigned long rinode = 0;

  if ((fd = open(fullpath, O_WRONLY,
                 S_IRUSR | S_IWUSR | S_IRGRP | S_IROTH,
                 uid, gid, pid, &rinode)) > 0) {
    retc = truncate(fd, truncsize);
    close(fd, rinode, uid, gid, pid);
  } else {
    retc = errno;
  }

  return retc;
}

//------------------------------------------------------------------------------
// Read from file. Returns the number of bytes transferred, or 0 if offset
// was at or beyond the end of the file
//------------------------------------------------------------------------------
ssize_t
filesystem::pread(int fildes,
                  void* buf,
                  size_t nbyte,
                  off_t offset)
{
  eos::common::Timing xpr("pread");
  COMMONTIMING("start", &xpr);
  eos_static_debug("fd=%d nbytes=%lu offset=%llu",
                   fildes, (unsigned long) nbyte,
                   (unsigned long long) offset);
  ssize_t ret = -1;
  bool isRW = false;
  std::shared_ptr<FileAbstraction> fabst = get_file(fildes, &isRW);
  std::string origin = "remote-ro";

  if (isRW) {
    origin = "remote-rw";
  }

  if (!fabst.get()) {
    errno = ENOENT;
    return ret;
  }

  LayoutWrapper* file = isRW ? fabst->GetRawFileRW() : fabst->GetRawFileRO();

  if (XFC && fuse_cache_write) {
    ret = file->ReadCache(offset, static_cast<char*>(buf), nbyte,
                          file_write_back_cache_size);

    // either the data is not in the cache, the cache is empty or the cache request is not complete
    // either the data is not in the cache, the cache is empty or the cache request is not complete
    if (ret != (int) nbyte) {
      off_t cache_size = fabst->GetMaxWriteOffset();

      // either the data is not in the cache, the cache is empty or the cache request is not complete
      if ((ret == -1) || (!cache_size) || ((off_t)(offset + nbyte) < cache_size)) {
        if (isRW) {
          origin = "flush";
          // cache miss
          fabst->mMutexRW.WriteLock();
          XFC->ForceAllWrites(fabst.get());
          ret = file->Read(offset, static_cast<char*>(buf), nbyte,
                           false);
          fabst->mMutexRW.UnLock();
        } else {
          ret = file->Read(offset, static_cast<char*>(buf), nbyte,
                           do_rdahead);
        }
      } else {
        origin = "cache-short";
      }
    } else {
      origin = "cache";
    }
  } else {
    ret = file->Read(offset, static_cast<char*>(buf), nbyte,
                     isRW ? false : do_rdahead);
  }

// Release file reference
  isRW ? fabst->DecNumRefRW() : fabst->DecNumRefRO();
  COMMONTIMING("END", &xpr);

  if (ret == -1) {
    eos_static_err("failed read off=%ld, len=%u", offset, nbyte);
    errno = EIO;
  } else if ((size_t) ret != nbyte) {
    eos_static_info("read size=%u, returned=%u origin=%s", nbyte, ret,
                    origin.c_str());
  }

  eos_static_info("read size=%u, returned=%u origin=%s", nbyte, ret,
                  origin.c_str());

  if (EOS_LOGS_DEBUG) {
    xpr.Print();
  }

  return ret;
}


//------------------------------------------------------------------------------
// Write to file
ssize_t
filesystem::pwrite(int fildes,
                   const void* buf,
                   size_t nbyte,
                   off_t offset)
{
  eos::common::Timing xpw("pwrite");
  COMMONTIMING("start", &xpw);
  eos_static_debug("fd=%d nbytes=%lu cache=%d cache-w=%d",
                   fildes, (unsigned long) nbyte, XFC ? 1 : 0,
                   fuse_cache_write);
  int64_t ret = -1;
  bool isRW = false;
  std::shared_ptr<FileAbstraction> fabst = get_file(fildes, &isRW);

  if (!fabst.get()) {
    errno = ENOENT;
    return ret;
  }

  if (!isRW) {
    errno = EPERM;
    fabst->DecNumRefRO();
    return ret;
  }

  if (XFC && fuse_cache_write) {
    // store in cache
    fabst->GetRawFileRW()->WriteCache(offset, static_cast<const char*>(buf), nbyte,
                                      file_write_back_cache_size);
    fabst->mMutexRW.ReadLock();
    fabst->TestMaxWriteOffset(offset + nbyte);
    FileAbstraction* fab = fabst.get();
    XFC->SubmitWrite(fab, const_cast<void*>(buf), offset, nbyte);
    ret = nbyte;
    eos::common::ConcurrentQueue<error_type> err_queue = fabst->GetErrorQueue();
    error_type error;

    if (err_queue.try_pop(error)) {
      eos_static_info("Extract error from queue");
      ret = error.first;
    }

    fabst->mMutexRW.UnLock();
  } else {
    LayoutWrapper* file = fabst->GetRawFileRW();
    fabst->TestMaxWriteOffset(offset + nbyte);
    ret = file->Write(offset, static_cast<const char*>(buf), nbyte);

    if (ret == -1) {
      errno = EIO;
    }
  }

// update modification time
  struct timespec ts[2];
  eos::common::Timing::GetTimeSpec(ts[1], true);
  ts[0] = ts[1];
  fabst->SetUtimes(ts);
  fabst->DecNumRefRW();
  COMMONTIMING("END", &xpw);

// Release file reference
  if (EOS_LOGS_DEBUG) {
    xpw.Print();
  }

  return ret;
}


//------------------------------------------------------------------------------
// Flush any dirty information about the file to disk
int
filesystem::fsync(int fildes)
{
  eos::common::Timing xps("fsync");
  COMMONTIMING("start", &xps);
  eos_static_info("fd=%d", fildes);
  int ret = 0;
  bool isRW;
  std::shared_ptr<FileAbstraction> fabst = get_file(fildes, &isRW);

  if (!fabst.get()) {
    errno = ENOENT;
    return ret;
  }

  if (!isRW) {
    fabst->DecNumRefRO();
    return 0;
  }

  if (XFC && fuse_cache_write) {
    fabst->mMutexRW.WriteLock();
    XFC->ForceAllWrites(fabst.get());
    fabst->mMutexRW.UnLock();
  }

  LayoutWrapper* file = fabst->GetRawFileRW();

  if (file) {
    ret = file->Sync();
  }

  if (ret) {
    errno = EIO;
  }

// Release file reference
  fabst->DecNumRefRW();
  COMMONTIMING("END", &xps);

  if (EOS_LOGS_DEBUG) {
    xps.Print();
  }

  return ret;
}


//------------------------------------------------------------------------------
// Remove (delete) the given file, symbolic link, hard link, or special node
int
filesystem::unlink(const char* path,
                   uid_t uid,
                   gid_t gid,
                   pid_t pid,
                   unsigned long inode)
{
  eos::common::Timing xpu("unlink");
  COMMONTIMING("start", &xpu);
  eos_static_info("path=%s uid=%u, pid=%u", path, uid, pid);
  std::string surl = user_url(uid, gid, pid);

  if ((use_user_krb5cc || use_user_gsiproxy) && fuse_shared) {
    surl += '?';
  }

  surl += strongauth_cgi(pid);
  XrdCl::URL Url(surl);
  XrdCl::FileSystem fs(Url);
  std::string spath = safePath(path);

  if (encode_pathname) {
    spath += "?eos.encodepath=1";
  }

  XrdCl::XRootDStatus status = fs.Rm(spath);
// drop evt. the in-memory cache
  LayoutWrapper::CacheRemove(inode);

  if (!eos::common::error_retc_map(status.errNo)) {
    errno = 0;
  }

  COMMONTIMING("END", &xpu);

  if (EOS_LOGS_DEBUG) {
    xpu.Print();
  }

  return errno;
}


//------------------------------------------------------------------------------
// Rename file/dir
//------------------------------------------------------------------------------

int
filesystem::rename(const char* oldpath,
                   const char* newpath,
                   uid_t uid,
                   gid_t gid,
                   pid_t pid)
{
  eos::common::Timing xpr("rename");
  COMMONTIMING("start", &xpr);
  eos_static_info("oldpath=%s newpath=%s", oldpath, newpath, uid, pid);
  XrdOucString sOldPath = oldpath;
  XrdOucString sNewPath = newpath;

// XRootd move cannot deal with space in the path names
  if (encode_pathname) {
    sOldPath = safePath(sOldPath.c_str()).c_str();
    sOldPath += "?eos.encodepath=1";
    sNewPath = safePath(sNewPath.c_str()).c_str();
    sNewPath += "?eos.encodepath=1";
  } else {
    sOldPath.replace(" ", "#space#");
    sNewPath.replace(" ", "#space#");
  }

  std::string surl = user_url(uid, gid, pid);

  if ((use_user_krb5cc || use_user_gsiproxy) && fuse_shared) {
    surl += '?';
  }

  surl += strongauth_cgi(pid);
  XrdCl::URL Url(surl);
  XrdCl::FileSystem fs(Url);
  XrdCl::XRootDStatus status = fs.Mv(sOldPath.c_str(), sNewPath.c_str());

  if (!eos::common::error_retc_map(status.errNo)) {
    errno = 0;
    return 0;
  }

  COMMONTIMING("END", &xpr);

  if (EOS_LOGS_DEBUG) {
    xpr.Print();
  }

  return errno;
}

std::string
filesystem::strongauth_cgi(pid_t pid)
{
  XrdOucString str = "";

  if (fuse_shared && (use_user_krb5cc || use_user_gsiproxy)) {
    std::string authmet;

    if (gProcCache.HasEntry(pid)) {
      gProcCache.GetEntry(pid)->GetAuthMethod(authmet);
    }

    if (authmet.compare(0, 5, "krb5:") == 0) {
      str += "xrd.k5ccname=";
      str += (authmet.c_str() + 5);
      str += "&xrd.wantprot=krb5,unix";
    } else if (authmet.compare(0, 5, "krk5:") == 0) {
      str += "xrd.k5ccname=";
      str += (authmet.c_str() + 5);
      str += "&xrd.wantprot=krb5,unix";
    } else if (authmet.compare(0, 5, "x509:") == 0) {
      str += "xrd.gsiusrpxy=";
      str += authmet.c_str() + 5;
      str += "&xrd.wantprot=gsi,unix";
    } else if (authmet.compare(0, 5, "unix:") == 0) {
      str += "xrd.wantprot=unix";
    } else {
      eos_static_err("don't know what to do with qualifiedid [%s]", authmet.c_str());
      goto bye;
    }
  }

bye:
  eos_static_debug("pid=%lu sep=%s", (unsigned long) pid, str.c_str());
  return str.c_str();
}

//------------------------------------------------------------------------------
// Get a user private physical connection URL like root://<user>@<host>
// - if we are a user private mount we don't need to specify that
//------------------------------------------------------------------------------

std::string
filesystem::user_url(uid_t uid, gid_t gid, pid_t pid)
{
  std::string url = "root://";

  if (fuse_shared) {
    url += get_login(uid, gid, pid);
    url += "@";
  }

  url += gMgmHost.c_str();
  url += "//";
  eos_static_debug("uid=%lu gid=%lu pid=%lu url=%s",
                   (unsigned long) uid,
                   (unsigned long) gid,
                   (unsigned long) pid, url.c_str());
  return url;
}




//------------------------------------------------------------------------------
// Decide if this is an 'rm -rf' command issued on the toplevel directory or
// anywhere whithin the EOS_FUSE_RMLVL_PROTECT levels from the root directory
//------------------------------------------------------------------------------

int
filesystem::is_toplevel_rm(int pid, const char* local_dir)
{
  eos_static_debug("is_toplevel_rm for pid %d and mountpoint %s", pid, local_dir);

  if (rm_level_protect == 0) {
    return 0;
  }

  time_t psstime = 0;

  if (
    !gProcCache.HasEntry(pid) ||
    !gProcCache.GetEntry(pid)->GetStartupTime(psstime)
  ) {
    eos_static_err("could not get process start time");
  }

// Check the cache
  {
    eos::common::RWMutexReadLock rlock(mMapPidDenyRmMutex);
    auto it_map = mMapPidDenyRm.find(pid);

    // if the cached denial is up to date, return it
    // if the cached denial is up to date, return it
    if (it_map != mMapPidDenyRm.end()) {
      eos_static_debug("found an entry in the cache");

      // if the cached denial is up to date, return it
      if (psstime <= it_map->second.first) {
        eos_static_debug("found in cache pid=%i, rm_deny=%i", it_map->first,
                         it_map->second.second);

        if (it_map->second.second) {
          std::string cmd = gProcCache.GetEntry(pid)->GetArgsStr();
          eos_static_notice("rejected toplevel recursive deletion command %s",
                            cmd.c_str());
        }

        return (it_map->second.second ? 1 : 0);
      }

      eos_static_debug("the entry is oudated in cache %d, current %d",
                       (int) it_map->second.first, (int) psstime);
    }
  }
  eos_static_debug("no entry found or outdated entry, creating entry with psstime %d",
                   (int) psstime);
  auto entry = std::make_pair(psstime, false);
// Try to print the command triggering the unlink
  std::ostringstream oss;
  const auto& cmdv = gProcCache.GetEntry(pid)->GetArgsVec();
  std::string cmd = gProcCache.GetEntry(pid)->GetArgsStr();
  std::set<std::string> rm_entries;
  std::set<std::string> rm_opt; // rm command options (long and short)
  char exe[PATH_MAX];
  oss.str("");
  oss.clear();
  oss << "/proc/" << pid << "/exe";
  ssize_t len = ::readlink(oss.str().c_str(), exe, sizeof(exe) - 1);

  if (len == -1) {
    eos_static_err("error while reading cwd for path=%s", oss.str().c_str());
    return 0;
  }

  exe[len] = '\0';
//std::string rm_cmd = *cmdv.begin();
  std::string rm_cmd = exe;
  std::string token;

  for (auto it = cmdv.begin() + 1; it != cmdv.end(); it++) {
    token = *it;
    // Long option

    if (token.find("--") == 0) {
      token.erase(0, 2);
      rm_opt.insert(token);
    } else if (token.find('-') == 0) {
      token.erase(0, 1);
      // Short option
      size_t length = token.length();

      for (size_t i = 0; i != length; ++i) {
        rm_opt.insert(std::string(&token[i], 1));
      }
    } else {
      rm_entries.insert(token);
    }
  }

  for (std::set<std::string>::iterator it = rm_opt.begin();
       it != rm_opt.end(); ++it) {
    eos_static_debug("rm option:%s", it->c_str());
  }

// Exit if this is not a recursive removal
  auto fname = rm_cmd.length() < 2 ? rm_cmd : rm_cmd.substr(rm_cmd.length() - 2,
               2);
  bool isrm = rm_cmd.length() <= 2 ? (fname == "rm") : (fname == "rm" &&
              rm_cmd[rm_cmd.length() - 3] == '/');

  if (!isrm ||
      (isrm &&
       rm_opt.find("r") == rm_opt.end() &&
       rm_opt.find("recursive") == rm_opt.end())) {
    eos_static_debug("%s is not an rm command", rm_cmd.c_str());
    mMapPidDenyRmMutex.LockWrite();
    mMapPidDenyRm[pid] = entry;
    mMapPidDenyRmMutex.UnLockWrite();
    return 0;
  }

// check that we dealing with the system rm command
  bool skip_relpath = !rm_watch_relpath;

  if ((!skip_relpath) && (rm_cmd != rm_command)) {
    eos_static_warning("using rm command %s different from the system rm command %s : cannot watch recursive deletion on relative paths"
                       , rm_cmd.c_str(), rm_command.c_str());
    skip_relpath = true;
  }

// get the current working directory
  oss.str("");
  oss.clear();
  oss << "/proc/" << pid << "/cwd";
  char cwd[PATH_MAX];
  len = ::readlink(oss.str().c_str(), cwd, sizeof(cwd) - 1);

  if (len == -1) {
    eos_static_err("error while reading cwd for path=%s", oss.str().c_str());
    return 0;
  }

  cwd[len] = '\0';
  std::string scwd(cwd);

  if (*scwd.rbegin() != '/') {
    scwd += '/';
  }

// we are dealing with an rm command
  {
    std::set<std::string> rm_entries2;

    for (auto it = rm_entries.begin(); it != rm_entries.end(); it++) {
      char resolved_path[PATH_MAX];
      auto path2resolve = *it;
      eos_static_debug("path2resolve %s", path2resolve.c_str());

      if (path2resolve[0] != '/') {
        if (skip_relpath) {
          eos_static_debug("skipping recusive deletion check on command %s on relative path %s because rm command used is likely to chdir"
                           , cmd.c_str(), path2resolve.c_str());
          continue;
        }

        path2resolve = scwd + path2resolve;
      }

      if (myrealpath(path2resolve.c_str(), resolved_path, pid)) {
        rm_entries2.insert(resolved_path);
        eos_static_debug("path %s resolves to realpath %s", path2resolve.c_str(),
                         resolved_path);
      } else {
        eos_static_warning("could not resolve path %s for top level recursive deletion protection",
                           path2resolve.c_str());
      }
    }

    std::swap(rm_entries, rm_entries2);
  }
// Make sure both the cwd and local mount dir ends with '/'
  std::string mount_dir(local_dir);

  if (*mount_dir.rbegin() != '/') {
    mount_dir += '/';
  }

// First check if the command was launched from a location inside the hierarchy
// of the local mount point
  eos_static_debug("cwd=%s, mount_dir=%s, skip_relpath=%d", scwd.c_str(),
                   mount_dir.c_str(), skip_relpath ? 1 : 0);
  std::string rel_path;
  int level;

// Detect remove from inside the mount point hierarchy
  if (!skip_relpath && scwd.find(mount_dir) == 0) {
    rel_path = scwd.substr(mount_dir.length());
    level = std::count(rel_path.begin(), rel_path.end(), '/') + 1;
    eos_static_debug("rm_int current_lvl=%i, protect_lvl=%i", level,
                     rm_level_protect);

    if (level <= rm_level_protect) {
      entry.second = true;
      mMapPidDenyRmMutex.LockWrite();
      mMapPidDenyRm[pid] = entry;
      mMapPidDenyRmMutex.UnLockWrite();
      eos_static_notice("rejected toplevel recursive deletion command %s",
                        cmd.c_str());
      return 1;
    }
  }

// At this point, absolute path are used.
// Get the deepness level it reaches inside the EOS
// mount point so that we can take the right decision
  for (std::set<std::string>::iterator it = rm_entries.begin();
       it != rm_entries.end(); ++it) {
    token = *it;

    if (token.find(mount_dir) == 0) {
      rel_path = token.substr(mount_dir.length());
      level = std::count(rel_path.begin(), rel_path.end(), '/') + 1;
      eos_static_debug("rm_ext current_lvl=%i, protect_lvl=%i", level,
                       rm_level_protect);

      if (level <= rm_level_protect) {
        entry.second = true;
        mMapPidDenyRmMutex.LockWrite();
        mMapPidDenyRm[pid] = entry;
        mMapPidDenyRmMutex.UnLockWrite();
        eos_static_notice("rejected toplevel recursive deletion command %s",
                          cmd.c_str());
        return 1;
      }
    }

    // Another case is when the delete command is issued on a directory higher
    // up in the hierarchy where the mountpoint was done
    if (mount_dir.find(*it) == 0) {
      level = 1;

      if (level <= rm_level_protect) {
        entry.second = true;
        mMapPidDenyRmMutex.LockWrite();
        mMapPidDenyRm[pid] = entry;
        mMapPidDenyRmMutex.UnLockWrite();
        eos_static_notice("rejected toplevel recursive deletion command %s",
                          cmd.c_str());
        return 1;
      }
    }
  }

  mMapPidDenyRmMutex.LockWrite();
  mMapPidDenyRm[pid] = entry;
  mMapPidDenyRmMutex.UnLockWrite();
  return 0;
}

//------------------------------------------------------------------------------
// Get the list of the features available on the MGM
//
// @return true if feature listing is available and the map is updated
//------------------------------------------------------------------------------
bool filesystem::get_features(const std::string& url,
                              std::map<std::string, std::string>* features)
{
  XrdCl::Buffer arg;
  XrdCl::Buffer* response = 0;
  std::string request = "/?mgm.pcmd=version&mgm.version.features=1&eos.app=fuse";
  arg.FromString(request.c_str());
  XrdCl::URL Url(url.c_str());
  XrdCl::FileSystem fs(Url);
  XrdCl::XRootDStatus status = fs.Query(XrdCl::QueryCode::OpaqueFile, arg,
                                        response);

  if (!status.IsOK()) {
    eos_static_crit("cannot read eos version");
    delete response;
    return false;
  }

  std::string line;
  std::stringstream ss;
  bool infeatures = false;
  ss.str(response->GetBuffer(0));

  do {
    line.clear();
    std::getline(ss, line);

    if (line.empty()) {
      break;
    }

    if (!infeatures) {
      if (line.find("EOS_SERVER_FEATURES") != std::string::npos) {
        infeatures = true;
      }
    } else {
      auto pos = line.find("  =>  ");

      if (pos == std::string::npos) {
        eos_static_crit("error parsing instance features");
        delete response;
        return false; // there is something wrong here
      }

      string key   = line.substr(0, pos);
      string value = line.substr(pos + 6, std::string::npos);

      if ((pos = value.rfind("&mgm.proc.stderr")) != std::string::npos) {
        value.resize(pos);
      }

      (*features)[key] = value;
    }
  } while (1);

  if (!infeatures) {
    eos_static_warning("retrieving features is not supported on this eos instance");
    delete response;
    return false;
  }

  delete response;
  return true;
}

//------------------------------------------------------------------------------
// Extract the EOS MGM endpoint for connection and also check that the MGM
// daemon is available.
//
// @return 1 if MGM avilable, otherwise 0
//------------------------------------------------------------------------------
bool
filesystem::check_mgm(std::map<std::string, std::string>* features)
{
  std::string address = getenv("EOS_RDRURL") ? getenv("EOS_RDRURL") : "";

  if (address == "") {
    fprintf(stderr, "error: EOS_RDRURL is not defined so we fall back to "
            "root://localhost:1094// \n");
    address = "root://localhost:1094//";
    return 0;
  }

  XrdCl::URL url(address);

  if (!url.IsValid()) {
    eos_static_err("URL is not valid: %s", address.c_str());
    return 0;
  }

// Check MGM is available
  if (!features) {
    uint16_t timeout = 10;
    XrdCl::FileSystem fs(url);
    XrdCl::XRootDStatus st = fs.Ping(timeout);

    if (!st.IsOK()) {
      eos_static_err("Unable to contact MGM at address=%s (timed out after 10 seconds)",
                     address.c_str());
      return false;
    }
  }

  if (features) {
    get_features(address, features);
  }

// make sure the host has not '/' in the end and no prefix anymore
// make sure the host has not '/' in the end and no prefix anymore
// make sure the host has not '/' in the end and no prefix anymore
  gMgmHost = address.c_str();
  gMgmHost.replace("root://", "");
  int pos;

  if ((pos = gMgmHost.find("//")) != STR_NPOS) {
    gMgmHost.erase(pos);
  }

  if (gMgmHost.endswith("/")) {
    gMgmHost.erase(gMgmHost.length() - 1);
  }

  return true;
}

//------------------------------------------------------------------------------
// Init function
//------------------------------------------------------------------------------

void
filesystem::initlogging()
{
  FILE* fstderr;

  // Open log file
  if (getuid()) {
    fuse_shared = false; //eosfsd
    char logfile[1024];

    if (getenv("EOS_FUSE_LOGFILE")) {
      snprintf(logfile, sizeof(logfile) - 1, "%s", getenv("EOS_FUSE_LOGFILE"));
    } else {
      snprintf(logfile, sizeof(logfile) - 1, "/tmp/eos-fuse.%d.log", getuid());
    }

    // Running as a user ... we log into /tmp/eos-fuse.$UID.log
    if (!(fstderr = freopen(logfile, "a+", stderr))) {
      fprintf(stdout, "error: cannot open log file %s\n", logfile);
    } else {
      ::chmod(logfile, S_IRUSR | S_IWUSR | S_IRGRP | S_IROTH);
    }
  } else {
    fuse_shared = true; //eosfsd
    // Running as root ... we log into /var/log/eos/fuse
    std::string log_path = "/var/log/eos/fuse/fuse.";

    if (getenv("EOS_FUSE_LOG_PREFIX")) {
      log_path += getenv("EOS_FUSE_LOG_PREFIX");
      log_path += ".log";
    } else {
      log_path += "log";
    }

    eos::common::Path cPath(log_path.c_str());
    cPath.MakeParentPath(S_IRWXU | S_IRGRP | S_IROTH);

    if (!(fstderr = freopen(cPath.GetPath(), "a+", stderr))) {
      fprintf(stderr, "error: cannot open log file %s\n", cPath.GetPath());
    } else {
      ::chmod(cPath.GetPath(), S_IRUSR | S_IWUSR);
    }
  }

  setvbuf(fstderr, (char*) NULL, _IONBF, 0);
  eos::common::Mapping::VirtualIdentity_t vid;
  eos::common::Mapping::Root(vid);
  eos::common::Logging::Init();
  eos::common::Logging::SetUnit("FUSE@localhost");
  eos::common::Logging::gShortFormat = true;
  XrdOucString fusedebug = getenv("EOS_FUSE_DEBUG");

  if ((getenv("EOS_FUSE_DEBUG")) && (fusedebug != "0")) {
    eos::common::Logging::SetLogPriority(LOG_DEBUG);
  } else {
    if ((getenv("EOS_FUSE_LOGLEVEL"))) {
      eos::common::Logging::SetLogPriority(atoi(getenv("EOS_FUSE_LOGLEVEL")));
    } else {
      eos::common::Logging::SetLogPriority(LOG_INFO);
    }
  }
}

bool
filesystem::init(int argc, char* argv[], void* userdata,
                 std::map<std::string, std::string>* features)
{
  initlogging();
  // Initialize hashes
  path2inode.set_empty_key("");
  path2inode.set_deleted_key("#__deleted__#");
  inodexrdlogin2fds.set_empty_key("");
  inodexrdlogin2fds.set_deleted_key("#__deleted__#");
  fd2fabst.set_empty_key(-1);
  fd2fabst.set_deleted_key(-2);
  fd2count.set_empty_key(-1);
  fd2count.set_deleted_key(-2);
  eos::common::StringConversion::InitLookupTables();
// Create the root entry
  path2inode["/"] = 1;
  inode2path[1] = "/";
#ifdef STOPONREDIRECT
// Set the redirect limit
  XrdCl::DefaultEnv::GetEnv()->PutInt("RedirectLimit", 1);
  setenv("XRD_REDIRECTLIMIT", "1", 1);
#endif

  if (!check_mgm(features)) {
    return false;
  }

// Extract MGM endpoint and check availability
// Get read-ahead configuration
  if (getenv("EOS_FUSE_RDAHEAD") && (!strcmp(getenv("EOS_FUSE_RDAHEAD"), "1"))) {
    do_rdahead = true;

    if (getenv("EOS_FUSE_RDAHEAD_WINDOW")) {
      rdahead_window = getenv("EOS_FUSE_RDAHEAD_WINDOW");

      try {
        (void) std::stol(rdahead_window);
      } catch (const std::exception& e) {
        rdahead_window = "131072"; // default 128
      }
    }
  }

// get inline-repair configuration
  if (getenv("EOS_FUSE_INLINE_REPAIR") &&
      (!strcmp(getenv("EOS_FUSE_INLINE_REPAIR"), "1"))) {
    inline_repair = true;

    if (getenv("EOS_FUSE_MAX_INLINE_REPAIR_SIZE")) {
      max_inline_repair_size = strtoul(getenv("EOS_FUSE_MAX_INLINE_REPAIR_SIZE"), 0,
                                       10);
    } else {
      max_inline_repair_size = 268435456; // 256 MB
    }
  }

  encode_pathname = (features && features->count("eos.encodepath"));

  if (getenv("EOS_FUSE_LAZYOPENRO") &&
      (!strcmp(getenv("EOS_FUSE_LAZYOPENRO"), "1"))) {
    lazy_open_ro = true;
  }

  if (getenv("EOS_FUSE_LAZYOPENRW") &&
      (!strcmp(getenv("EOS_FUSE_LAZYOPENRW"), "1"))) {
    lazy_open_rw = true;
  }

  if (getenv("EOS_FUSE_ASYNC_OPEN") &&
      (!strcmp(getenv("EOS_FUSE_ASYNC_OPEN"), "1"))) {
    async_open = true;
  }

  if (getenv("EOS_FUSE_SHOW_SPECIAL_FILES") &&
      (!strcmp(getenv("EOS_FUSE_SHOW_SPECIAL_FILES"), "1"))) {
    hide_special_files = false;
  } else {
    hide_special_files = true;
  }

  if (getenv("EOS_FUSE_SHOW_EOS_ATTRIBUTES") &&
      (!strcmp(getenv("EOS_FUSE_SHOW_EOS_ATTRIBUTES"), "1"))) {
    show_eos_attributes = true;
  } else {
    show_eos_attributes = false;
  }

  if (features && !features->count("eos.lazyopen")) {
    // disable lazy open, no server side support
    lazy_open_ro = false;
    lazy_open_rw = false;
    lazy_open_disabled = true;
  }

  if (getenv("EOS_FUSE_CREATOR_CAP_LIFETIME")) {
    creator_cap_lifetime = (int) strtol(getenv("EOS_FUSE_CREATOR_CAP_LIFETIME"), 0,
                                        10);
  }

  if (getenv("EOS_FUSE_FILE_WB_CACHE_SIZE")) {
    file_write_back_cache_size = (int) strtol(getenv("EOS_FUSE_FILE_WB_CACHE_SIZE"),
                                 0, 10);
  }

// Check if we should set files executable
  if (getenv("EOS_FUSE_EXEC") && (!strcmp(getenv("EOS_FUSE_EXEC"), "1"))) {
    fuse_exec = true;
  }

// Initialise the XrdFileCache
  fuse_cache_write = false;

  if ((!(getenv("EOS_FUSE_CACHE"))) ||
      (getenv("EOS_FUSE_CACHE") && (!strcmp(getenv("EOS_FUSE_CACHE"), "0")))) {
    XFC = NULL;
  } else {
    if (!getenv("EOS_FUSE_CACHE_SIZE")) {
      setenv("EOS_FUSE_CACHE_SIZE", "30000000", 1);  // ~300MB
    }

    XFC = FuseWriteCache::GetInstance(static_cast<size_t>(atol(
                                        getenv("EOS_FUSE_CACHE_SIZE"))));
    fuse_cache_write = true;
  }

  if ((getenv("EOS_FUSE_CACHE_PAGE_SIZE"))) {
    CacheEntry::SetMaxSize((size_t)strtoul(getenv("EOS_FUSE_CACHE_PAGE_SIZE"), 0,
                                           10));
  }

// set the path of the proc fs (default is "/proc/"
  if (getenv("EOS_FUSE_PROCPATH")) {
    std::string pp(getenv("EOS_FUSE_PROCPATH"));

    if (pp[pp.size()] != '/') {
      pp.append("/");
    }

    gProcCache.SetProcPath(pp.c_str());
  }

// Get the number of levels in the top hierarchy protected agains deletions
// Get the number of levels in the top hierarchy protected agains deletions
// Get the number of levels in the top hierarchy protected agains deletions
  if (!getenv("EOS_FUSE_RMLVL_PROTECT")) {
    rm_level_protect = 1;
  } else {
    rm_level_protect = atoi(getenv("EOS_FUSE_RMLVL_PROTECT"));
  }

  if (rm_level_protect) {
    rm_watch_relpath = false;
    char rm_cmd[PATH_MAX];
    FILE* f = popen("exec bash -c 'type -P rm'", "r");

    if (!f) {
      eos_static_err("could not run the system wide rm command procedure");
    } else if (!fscanf(f, "%s", rm_cmd)) {
      pclose(f);
      eos_static_err("cannot get rm command to watch");
    } else {
      pclose(f);
      eos_static_notice("rm command to watch is %s", rm_cmd);
      rm_command = rm_cmd;
      char cmd[PATH_MAX + 16];
      sprintf(cmd, "%s --version", rm_cmd);
      f = popen(cmd, "r");

      if (!f) {
        eos_static_err("could not run the rm command to watch");
      }

      char* line = NULL;
      size_t len = 0;

      if (f && getline(&line, &len, f) == -1) {
        pclose(f);

        if (f) {
          eos_static_err("could not read rm command version to watch");
        }
      } else if (line) {
        pclose(f);
        char* lasttoken = strrchr(line, ' ');

        if (lasttoken) {
          float rmver;

          if (!sscanf(lasttoken, "%f", &rmver)) {
            eos_static_err("could not interpret rm command version to watch %s",
                           lasttoken);
          } else {
            int rmmajv = floor(rmver);
            eos_static_notice("top level recursive deletion command to watch is %s, version is %f, major version is %d",
                              rm_cmd, rmver, rmmajv);

            if (rmmajv >= 8) {
              rm_watch_relpath = true;
              eos_static_notice("top level recursive deletion CAN watch relative path removals");
            } else {
              eos_static_warning("top level recursive deletion CANNOT watch relative path removals");
            }
          }
        }

        free(line);
      }
    }
  }

// Get parameters about strong authentication
  if (getenv("EOS_FUSE_USER_KRB5CC") &&
      (atoi(getenv("EOS_FUSE_USER_KRB5CC")) == 1)) {
    use_user_krb5cc = true;
  } else {
    use_user_krb5cc = false;
  }

  if (getenv("EOS_FUSE_USER_GSIPROXY") &&
      (atoi(getenv("EOS_FUSE_USER_GSIPROXY")) == 1)) {
    use_user_gsiproxy = true;
  } else {
    use_user_gsiproxy = false;
  }

  if (getenv("EOS_FUSE_USER_UNSAFEKRB5") &&
      (atoi(getenv("EOS_FUSE_USER_UNSAFEKRB5")) == 1)) {
    use_unsafe_krk5 = true;
  } else {
    use_unsafe_krk5 = false;
  }

  if (getenv("EOS_FUSE_FALLBACKTONOBODY") &&
      (atoi(getenv("EOS_FUSE_FALLBACKTONOBODY")) == 1)) {
    fallback2nobody = true;
  } else {
    fallback2nobody = false;
  }

  if (getenv("EOS_FUSE_USER_KRB5FIRST") &&
      (atoi(getenv("EOS_FUSE_USER_KRB5FIRST")) == 1)) {
    tryKrb5First = true;
  } else {
    tryKrb5First = false;
  }

  authidmanager.setAuth(use_user_krb5cc, use_user_gsiproxy, use_unsafe_krk5,
                        fallback2nobody, tryKrb5First);

  if (getenv("EOS_FUSE_MODE_OVERLAY")) {
    mode_overlay = (mode_t)strtol(getenv("EOS_FUSE_MODE_OVERLAY"), 0, 8);
  } else {
    mode_overlay = 0;
  }

#ifndef __APPLE__
// get uid and pid specificities of the system
  {
    FILE* f = fopen("/proc/sys/kernel/pid_max", "r");

    if (f && fscanf(f, "%llu", (unsigned long long*)&pid_max)) {
      eos_static_notice("pid_max is %llu", pid_max);
    } else {
      eos_static_err("could not read pid_max in /proc/sys/kernel/pid_max. defaulting to 32767");
      pid_max = 32767;
    }

    if (f) {
      fclose(f);
    }

    f = fopen("/etc/login.defs", "r");
    char line[4096];
    line[0] = '\0';
    uid_max = 0;

    while (f && fgets(line, sizeof(line), f)) {
      if (line[0] == '#') {
        continue;  //commented line on the first character
      }

      auto keyword = strstr(line, "UID_MAX");

      if (!keyword) {
        continue;
      }

      auto comment_tag = strstr(line, "#");

      if (comment_tag && comment_tag < keyword) {
        continue;  // commented line with the keyword
      }

      char buffer[4096];

      if (sscanf(line, "%s %llu", buffer, (unsigned long long*)&uid_max) != 2) {
        eos_static_err("could not parse line %s in /etc/login.defs", line);
        uid_max = 0;
        continue;
      } else {
        break;
      }
    }

    if (uid_max) {
      eos_static_notice("uid_max is %llu", uid_max);
    } else {
      eos_static_err("could not read uid_max value in /etc/login.defs. defaulting to 65535");
      uid_max = 65535;
    }

    if (f) {
      fclose(f);
    }
  }
#endif
  authidmanager.resize(pid_max + 1);

// Get parameters about strong authentication
  if (getenv("EOS_FUSE_PIDMAP") && (atoi(getenv("EOS_FUSE_PIDMAP")) == 1)) {
    link_pidmap = true;
  } else {
    link_pidmap = false;
  }

  eos_static_notice("krb5=%d", use_user_krb5cc ? 1 : 0);
// start a thread doing the in-memory write-back cache cleanup
  pthread_t tid;
  eos_static_notice("starting filesystem");

  if ((XrdSysThread::Run(&tid, filesystem::CacheCleanup, static_cast<void*>(this),
                         0, "Cache Cleanup Thread"))) {
    eos_static_crit("failed to start cache clean-up thread");
    return false;
  }

<<<<<<< HEAD
  return true;
=======
 // Extract MGM endpoint and check availability
 if (!check_mgm ( features ) )
   return false;

 // Get read-ahead configuration
 if (getenv ("EOS_FUSE_RDAHEAD") && (!strcmp (getenv ("EOS_FUSE_RDAHEAD"), "1")))
 {
   do_rdahead = true;

   if (getenv ("EOS_FUSE_RDAHEAD_WINDOW"))
   {
     rdahead_window = getenv ("EOS_FUSE_RDAHEAD_WINDOW");

     try
     {
       (void) std::stol (rdahead_window);
     }
     catch (const std::exception& e)
     {
       rdahead_window = "131072"; // default 128
     }
   }
 }

 // get inline-repair configuration
 if (getenv ("EOS_FUSE_INLINE_REPAIR") && (!strcmp (getenv ("EOS_FUSE_INLINE_REPAIR"), "1")))
 {
   inline_repair = true;

   if (getenv ("EOS_FUSE_MAX_INLINE_REPAIR_SIZE"))
   {
     max_inline_repair_size = strtoul(getenv ("EOS_FUSE_MAX_INLINE_REPAIR_SIZE"),0,10);
   }
   else
   {
     max_inline_repair_size = 268435456; // 256 MB
   }
 }

 encode_pathname = (features && features->count("eos.encodepath"));

 if (getenv ("EOS_FUSE_LAZYOPENRO") && (!strcmp (getenv ("EOS_FUSE_LAZYOPENRO"), "1")))
 {
   lazy_open_ro = true;
 }

 if (getenv ("EOS_FUSE_LAZYOPENRW") && (!strcmp (getenv ("EOS_FUSE_LAZYOPENRW"), "1")))
 {
   lazy_open_rw = true;
 }

 if (getenv("EOS_FUSE_SHOW_SPECIAL_FILES") && (!strcmp(getenv("EOS_FUSE_SHOW_SPECIAL_FILES"),"1")))
 {
   hide_special_files = false;
 }
 else
 {
   hide_special_files = true;
 }

 if (getenv("EOS_FUSE_SHOW_EOS_ATTRIBUTES") && (!strcmp(getenv("EOS_FUSE_SHOW_EOS_ATTRIBUTES"),"1")))
 {
   show_eos_attributes = true;
 }
 else
   show_eos_attributes = false;

 if (features && !features->count("eos.lazyopen"))
 {
   // disable lazy open, no server side support
   lazy_open_ro = false;
   lazy_open_rw = false;
   lazy_open_disabled = true;
 }


 if (getenv ("EOS_FUSE_CREATOR_CAP_LIFETIME"))
 {
   creator_cap_lifetime = (int) strtol (getenv ("EOS_FUSE_CREATOR_CAP_LIFETIME"), 0, 10);
 }

 if (getenv ("EOS_FUSE_FILE_WB_CACHE_SIZE"))
 {
   file_write_back_cache_size = (int) strtol (getenv ("EOS_FUSE_FILE_WB_CACHE_SIZE"), 0, 10);
 }

 // Check if we should set files executable
 if (getenv ("EOS_FUSE_EXEC") && (!strcmp (getenv ("EOS_FUSE_EXEC"), "1")))
   fuse_exec = true;

 // Initialise the XrdFileCache
 fuse_cache_write = false;

 if ((!(getenv ("EOS_FUSE_CACHE"))) ||
     (getenv ("EOS_FUSE_CACHE") && (!strcmp (getenv ("EOS_FUSE_CACHE"), "0"))))
 {
   XFC = NULL;
 }
 else
 {
   if (!getenv ("EOS_FUSE_CACHE_SIZE"))
     setenv ("EOS_FUSE_CACHE_SIZE", "30000000", 1); // ~300MB

   XFC = FuseWriteCache::GetInstance (static_cast<size_t> (atol (getenv ("EOS_FUSE_CACHE_SIZE"))));

   fuse_cache_write = true;
 }


 if ((getenv("EOS_FUSE_CACHE_PAGE_SIZE")))
 {
   CacheEntry::SetMaxSize((size_t)strtoul(getenv("EOS_FUSE_CACHE_PAGE_SIZE"), 0, 10));
 }

 // set the path of the proc fs (default is "/proc/"
 if (getenv ("EOS_FUSE_PROCPATH"))
 {
   std::string pp(getenv ("EOS_FUSE_PROCPATH"));
   if(pp[pp.size()]!='/') pp.append("/");
   proccache_SetProcPath(pp.c_str());
 }

 if (getenv ("EOS_FUSE_XRDBUGNULLRESPONSE_RETRYCOUNT"))
 {
   xrootd_nullresponsebug_retrycount = std::max(0,(int)strtoul (getenv ("EOS_FUSE_XRDBUGNULLRESPONSE_RETRYCOUNT"), 0, 10));
 }
 else
 {
   xrootd_nullresponsebug_retrycount = 3; // 256 MB
 }

 if (getenv ("EOS_FUSE_XRDBUGNULLRESPONSE_RETRYSLEEPMS"))
 {
   xrootd_nullresponsebug_retrysleep = std::max(0,(int)strtoul (getenv ("EOS_FUSE_XRDBUGNULLRESPONSE_RETRYSLEEPMS"), 0, 10));
 }
 else
 {
   xrootd_nullresponsebug_retrysleep = 1; // 256 MB
 }

 // Get the number of levels in the top hierarchy protected agains deletions
 if (!getenv ("EOS_FUSE_RMLVL_PROTECT"))
   rm_level_protect = 1;
 else
   rm_level_protect = atoi (getenv ("EOS_FUSE_RMLVL_PROTECT"));
 if (rm_level_protect)
 {
   rm_watch_relpath = false;
   char rm_cmd[PATH_MAX];
   FILE *f = popen ("exec bash -c 'type -P rm'", "r");
   if (!f)
   {
     eos_static_err ("could not run the system wide rm command procedure");
   }
   else if (!fscanf (f, "%s", rm_cmd))
   {
     pclose (f);
     eos_static_err ("cannot get rm command to watch");
   }
   else
   {
     pclose (f);
     eos_static_notice ("rm command to watch is %s", rm_cmd);
     rm_command = rm_cmd;
     char cmd[PATH_MAX + 16];
     sprintf (cmd, "%s --version", rm_cmd);
     f = popen (cmd, "r");
     if (!f)
       eos_static_err ("could not run the rm command to watch");
     char *line = NULL;
     size_t len = 0;
     if (f && getline (&line, &len, f) == -1)
     {
       pclose (f);
       if (f) eos_static_err ("could not read rm command version to watch");
     }
     else if (line)
     {
       pclose (f);
       char *lasttoken = strrchr (line, ' ');
       if (lasttoken)
       {
         float rmver;
         if (!sscanf (lasttoken, "%f", &rmver))
           eos_static_err ("could not interpret rm command version to watch %s", lasttoken);
         else
         {
           int rmmajv = floor (rmver);
           eos_static_notice ("top level recursive deletion command to watch is %s, version is %f, major version is %d", rm_cmd, rmver, rmmajv);
           if (rmmajv >= 8)
           {
             rm_watch_relpath = true;
             eos_static_notice ("top level recursive deletion CAN watch relative path removals");
           }
           else
             eos_static_warning ("top level recursive deletion CANNOT watch relative path removals");
         }
       }
       free (line);
     }
   }
 }

 // Get parameters about strong authentication
 if (getenv ("EOS_FUSE_USER_KRB5CC") && (atoi (getenv ("EOS_FUSE_USER_KRB5CC")) == 1))
   use_user_krb5cc = true;
 else
   use_user_krb5cc = false;
 if (getenv ("EOS_FUSE_USER_GSIPROXY") && (atoi (getenv ("EOS_FUSE_USER_GSIPROXY")) == 1))
   use_user_gsiproxy = true;
 else
   use_user_gsiproxy = false;
 if (getenv ("EOS_FUSE_USER_UNSAFEKRB5") && (atoi (getenv ("EOS_FUSE_USER_UNSAFEKRB5")) == 1))
   use_unsafe_krk5 = true;
 else
   use_unsafe_krk5 = false;
 if (getenv ("EOS_FUSE_FALLBACKTONOBODY") && (atoi (getenv ("EOS_FUSE_FALLBACKTONOBODY")) == 1))
   fallback2nobody = true;
 else
   fallback2nobody = false;
 if (getenv ("EOS_FUSE_USER_KRB5FIRST") && (atoi (getenv ("EOS_FUSE_USER_KRB5FIRST")) == 1))
   tryKrb5First = true;
 else
   tryKrb5First = false;

 authidmanager.setAuth (use_user_krb5cc, use_user_gsiproxy, use_unsafe_krk5, fallback2nobody, tryKrb5First);


 if (getenv("EOS_FUSE_MODE_OVERLAY"))
 {
   mode_overlay = (mode_t)strtol(getenv("EOS_FUSE_MODE_OVERLAY"),0,8);
 }
 else
 {
   mode_overlay = 0;
 }

 // get uid and pid specificities of the system
 {
   FILE *f = fopen ("/proc/sys/kernel/pid_max", "r");
   if (f && fscanf (f, "%lu", &pid_max))
     eos_static_notice ("pid_max is %llu", pid_max);
   else
   {
     eos_static_err ("could not read pid_max in /proc/sys/kernel/pid_max. defaulting to 32767");
     pid_max = 32767;
   }
   if (f) fclose (f);
   f = fopen ("/etc/login.defs", "r");
   char line[4096];
   line[0] = '\0';
   uid_max = 0;
   while (f && fgets (line, sizeof (line), f))
   {
     if (line[0] == '#') continue; //commented line on the first character
     auto keyword = strstr (line, "UID_MAX");
     if (!keyword) continue;
     auto comment_tag = strstr (line, "#");
     if (comment_tag && comment_tag < keyword) continue; // commented line with the keyword
     char buffer[4096];
     if (sscanf (line, "%s %lu", buffer, &uid_max) != 2)
     {
       eos_static_err ("could not parse line %s in /etc/login.defs", line);
       uid_max = 0;
       continue;
     }
     else
       break;
   }
   if (uid_max)
   {
     eos_static_notice ("uid_max is %llu", uid_max);
   }
   else
   {
     eos_static_err ("could not read uid_max value in /etc/login.defs. defaulting to 65535");
     uid_max = 65535;
   }
   if (f) fclose (f);
 }
 authidmanager.resize (pid_max + 1);

 // Get parameters about strong authentication
 if (getenv ("EOS_FUSE_PIDMAP") && (atoi (getenv ("EOS_FUSE_PIDMAP")) == 1))
   link_pidmap = true;
 else
   link_pidmap = false;


 eos_static_notice ("krb5=%d", use_user_krb5cc ? 1 : 0);

 // start a thread doing the in-memory write-back cache cleanup

 pthread_t tid;
 eos_static_notice("starting filesystem");
 if ((XrdSysThread::Run(&tid, filesystem::CacheCleanup, static_cast<void *> (this), 0, "Cache Cleanup Thread")))
 {
   eos_static_crit("failed to start cache clean-up thread");
   return false;
 }

 return true;
>>>>>>> 84a6597f
}

//------------------------------------------------------------------------------
// this function is just to make it possible to use BSD realpath implementation
//------------------------------------------------------------------------------
size_t
strlcat(char* dst, const char* src, size_t siz)
{
  char* d = dst;
  const char* s = src;
  size_t n = siz;
  size_t dlen;

  /* Find the end of dst and adjust bytes left but don't go past end */
  while (n-- != 0 && *d != '\0') {
    d++;
  }

  dlen = d - dst;
  n = siz - dlen;

  if (n == 0) {
    return (dlen + strlen(s));
  }

  while (*s != '\0') {
    if (n != 1) {
      *d++ = *s;
      n--;
    }

    s++;
  }

  *d = '\0';
  return (dlen + (s - src)); /* count does not include NUL */
}

//------------------------------------------------------------------------------
// this function is a workaround to avoid that
// fuse calls itself while using realpath
// that would require to trace back the user process which made the first call
// to fuse. That would involve keeping track of fuse self call to stat
// especially in is_toplevel_rm
//------------------------------------------------------------------------------
int
filesystem::mylstat(const char* __restrict name, struct stat* __restrict __buf,
                    pid_t pid)
{
  std::string path(name);

  if ((path.length() >= mount_dir.length()) &&
      (path.find(mount_dir) == 0)) {
    eos_static_debug("name=%%s\n", name);
    uid_t uid;
    gid_t gid;

    if (
      !gProcCache.HasEntry(pid) ||
      !gProcCache.GetEntry(pid)->GetFsUidGid(uid, gid)
    ) {
      return ESRCH;
    }

    mutex_inode_path.LockRead();
    unsigned long long ino = path2inode.count(name) ? path2inode[name] : 0;
    mutex_inode_path.UnLockRead();
    return this->stat(name, __buf, uid, gid, pid, ino);
  } else {
    return ::lstat(name, __buf);
  }
}

//------------------------------------------------------------------------------
// this is code from taken from BSD implementation
// it was just made ok for C++ compatibility
// and regular lstat was replaced with the above mylstat
//------------------------------------------------------------------------------

char*
filesystem::myrealpath(const char* __restrict path, char* __restrict resolved,
                       pid_t pid)
{
  struct stat sb;
  char* p, *q, *s;
  size_t left_len, resolved_len;
  unsigned symlinks;
  int m, serrno, slen;
  char left[PATH_MAX], next_token[PATH_MAX], symlink[PATH_MAX];

  if (path == NULL) {
    errno = EINVAL;
    return (NULL);
  }

  if (path[0] == '\0') {
    errno = ENOENT;
    return (NULL);
  }

  serrno = errno;

  if (resolved == NULL) {
    resolved = (char*) malloc(PATH_MAX);

    if (resolved == NULL) {
      return (NULL);
    }

    m = 1;
  } else {
    m = 0;
  }

  symlinks = 0;

  if (path[0] == '/') {
    resolved[0] = '/';
    resolved[1] = '\0';

    if (path[1] == '\0') {
      return (resolved);
    }

    resolved_len = 1;
    left_len = strlcpy(left, path + 1, sizeof(left));
  } else {
    if (getcwd(resolved, PATH_MAX) == NULL) {
      if (m) {
        free(resolved);
      } else {
        resolved[0] = '.';
        resolved[1] = '\0';
      }

      return (NULL);
    }

    resolved_len = strlen(resolved);
    left_len = strlcpy(left, path, sizeof(left));
  }

  if (left_len >= sizeof(left) || resolved_len >= PATH_MAX) {
    if (m) {
      free(resolved);
    }

    errno = ENAMETOOLONG;
    return (NULL);
  }

  /*
   * Iterate over path components in `left'.
   */
  while (left_len != 0) {
    /*
     * Extract the next path component and adjust `left'
     * and its length.
     */
    p = strchr(left, '/');
    s = p ? p : left + left_len;

    if (s - left >= (int) sizeof(next_token)) {
      if (m) {
        free(resolved);
      }

      errno = ENAMETOOLONG;
      return (NULL);
    }

    memcpy(next_token, left, s - left);
    next_token[s - left] = '\0';
    left_len -= s - left;

    if (p != NULL) {
      memmove(left, s + 1, left_len + 1);
    }

    if (resolved[resolved_len - 1] != '/') {
      if (resolved_len + 1 >= PATH_MAX) {
        if (m) {
          free(resolved);
        }

        errno = ENAMETOOLONG;
        return (NULL);
      }

      resolved[resolved_len++] = '/';
      resolved[resolved_len] = '\0';
    }

    if (next_token[0] == '\0') {
      continue;
    } else if (strcmp(next_token, ".") == 0) {
      continue;
    } else if (strcmp(next_token, "..") == 0) {
      /*
       * Strip the last path component except when we have
       * single "/"
       */
      if (resolved_len > 1) {
        resolved[resolved_len - 1] = '\0';
        q = strrchr(resolved, '/') + 1;
        *q = '\0';
        resolved_len = q - resolved;
      }

      continue;
    }

    /*
     * Append the next path component and lstat() it. If
     * lstat() fails we still can return successfully if
     * there are no more path components left.
     */
    resolved_len = strlcat(resolved, next_token, PATH_MAX);

    if (resolved_len >= PATH_MAX) {
      if (m) {
        free(resolved);
      }

      errno = ENAMETOOLONG;
      return (NULL);
    }

    if (mylstat(resolved, &sb, pid) != 0) {
      if (errno == ENOENT && p == NULL) {
        errno = serrno;
        return (resolved);
      }

      if (m) {
        free(resolved);
      }

      return (NULL);
    }

    if (S_ISLNK(sb.st_mode)) {
      if (symlinks++ > MAXSYMLINKS) {
        if (m) {
          free(resolved);
        }

        errno = ELOOP;
        return (NULL);
      }

      slen = ::readlink(resolved, symlink, sizeof(symlink) - 1);

      if (slen < 0) {
        if (m) {
          free(resolved);
        }

        return (NULL);
      }

      symlink[slen] = '\0';

      if (symlink[0] == '/') {
        resolved[1] = 0;
        resolved_len = 1;
      } else if (resolved_len > 1) {
        /* Strip the last path component. */
        resolved[resolved_len - 1] = '\0';
        q = strrchr(resolved, '/') + 1;
        *q = '\0';
        resolved_len = q - resolved;
      }

      /*
       * If there are any path components left, then
       * append them to symlink. The result is placed
       * in `left'.
       */
      if (p != NULL) {
        if (symlink[slen - 1] != '/') {
          if (slen + 1 >= (int) sizeof(symlink)) {
            if (m) {
              free(resolved);
            }

            errno = ENAMETOOLONG;
            return (NULL);
          }

          symlink[slen] = '/';
          symlink[slen + 1] = 0;
        }

        left_len = strlcat(symlink, left, sizeof(left));

        if (left_len >= sizeof(left)) {
          if (m) {
            free(resolved);
          }

          errno = ENAMETOOLONG;
          return (NULL);
        }
      }

      left_len = strlcpy(left, symlink, sizeof(left));
    }
  }

  /*
   * Remove trailing slash except when the resolved pathname
   * is a single "/".
   */
  if (resolved_len > 1 && resolved[resolved_len - 1] == '/') {
    resolved[resolved_len - 1] = '\0';
  }

  return (resolved);
}<|MERGE_RESOLUTION|>--- conflicted
+++ resolved
@@ -177,7 +177,6 @@
 void
 filesystem::log_settings()
 {
-<<<<<<< HEAD
   std::string s = "lazy-open-ro           := ";
 
   if (lazy_open_disabled) {
@@ -196,15 +195,6 @@
   }
 
   log("WARNING", s.c_str());
-  s = "async-open             := ";
-
-  if (lazy_open_disabled) {
-    s += "disabled";
-  } else {
-    s += async_open ? "true" : "false";
-  }
-
-  log("WARNING", s.c_str());
   s = "hide-special-files     := ";
 
   if (hide_special_files) {
@@ -223,101 +213,6 @@
   }
 
   log("WARNING", s.c_str());
-=======
- std::string s = "lazy-open-ro           := ";
- if (lazy_open_disabled)
-   s += "disabled";
- else
-   s += lazy_open_ro ? "true" : "false";
- log ("WARNING", s.c_str ());
-
- s = "lazy-open-rw           := ";
- if (lazy_open_disabled)
-   s += "disabled";
- else
-   s += lazy_open_rw ? "true" : "false";
- log ("WARNING", s.c_str ());
-
- s = "hide-special-files     := ";
- if (hide_special_files)
-   s+= "true";
- else
-   s += "false";
- log ("WARNING", s.c_str ());
-
- s = "show-eos-attributes    := ";
- if (show_eos_attributes)
-   s+= "true";
- else
-   s+= "false";
- log ("WARNING", s.c_str ());
-
- if (mode_overlay)
- {
-   s = "mode-overlay           := ";
-   s += getenv("EOS_FUSE_MODE_OVERLAY");
- }
-
- s = "rm-level-protect       := ";
- XrdOucString rml;
- rml += rm_level_protect;
- s += rml.c_str ();
- log ("WARMNING", s.c_str ());
-
- s = "local-mount-dir        := ";
- s += mount_dir.c_str ();
- log ("WARNING", s.c_str ());
-
- s = "write-cache            := ";
- std::string efc = getenv ("EOS_FUSE_CACHE") ? getenv ("EOS_FUSE_CACHE") : "0";
- s += efc;
- log ("WARNING", s.c_str ());
-
- s = "write-cache-size       := ";
- std::string efcs = getenv ("EOS_FUSE_CACHE_SIZE") ? getenv ("EOS_FUSE_CACHE_SIZE") : "0";
- s += efcs;
- log ("WARNING", s.c_str ());
-
- s = "write-cache-page-size  := ";
- std::string efpcs = getenv ("EOS_FUSE_CACHE_PAGE_SIZE") ? getenv ("EOS_FUSE_CACHE_PAGE_SIZE") : "(default 262144)";
- s += efpcs;
- log ("WARNING", s.c_str ());
-
- s = "big-writes             := ";
- std::string bw = getenv ("EOS_FUSE_BIGWRITES") ? getenv ("EOS_FUSE_BIGWRITES") : "0";
- s += bw;
- log ("WARNING", s.c_str ());
-
- s = "create-cap-lifetime    := ";
- XrdOucString cc;
- cc += (int) creator_cap_lifetime;
- s += cc.c_str ();
- s += " seconds";
- log ("WARNING", s.c_str ());
-
- s = "file-wb-cache-size     := ";
- XrdOucString fbcs;
- fbcs += (int) (file_write_back_cache_size / 1024 * 1024);
- s += fbcs.c_str ();
- s += " MB";
- log ("WARNING", s.c_str ());
-
- s = "file-wb-cache-max-size := ";
- XrdOucString mcs;
- mcs += (int) (max_wb_in_memory_size / 1024 * 1024);
- s += mcs.c_str ();
- s += " MB";
- log ("WARNING", s.c_str ());
-
- eos_static_warning ("proc filesystem path   := %s", getenv ("EOS_FUSE_PROCPATH")?getenv ("EOS_FUSE_PROCPATH"):"/proc/");
- eos_static_warning ("krb5 authentication    := %s", use_user_krb5cc? "true" : "false");
- eos_static_warning ("krb5 unsafe inmem krb5 := %s", use_unsafe_krk5? "true" : "false");
- eos_static_warning ("x509 authentication    := %s", use_user_gsiproxy? "true" : "false");
- eos_static_warning ("fallback to nobody     := %s", fallback2nobody? "true" : "false");
- eos_static_warning ("xrd null resp retry    := %d", xrootd_nullresponsebug_retrycount);
- eos_static_warning ("xrd null resp sleep    := %d", xrootd_nullresponsebug_retrysleep);
-}
->>>>>>> 84a6597f
 
   if (mode_overlay) {
     s = "mode-overlay           := ";
@@ -379,6 +274,10 @@
                      use_user_gsiproxy ? "true" : "false");
   eos_static_warning("fallback to nobody     := %s",
                      fallback2nobody ? "true" : "false");
+  eos_static_warning("xrd null resp retry    := %d",
+                     xrootd_nullresponsebug_retrycount);
+  eos_static_warning("xrd null resp sleep    := %d",
+                     xrootd_nullresponsebug_retrysleep);
 }
 
 
@@ -1664,7 +1563,6 @@
         return -1;
       }
 
-<<<<<<< HEAD
       buf->st_size = file_size;
       buf->MTIMESPEC = mtim;
       buf->st_mtime = mtim.tv_sec;
@@ -1818,266 +1716,6 @@
                   errno);
   delete response;
   return errno;
-=======
-   rwmutex_fd2fabst.LockRead();
-
-   std::ostringstream sstr;
-   sstr << inode << ":" << get_login (uid, gid, pid);
-   google::dense_hash_map<std::string, std::set<int> >::iterator
-   iter_fd = inodexrdlogin2fds.find (sstr.str ());
-
-   if (iter_fd != inodexrdlogin2fds.end ())
-   {
-     google::dense_hash_map<int, std::shared_ptr<FileAbstraction> >::iterator
-     iter_file = fd2fabst.find (*iter_fd->second.begin ());
-
-     int fd = *iter_fd->second.begin();
-
-     if (iter_file != fd2fabst.end ())
-     {
-       std::shared_ptr<FileAbstraction> fabst = iter_file->second;
-
-       off_t cache_size = 0;
-       struct stat tmp;
-       bool isrw = true;
-
-       if (XFC && fuse_cache_write)
-       {
-         cache_size = fabst->GetMaxWriteOffset ();
-         eos_static_debug ("path=%s ino=%llu cache size %lu fabst=%p\n", path ? path : "-undef-", inode, cache_size, fabst.get());
-       }
-
-       // try to stat wih RO file if opened
-       LayoutWrapper* file = fabst->GetRawFileRW ();
-       if (!file)
-       {
-         file = fabst->GetRawFileRO ();
-         isrw = false;
-       }
-
-       rwmutex_fd2fabst.UnLockRead();
-
-       // if we do lazy open, the file should be open on the fst to stat
-       // otherwise, the file will be opened on the fst, just for a stat
-       if (isrw)
-       {
-         // only stat via open files if we don't have cache capabilities
-         if (!file->CanCache ())
-         {
-           if ((!file->Stat (&tmp)))
-           {
-             file_size = tmp.st_size;
-             mtim.tv_sec = tmp.st_mtime;
-             atim.tv_sec = tmp.st_atime;
-
-             if (tmp.st_dev & 0x80000000)
-             {
-               // this server delivers ns resolution in st_dev
-               mtim.tv_nsec = tmp.st_dev & 0x7fffffff;
-             }
-
-             if (cache_size > file_size)
-             {
-               file_size = cache_size;
-             }
-             fabst->GetUtimes (&mtim);
-             eos_static_debug ("fd=%i, size-fd=%lld, mtim=%llu/%llu raw_file=%p", fd, file_size, tmp.MTIMESPEC.tv_sec, tmp.ATIMESPEC.tv_sec, file);
-           }
-           else
-           {
-             eos_static_err ("fd=%i stat failed on open file", fd);
-           }
-         }
-         else
-         {
-           file_size = cache_size;
-           fabst->GetUtimes (&mtim);
-         }
-       }
-       else
-       {
-         if (file->CanCache())
-         {
-           // we can use the cache value here
-           file_size = cache_size;
-         }
-       }
-     }
-     else
-     {
-       rwmutex_fd2fabst.UnLockRead();
-       eos_static_err ("fd=%i not found in file obj map", *iter_fd->second.begin ());
-     }
-   }
-   else
-   {
-     rwmutex_fd2fabst.UnLockRead();
-     eos_static_debug ("path=%s not open", path);
-   }
-
-   if (onlysizemtime)
-   {
-     if (file_size == -1)
-     {
-       eos_static_debug("onlysizetime couldn't get the size from an open file");
-       return -1;
-     }
-     buf->st_size = file_size;
-     buf->MTIMESPEC = mtim;
-     buf->st_mtime = mtim.tv_sec;
-     eos_static_debug("onlysizetime size from open file");
-     return 0;
-   }
- }
-
- // Do stat using the Fils System object
- std::string request;
- XrdCl::Buffer arg;
- XrdCl::Buffer* response = 0;
- request = safePath(path);
- request += "?";
- request += "mgm.pcmd=stat&eos.app=fuse";
- if(encode_pathname) request += "&eos.encodepath=1";
- arg.FromString (request);
-
- std::string surl = user_url (uid, gid, pid);
- if ((use_user_krb5cc || use_user_gsiproxy) && fuse_shared) surl += '?';
- surl += strongauth_cgi (pid);
-
- eos_static_debug ("stat url is %s", surl.c_str ());
- XrdCl::URL Url (surl.c_str ());
- XrdCl::FileSystem fs (Url);
-
- eos_static_debug ("arg = %s", arg.ToString ().c_str ());
-
- for (int retrycount = 0; retrycount < xrootd_nullresponsebug_retrycount; retrycount++)
- {
-   SyncResponseHandler handler;
-   fs.Query (XrdCl::QueryCode::OpaqueFile, arg, &handler);
-   XrdCl::XRootDStatus status = handler.Sync(response);
-
-   COMMONTIMING ("GETPLUGIN", &stattiming);
-
-   if (status.IsOK () && response && response->GetBuffer ())
-   {
-     unsigned long long sval[10];
-     unsigned long long ival[6];
-     char tag[1024];
-     tag[0] = 0;
-     // Parse output
-     int items = sscanf (response->GetBuffer (), "%s %llu %llu %llu %llu %llu %llu %llu %llu "
-                         "%llu %llu %llu %llu %llu %llu %llu %llu",
-                         tag, (unsigned long long*) &sval[0], (unsigned long long*) &sval[1], (unsigned long long*) &sval[2],
-                         (unsigned long long*) &sval[3], (unsigned long long*) &sval[4], (unsigned long long*) &sval[5],
-                         (unsigned long long*) &sval[6], (unsigned long long*) &sval[7], (unsigned long long*) &sval[8],
-                         (unsigned long long*) &sval[9], (unsigned long long*) &ival[0], (unsigned long long*) &ival[1],
-                         (unsigned long long*) &ival[2], (unsigned long long*) &ival[3], (unsigned long long*) &ival[4],
-                         (unsigned long long*) &ival[5]);
-
-     if ((items != 17) || (strcmp (tag, "stat:")))
-     {
-       int retc = 0;
-       items = sscanf (response->GetBuffer (), "%s retc=%i", tag, &retc);
-       if ((!strcmp (tag, "stat:")) && (items == 2))
-         errno = retc;
-       else
-         errno = EFAULT;
-       eos_static_info("path=%s errno=%i tag=%s", path, errno, tag);
-       delete response;
-       return errno;
-     }
-     else
-     {
-       buf->st_dev = (dev_t) sval[0];
-       buf->st_ino = (ino_t) sval[1];
-       buf->st_mode = (mode_t) sval[2];
-       buf->st_nlink = (nlink_t) sval[3];
-       buf->st_uid = (uid_t) sval[4];
-       buf->st_gid = (gid_t) sval[5];
-       buf->st_rdev = (dev_t) sval[6];
-       buf->st_size = (off_t) sval[7];
-       buf->st_blksize = (blksize_t) sval[8];
-       buf->st_blocks = (blkcnt_t) sval[9];
-       buf->st_atime = (time_t) ival[0];
-       buf->st_mtime = (time_t) ival[1];
-       buf->st_ctime = (time_t) ival[2];
-       buf->ATIMESPEC.tv_sec = (time_t) ival[0];
-       buf->MTIMESPEC.tv_sec = (time_t) ival[1];
-       buf->CTIMESPEC.tv_sec = (time_t) ival[2];
-       buf->ATIMESPEC.tv_nsec = (time_t) ival[3];
-       buf->MTIMESPEC.tv_nsec = (time_t) ival[4];
-       buf->CTIMESPEC.tv_nsec = (time_t) ival[5];
-
-       if (S_ISREG (buf->st_mode) && fuse_exec) buf->st_mode |= (S_IXUSR | S_IXGRP | S_IXOTH);
-        buf->st_mode &= (~S_ISVTX); // clear the vxt bit
-
-       buf->st_mode &= (~S_ISUID); // clear suid
-       buf->st_mode &= (~S_ISGID); // clear sgid
-       errno = 0;
-     }
-     break;
-   }
-   else
-   {
-     if (!response || !response->GetBuffer ())
-     {
-       if(retrycount+1<xrootd_nullresponsebug_retrycount)
-       {
-         XrdSysTimer sleeper;
-         if(xrootd_nullresponsebug_retrysleep) sleeper.Wait(xrootd_nullresponsebug_retrysleep);
-
-         continue;
-       }
-       else
-         eos_static_err("no response received after %d attempts", retrycount);
-     }
-     else
-     {
-       eos_static_err("status is NOT ok : %s", status.ToString ().c_str ());
-     }
-      errno = (status.code == XrdCl::errAuthFailed) ? EPERM : EFAULT;
-      break;
-   }
- }
-
- if (file_size == (off_t)-1)
- {
-   eos_static_debug("querying the cache for inode=%x", inode);
-   // retrieve size from our local auth cache
-   long long csize=0;
-   if ( (csize = LayoutWrapper::CacheAuthSize(inode)) > 0)
-   {
-     file_size = csize;
-   }
-   eos_static_debug("local cache size=%lld", csize);
- }
-
- // eventually configure an overlay mode to enable bits by default
- buf->st_mode |= mode_overlay;
-
-
- // If got size using the opened file then return size and mtime from the opened file
- if (file_size != -1)
- {
-   buf->st_size = file_size;
-   if (mtim.tv_sec)
-   {
-     buf->MTIMESPEC = mtim;
-     buf->ATIMESPEC = mtim;
-     buf->st_atime = buf->ATIMESPEC.tv_sec;
-     buf->st_mtime = buf->ATIMESPEC.tv_sec;
-   }
- }
-
- COMMONTIMING ("END", &stattiming);
-
- if (EOS_LOGS_DEBUG)
-   stattiming.Print ();
-
- eos_static_info ("path=%s st-ino =%llu st-size=%llu st-mtim.tv_sec=%llu st-mtim.tv_nsec=%llu errno=%i", path, buf->st_ino, buf->st_size, buf->MTIMESPEC.tv_sec, buf->MTIMESPEC.tv_nsec, errno);
- delete response;
- return errno;
->>>>>>> 84a6597f
 }
 
 
@@ -2089,7 +1727,6 @@
                    gid_t gid,
                    pid_t pid)
 {
-<<<<<<< HEAD
   eos_static_info("path=%s", path);
   static unsigned long long a1 = 0;
   static unsigned long long a2 = 0;
@@ -2139,49 +1776,71 @@
   surl += strongauth_cgi(pid);
   XrdCl::URL Url(surl);
   XrdCl::FileSystem fs(Url);
-  XrdCl::XRootDStatus status = fs.Query(XrdCl::QueryCode::OpaqueFile, arg,
-                                        response);
-  errno = 0;
-
-  if (status.IsOK()) {
-    int retc;
-    char tag[1024];
-
-    if (!response->GetBuffer()) {
+
+  for (int retrycount = 0; retrycount < xrootd_nullresponsebug_retrycount;
+       retrycount++) {
+    SyncResponseHandler handler;
+    fs.Query(XrdCl::QueryCode::OpaqueFile, arg, &handler);
+    XrdCl::XRootDStatus status = handler.Sync(response);
+    errno = 0;
+
+    if (status.IsOK() && response && response->GetBuffer()) {
+      int retc;
+      char tag[1024];
+
+      if (!response->GetBuffer()) {
+        statmutex.UnLock();
+        errno = EFAULT;
+        delete response;
+        return errno;
+      }
+
+      // Parse output
+      int items = sscanf(response->GetBuffer(),
+                         "%s retc=%d f_avail_bytes=%llu f_avail_files=%llu "
+                         "f_max_bytes=%llu f_max_files=%llu",
+                         tag, &retc, &a1, &a2, &a3, &a4);
+
+      if ((items != 6) || (strcmp(tag, "statvfs:"))) {
+        statmutex.UnLock();
+        errno = EFAULT;
+        delete response;
+        return errno;
+      }
+
+      errno = retc;
+      laststat = time(NULL);
       statmutex.UnLock();
-      errno = EFAULT;
-      delete response;
-      return errno;
-    }
-
-    // Parse output
-    int items = sscanf(response->GetBuffer(),
-                       "%s retc=%d f_avail_bytes=%llu f_avail_files=%llu "
-                       "f_max_bytes=%llu f_max_files=%llu",
-                       tag, &retc, &a1, &a2, &a3, &a4);
-
-    if ((items != 6) || (strcmp(tag, "statvfs:"))) {
+      stbuf->f_bsize = 4096;
+      stbuf->f_frsize = 4096;
+      stbuf->f_blocks = a3 / 4096;
+      stbuf->f_bfree = a1 / 4096;
+      stbuf->f_bavail = a1 / 4096;
+      stbuf->f_files = a4;
+      stbuf->f_ffree = a2;
+      stbuf->f_namemax = 1024;
+      break;
+    } else {
+      if (!response || !response->GetBuffer()) {
+        if (retrycount + 1 < xrootd_nullresponsebug_retrycount) {
+          XrdSysTimer sleeper;
+
+          if (xrootd_nullresponsebug_retrysleep) {
+            sleeper.Wait(xrootd_nullresponsebug_retrysleep);
+          }
+
+          continue;
+        } else {
+          eos_static_err("no response received after %d attempts", retrycount);
+        }
+      } else {
+        eos_static_err("status is NOT ok : %s", status.ToString().c_str());
+      }
+
       statmutex.UnLock();
-      errno = EFAULT;
-      delete response;
-      return errno;
-    }
-
-    errno = retc;
-    laststat = time(NULL);
-    statmutex.UnLock();
-    stbuf->f_bsize = 4096;
-    stbuf->f_frsize = 4096;
-    stbuf->f_blocks = a3 / 4096;
-    stbuf->f_bfree = a1 / 4096;
-    stbuf->f_bavail = a1 / 4096;
-    stbuf->f_files = a4;
-    stbuf->f_ffree = a2;
-    stbuf->f_namemax = 1024;
-  } else {
-    statmutex.UnLock();
-    eos_static_err("status is NOT ok : %s", status.ToString().c_str());
-    errno = status.code == XrdCl::errAuthFailed ? EPERM : EFAULT;
+      errno = status.code == XrdCl::errAuthFailed ? EPERM : EFAULT;
+      break;
+    }
   }
 
   COMMONTIMING("END", &statfstiming);
@@ -2192,126 +1851,6 @@
 
   delete response;
   return errno;
-=======
- eos_static_info ("path=%s", path);
- static unsigned long long a1 = 0;
- static unsigned long long a2 = 0;
- static unsigned long long a3 = 0;
- static unsigned long long a4 = 0;
- static XrdSysMutex statmutex;
- static time_t laststat = 0;
- statmutex.Lock ();
- errno = 0;
-
- if ((time (NULL) - laststat) < ((15 + (int) 5.0 * rand () / RAND_MAX)))
- {
-   stbuf->f_bsize = 4096;
-   stbuf->f_frsize = 4096;
-   stbuf->f_blocks = a3 / 4096;
-   stbuf->f_bfree = a1 / 4096;
-   stbuf->f_bavail = a1 / 4096;
-   stbuf->f_files = a4;
-   stbuf->f_ffree = a2;
-   stbuf->f_fsid = 0xcafe;
-   stbuf->f_namemax = 1024;
-   statmutex.UnLock ();
-   return errno;
- }
-
- eos::common::Timing statfstiming ("statfs");
- COMMONTIMING ("START", &statfstiming);
-
- std::string request;
- XrdCl::Buffer arg;
- XrdCl::Buffer* response = 0;
- request = safePath(path);
- request += "?";
- request += "mgm.pcmd=statvfs&eos.app=fuse&";
- if(encode_pathname) request += "eos.encodepath=1&";
- request += "path=";
- request += safePath(path);
- arg.FromString (request);
-
- std::string surl = user_url (uid, gid, pid);
- if ((use_user_krb5cc || use_user_gsiproxy) && fuse_shared) surl += '?';
- surl += strongauth_cgi (pid);
- XrdCl::URL Url (surl);
- XrdCl::FileSystem fs (Url);
-
- for (int retrycount = 0; retrycount < xrootd_nullresponsebug_retrycount; retrycount++)
- {
-   SyncResponseHandler handler;
-   fs.Query (XrdCl::QueryCode::OpaqueFile, arg, &handler);
-   XrdCl::XRootDStatus status = handler.Sync(response);
-
-   errno = 0;
-
-   if (status.IsOK () && response && response->GetBuffer ())
-   {
-     int retc;
-     char tag[1024];
-     if (!response->GetBuffer ())
-     {
-       statmutex.UnLock ();
-       errno = EFAULT;
-       delete response;
-       return errno;
-     }
-     // Parse output
-     int items = sscanf (response->GetBuffer (), "%s retc=%d f_avail_bytes=%llu f_avail_files=%llu "
-                         "f_max_bytes=%llu f_max_files=%llu",
-                         tag, &retc, &a1, &a2, &a3, &a4);
-     if ((items != 6) || (strcmp (tag, "statvfs:")))
-     {
-       statmutex.UnLock ();
-       errno = EFAULT;
-       delete response;
-       return errno;
-     }
-     errno = retc;
-     laststat = time (NULL);
-     statmutex.UnLock ();
-     stbuf->f_bsize = 4096;
-     stbuf->f_frsize = 4096;
-     stbuf->f_blocks = a3 / 4096;
-     stbuf->f_bfree = a1 / 4096;
-     stbuf->f_bavail = a1 / 4096;
-     stbuf->f_files = a4;
-     stbuf->f_ffree = a2;
-     stbuf->f_namemax = 1024;
-     break;
-   }
-   else
-   {
-     if (!response || !response->GetBuffer ())
-     {
-       if (retrycount + 1 < xrootd_nullresponsebug_retrycount)
-       {
-         XrdSysTimer sleeper;
-         if (xrootd_nullresponsebug_retrysleep) sleeper.Wait (xrootd_nullresponsebug_retrysleep);
-         continue;
-       }
-       else
-         eos_static_err("no response received after %d attempts", retrycount);
-     }
-     else
-     {
-       eos_static_err("status is NOT ok : %s", status.ToString ().c_str ());
-     }
-     statmutex.UnLock ();
-     errno = status.code == XrdCl::errAuthFailed ? EPERM : EFAULT;
-     break;
-   }
- }
-
- COMMONTIMING ("END", &statfstiming);
-
- if (EOS_LOGS_DEBUG)
-   statfstiming.Print ();
-
- delete response;
- return errno;
->>>>>>> 84a6597f
 }
 
 //------------------------------------------------------------------------------
@@ -5347,312 +4886,7 @@
     return false;
   }
 
-<<<<<<< HEAD
   return true;
-=======
- // Extract MGM endpoint and check availability
- if (!check_mgm ( features ) )
-   return false;
-
- // Get read-ahead configuration
- if (getenv ("EOS_FUSE_RDAHEAD") && (!strcmp (getenv ("EOS_FUSE_RDAHEAD"), "1")))
- {
-   do_rdahead = true;
-
-   if (getenv ("EOS_FUSE_RDAHEAD_WINDOW"))
-   {
-     rdahead_window = getenv ("EOS_FUSE_RDAHEAD_WINDOW");
-
-     try
-     {
-       (void) std::stol (rdahead_window);
-     }
-     catch (const std::exception& e)
-     {
-       rdahead_window = "131072"; // default 128
-     }
-   }
- }
-
- // get inline-repair configuration
- if (getenv ("EOS_FUSE_INLINE_REPAIR") && (!strcmp (getenv ("EOS_FUSE_INLINE_REPAIR"), "1")))
- {
-   inline_repair = true;
-
-   if (getenv ("EOS_FUSE_MAX_INLINE_REPAIR_SIZE"))
-   {
-     max_inline_repair_size = strtoul(getenv ("EOS_FUSE_MAX_INLINE_REPAIR_SIZE"),0,10);
-   }
-   else
-   {
-     max_inline_repair_size = 268435456; // 256 MB
-   }
- }
-
- encode_pathname = (features && features->count("eos.encodepath"));
-
- if (getenv ("EOS_FUSE_LAZYOPENRO") && (!strcmp (getenv ("EOS_FUSE_LAZYOPENRO"), "1")))
- {
-   lazy_open_ro = true;
- }
-
- if (getenv ("EOS_FUSE_LAZYOPENRW") && (!strcmp (getenv ("EOS_FUSE_LAZYOPENRW"), "1")))
- {
-   lazy_open_rw = true;
- }
-
- if (getenv("EOS_FUSE_SHOW_SPECIAL_FILES") && (!strcmp(getenv("EOS_FUSE_SHOW_SPECIAL_FILES"),"1")))
- {
-   hide_special_files = false;
- }
- else
- {
-   hide_special_files = true;
- }
-
- if (getenv("EOS_FUSE_SHOW_EOS_ATTRIBUTES") && (!strcmp(getenv("EOS_FUSE_SHOW_EOS_ATTRIBUTES"),"1")))
- {
-   show_eos_attributes = true;
- }
- else
-   show_eos_attributes = false;
-
- if (features && !features->count("eos.lazyopen"))
- {
-   // disable lazy open, no server side support
-   lazy_open_ro = false;
-   lazy_open_rw = false;
-   lazy_open_disabled = true;
- }
-
-
- if (getenv ("EOS_FUSE_CREATOR_CAP_LIFETIME"))
- {
-   creator_cap_lifetime = (int) strtol (getenv ("EOS_FUSE_CREATOR_CAP_LIFETIME"), 0, 10);
- }
-
- if (getenv ("EOS_FUSE_FILE_WB_CACHE_SIZE"))
- {
-   file_write_back_cache_size = (int) strtol (getenv ("EOS_FUSE_FILE_WB_CACHE_SIZE"), 0, 10);
- }
-
- // Check if we should set files executable
- if (getenv ("EOS_FUSE_EXEC") && (!strcmp (getenv ("EOS_FUSE_EXEC"), "1")))
-   fuse_exec = true;
-
- // Initialise the XrdFileCache
- fuse_cache_write = false;
-
- if ((!(getenv ("EOS_FUSE_CACHE"))) ||
-     (getenv ("EOS_FUSE_CACHE") && (!strcmp (getenv ("EOS_FUSE_CACHE"), "0"))))
- {
-   XFC = NULL;
- }
- else
- {
-   if (!getenv ("EOS_FUSE_CACHE_SIZE"))
-     setenv ("EOS_FUSE_CACHE_SIZE", "30000000", 1); // ~300MB
-
-   XFC = FuseWriteCache::GetInstance (static_cast<size_t> (atol (getenv ("EOS_FUSE_CACHE_SIZE"))));
-
-   fuse_cache_write = true;
- }
-
-
- if ((getenv("EOS_FUSE_CACHE_PAGE_SIZE")))
- {
-   CacheEntry::SetMaxSize((size_t)strtoul(getenv("EOS_FUSE_CACHE_PAGE_SIZE"), 0, 10));
- }
-
- // set the path of the proc fs (default is "/proc/"
- if (getenv ("EOS_FUSE_PROCPATH"))
- {
-   std::string pp(getenv ("EOS_FUSE_PROCPATH"));
-   if(pp[pp.size()]!='/') pp.append("/");
-   proccache_SetProcPath(pp.c_str());
- }
-
- if (getenv ("EOS_FUSE_XRDBUGNULLRESPONSE_RETRYCOUNT"))
- {
-   xrootd_nullresponsebug_retrycount = std::max(0,(int)strtoul (getenv ("EOS_FUSE_XRDBUGNULLRESPONSE_RETRYCOUNT"), 0, 10));
- }
- else
- {
-   xrootd_nullresponsebug_retrycount = 3; // 256 MB
- }
-
- if (getenv ("EOS_FUSE_XRDBUGNULLRESPONSE_RETRYSLEEPMS"))
- {
-   xrootd_nullresponsebug_retrysleep = std::max(0,(int)strtoul (getenv ("EOS_FUSE_XRDBUGNULLRESPONSE_RETRYSLEEPMS"), 0, 10));
- }
- else
- {
-   xrootd_nullresponsebug_retrysleep = 1; // 256 MB
- }
-
- // Get the number of levels in the top hierarchy protected agains deletions
- if (!getenv ("EOS_FUSE_RMLVL_PROTECT"))
-   rm_level_protect = 1;
- else
-   rm_level_protect = atoi (getenv ("EOS_FUSE_RMLVL_PROTECT"));
- if (rm_level_protect)
- {
-   rm_watch_relpath = false;
-   char rm_cmd[PATH_MAX];
-   FILE *f = popen ("exec bash -c 'type -P rm'", "r");
-   if (!f)
-   {
-     eos_static_err ("could not run the system wide rm command procedure");
-   }
-   else if (!fscanf (f, "%s", rm_cmd))
-   {
-     pclose (f);
-     eos_static_err ("cannot get rm command to watch");
-   }
-   else
-   {
-     pclose (f);
-     eos_static_notice ("rm command to watch is %s", rm_cmd);
-     rm_command = rm_cmd;
-     char cmd[PATH_MAX + 16];
-     sprintf (cmd, "%s --version", rm_cmd);
-     f = popen (cmd, "r");
-     if (!f)
-       eos_static_err ("could not run the rm command to watch");
-     char *line = NULL;
-     size_t len = 0;
-     if (f && getline (&line, &len, f) == -1)
-     {
-       pclose (f);
-       if (f) eos_static_err ("could not read rm command version to watch");
-     }
-     else if (line)
-     {
-       pclose (f);
-       char *lasttoken = strrchr (line, ' ');
-       if (lasttoken)
-       {
-         float rmver;
-         if (!sscanf (lasttoken, "%f", &rmver))
-           eos_static_err ("could not interpret rm command version to watch %s", lasttoken);
-         else
-         {
-           int rmmajv = floor (rmver);
-           eos_static_notice ("top level recursive deletion command to watch is %s, version is %f, major version is %d", rm_cmd, rmver, rmmajv);
-           if (rmmajv >= 8)
-           {
-             rm_watch_relpath = true;
-             eos_static_notice ("top level recursive deletion CAN watch relative path removals");
-           }
-           else
-             eos_static_warning ("top level recursive deletion CANNOT watch relative path removals");
-         }
-       }
-       free (line);
-     }
-   }
- }
-
- // Get parameters about strong authentication
- if (getenv ("EOS_FUSE_USER_KRB5CC") && (atoi (getenv ("EOS_FUSE_USER_KRB5CC")) == 1))
-   use_user_krb5cc = true;
- else
-   use_user_krb5cc = false;
- if (getenv ("EOS_FUSE_USER_GSIPROXY") && (atoi (getenv ("EOS_FUSE_USER_GSIPROXY")) == 1))
-   use_user_gsiproxy = true;
- else
-   use_user_gsiproxy = false;
- if (getenv ("EOS_FUSE_USER_UNSAFEKRB5") && (atoi (getenv ("EOS_FUSE_USER_UNSAFEKRB5")) == 1))
-   use_unsafe_krk5 = true;
- else
-   use_unsafe_krk5 = false;
- if (getenv ("EOS_FUSE_FALLBACKTONOBODY") && (atoi (getenv ("EOS_FUSE_FALLBACKTONOBODY")) == 1))
-   fallback2nobody = true;
- else
-   fallback2nobody = false;
- if (getenv ("EOS_FUSE_USER_KRB5FIRST") && (atoi (getenv ("EOS_FUSE_USER_KRB5FIRST")) == 1))
-   tryKrb5First = true;
- else
-   tryKrb5First = false;
-
- authidmanager.setAuth (use_user_krb5cc, use_user_gsiproxy, use_unsafe_krk5, fallback2nobody, tryKrb5First);
-
-
- if (getenv("EOS_FUSE_MODE_OVERLAY"))
- {
-   mode_overlay = (mode_t)strtol(getenv("EOS_FUSE_MODE_OVERLAY"),0,8);
- }
- else
- {
-   mode_overlay = 0;
- }
-
- // get uid and pid specificities of the system
- {
-   FILE *f = fopen ("/proc/sys/kernel/pid_max", "r");
-   if (f && fscanf (f, "%lu", &pid_max))
-     eos_static_notice ("pid_max is %llu", pid_max);
-   else
-   {
-     eos_static_err ("could not read pid_max in /proc/sys/kernel/pid_max. defaulting to 32767");
-     pid_max = 32767;
-   }
-   if (f) fclose (f);
-   f = fopen ("/etc/login.defs", "r");
-   char line[4096];
-   line[0] = '\0';
-   uid_max = 0;
-   while (f && fgets (line, sizeof (line), f))
-   {
-     if (line[0] == '#') continue; //commented line on the first character
-     auto keyword = strstr (line, "UID_MAX");
-     if (!keyword) continue;
-     auto comment_tag = strstr (line, "#");
-     if (comment_tag && comment_tag < keyword) continue; // commented line with the keyword
-     char buffer[4096];
-     if (sscanf (line, "%s %lu", buffer, &uid_max) != 2)
-     {
-       eos_static_err ("could not parse line %s in /etc/login.defs", line);
-       uid_max = 0;
-       continue;
-     }
-     else
-       break;
-   }
-   if (uid_max)
-   {
-     eos_static_notice ("uid_max is %llu", uid_max);
-   }
-   else
-   {
-     eos_static_err ("could not read uid_max value in /etc/login.defs. defaulting to 65535");
-     uid_max = 65535;
-   }
-   if (f) fclose (f);
- }
- authidmanager.resize (pid_max + 1);
-
- // Get parameters about strong authentication
- if (getenv ("EOS_FUSE_PIDMAP") && (atoi (getenv ("EOS_FUSE_PIDMAP")) == 1))
-   link_pidmap = true;
- else
-   link_pidmap = false;
-
-
- eos_static_notice ("krb5=%d", use_user_krb5cc ? 1 : 0);
-
- // start a thread doing the in-memory write-back cache cleanup
-
- pthread_t tid;
- eos_static_notice("starting filesystem");
- if ((XrdSysThread::Run(&tid, filesystem::CacheCleanup, static_cast<void *> (this), 0, "Cache Cleanup Thread")))
- {
-   eos_static_crit("failed to start cache clean-up thread");
-   return false;
- }
-
- return true;
->>>>>>> 84a6597f
 }
 
 //------------------------------------------------------------------------------
