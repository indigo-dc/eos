//------------------------------------------------------------------------------
//! @file filesystem.cc
//! @author Andreas-Joachim Peters, Geoffray Adde, Elvin Sindrilaru CERN
//! @brief remote IO filesystem implementation
//------------------------------------------------------------------------------

/************************************************************************
 * EOS - the CERN Disk Storage System                                   *
 * Copyright (C) 2011 CERN/Switzerland                                  *
 *                                                                      *
 * This program is free software: you can redistribute it and/or modify *
 * it under the terms of the GNU General Public License as published by *
 * the Free Software Foundation, either version 3 of the License, or    *
 * (at your option) any later version.                                  *
 *                                                                      *
 * This program is distributed in the hope that it will be useful,      *
 * but WITHOUT ANY WARRANTY; without even the implied warranty of       *
 * MERCHANTABILITY or FITNESS FOR A PARTICULAR PURPOSE.  See the        *
 * GNU General Public License for more details.                         *
 *                                                                      *
 * You should have received a copy of the GNU General Public License    *
 * along with this program.  If not, see <http://www.gnu.org/licenses/>.*
 ************************************************************************/

#include <climits>
#include <cstdlib>
#include <queue>
#include <sstream>
#include <string>
#include <stdint.h>
#include <iostream>
#include <libgen.h>
#include <pwd.h>
#include <string.h>
#include <pthread.h>
#include <algorithm>
#include <limits>
#include "XrdOuc/XrdOucEnv.hh"
#include "XrdOuc/XrdOucHash.hh"
#include "XrdOuc/XrdOucTable.hh"
#include "XrdOuc/XrdOucString.hh"
#include "XrdSys/XrdSysPthread.hh"
#include "XrdSys/XrdSysTimer.hh"
#include "XrdSfs/XrdSfsInterface.hh"
#include "XrdCl/XrdClDefaultEnv.hh"
#include "XrdCl/XrdClFile.hh"
#include "XrdCl/XrdClFileSystem.hh"
#include "XrdCl/XrdClXRootDResponses.hh"
#include "MacOSXHelper.hh"
#include "FuseCache/CacheEntry.hh"
#include "common/XrdErrorMap.hh"
#include "filesystem.hh"
#include "xrdutils.hh"

#ifndef __macos__
#define OSPAGESIZE 4096
#else
#define OSPAGESIZE 65536
#endif

filesystem::filesystem():
  pid_max(32767), uid_max(0), link_pidmap(false), use_user_krb5cc(false),
  use_user_gsiproxy(false), use_unsafe_krk5(false), fallback2nobody(false),
  lazy_open_ro(false), lazy_open_rw(false), async_open(false),
  lazy_open_disabled(false), inline_repair(false),
  max_inline_repair_size(268435456), tryKrb5First(false), do_rdahead(false),
  rm_level_protect(1), rm_watch_relpath(false), fuse_cache_write(false),
  encode_pathname(false), mode_overlay(0)
{
  hide_special_files = true;
  show_eos_attributes = false;
  rdahead_window = "131072";
  fuse_exec = false;
  fuse_shared = false;
  creator_cap_lifetime = 30;
  file_write_back_cache_size = 64 * 1024 * 1024;
  max_wb_in_memory_size = 512 * 1024 * 1024;
  base_fd = 1;
  XFC = 0;
}

filesystem::~filesystem()
{
  FuseCacheEntry* dir = 0;
  std::map<unsigned long long, FuseCacheEntry*>::iterator iter;
  iter = inode2cache.begin();

  while ((iter != inode2cache.end())) {
    dir = (FuseCacheEntry*) iter->second;
    std::set<unsigned long long> lset = iter->second->GetEntryInodes();

    for (auto it = lset.begin(); it != lset.end(); ++it) {
      inode2parent.erase(*it);
    }

    inode2cache.erase(iter++);
    delete dir;
  }
}

void*
filesystem::CacheCleanup(void* p)
{
  filesystem* me = (filesystem*)p;
  XrdSysTimer sleeper;

  while (1) {
    sleeper.Snooze(10);
    size_t n_read_buffer = 0;
    uint64_t size_read_buffer = 0;
    // clean left-over thread buffers
    {
      XrdSysMutexHelper lock(me->IoBufferLock);

      for (auto it = me->IoBufferMap.begin(); it != me->IoBufferMap.end();) {
        bool alive = thread_alive(it->first);
        eos_static_debug("thread-id %lld buffer-size=%lld alive-%d", it->first,
                         it->second.GetSize(), alive);

        if (!alive) {
          auto del_it = it;
          eos_static_notice("releasing read-buffer thread=%lld", it->first);
          ++it;
          me->IoBufferMap.erase(del_it);
        } else {
          size_read_buffer += it->second.GetSize();
          n_read_buffer++;
          ++it;
        }
      }
    }
    time_t now = time(NULL);
    XrdSysMutexHelper cLock(LayoutWrapper::gCacheAuthorityMutex);
    uint64_t totalsize_before = 0;
    uint64_t totalsize_after = 0;
    uint64_t totalsize_clean = 0;

    // release according to owner authority time
    for (auto it = LayoutWrapper::gCacheAuthority.begin();
         it != LayoutWrapper::gCacheAuthority.end();) {
      totalsize_before += it->second.mSize;

      if ((it->second.mLifeTime) && (it->second.mLifeTime < now)) {
        auto d = it;
        it++;
        eos_static_notice("released cap owner-authority for file inode=%lu "
                          "expire-by-time", d->first);
        LayoutWrapper::gCacheAuthority.erase(d);
      } else {
        it++;
        totalsize_after += it->second.mSize;
      }
    }

    // clean according to memory pressure and cache setting
    totalsize_clean = totalsize_after;

    if (totalsize_after > me->max_wb_in_memory_size) {
      for (auto it = LayoutWrapper::gCacheAuthority.begin();
           it != LayoutWrapper::gCacheAuthority.end();) {
        totalsize_clean -= it->second.mSize;
        auto d = it;
        it++;
        eos_static_notice("released cap owner-authority for file inode=%lu "
                          "expire-by-memory-pressure", d->first);
        LayoutWrapper::gCacheAuthority.erase(d);

        if (totalsize_clean < me->max_wb_in_memory_size) {
          break;
        }
      }
    }

    eos_static_notice("in-memory wb cache in-size=%.02f MB out-time-size=%.02f "
                      "MB out-max-size=%.02f MB nominal-max-size=%.02f MB",
                      totalsize_before / 1000000., totalsize_after / 1000000.0,
                      totalsize_clean / 1000000.0, me->max_wb_in_memory_size / 1000000.0);
  }

  return 0;
}

void
filesystem::log(const char* _level, const char* msg)
{
  std::string level = _level;

  if (level == "NOTICE") {
    eos_static_notice(msg);
  } else if (level == "INFO") {
    eos_static_info(msg);
  } else if (level == "WARNING") {
    eos_static_warning(msg);
  } else if (level == "ALERT") {
    eos_static_alert(msg);
  } else {
    eos_static_debug(msg);
  }
}

void
filesystem::log_settings()
{
  std::string s = "lazy-open-ro           := ";

  if (lazy_open_disabled) {
    s += "disabled";
  } else {
    s += lazy_open_ro ? "true" : "false";
  }

  log("WARNING", s.c_str());
  s = "lazy-open-rw           := ";

  if (lazy_open_disabled) {
    s += "disabled";
  } else {
    s += lazy_open_rw ? "true" : "false";
  }

  log("WARNING", s.c_str());
  s = "hide-special-files     := ";

  if (hide_special_files) {
    s += "true";
  } else {
    s += "false";
  }

  log("WARNING", s.c_str());
  s = "show-eos-attributes    := ";

  if (show_eos_attributes) {
    s += "true";
  } else {
    s += "false";
  }

  log("WARNING", s.c_str());

  if (mode_overlay) {
    s = "mode-overlay           := ";
    s += getenv("EOS_FUSE_MODE_OVERLAY");
  }

  s = "rm-level-protect       := ";
  XrdOucString rml;
  rml += rm_level_protect;
  s += rml.c_str();
  log("WARMNING", s.c_str());
  s = "local-mount-dir        := ";
  s += mount_dir.c_str();
  log("WARNING", s.c_str());
  s = "write-cache            := ";
  std::string efc = getenv("EOS_FUSE_CACHE") ? getenv("EOS_FUSE_CACHE") : "0";
  s += efc;
  log("WARNING", s.c_str());
  s = "write-cache-size       := ";
  std::string efcs = getenv("EOS_FUSE_CACHE_SIZE") ? getenv("EOS_FUSE_CACHE_SIZE")
                     : "0";
  s += efcs;
  log("WARNING", s.c_str());
  s = "write-cache-page-size  := ";
  std::string efpcs = getenv("EOS_FUSE_CACHE_PAGE_SIZE") ?
                      getenv("EOS_FUSE_CACHE_PAGE_SIZE") : "(default 262144)";
  s += efpcs;
  log("WARNING", s.c_str());
  s = "big-writes             := ";
  std::string bw = getenv("EOS_FUSE_BIGWRITES") ? getenv("EOS_FUSE_BIGWRITES") :
                   "0";
  s += bw;
  log("WARNING", s.c_str());
  s = "create-cap-lifetime    := ";
  XrdOucString cc;
  cc += (int) creator_cap_lifetime;
  s += cc.c_str();
  s += " seconds";
  log("WARNING", s.c_str());
  s = "file-wb-cache-size     := ";
  XrdOucString fbcs;
  fbcs += (int)(file_write_back_cache_size / 1024 * 1024);
  s += fbcs.c_str();
  s += " MB";
  log("WARNING", s.c_str());
  s = "file-wb-cache-max-size := ";
  XrdOucString mcs;
  mcs += (int)(max_wb_in_memory_size / 1024 * 1024);
  s += mcs.c_str();
  s += " MB";
  log("WARNING", s.c_str());
  eos_static_warning("proc filesystem path   := %s",
                     getenv("EOS_FUSE_PROCPATH") ? getenv("EOS_FUSE_PROCPATH") : "/proc/");
  eos_static_warning("krb5 authentication    := %s",
                     use_user_krb5cc ? "true" : "false");
  eos_static_warning("krb5 unsafe inmem krb5 := %s",
                     use_unsafe_krk5 ? "true" : "false");
  eos_static_warning("x509 authentication    := %s",
                     use_user_gsiproxy ? "true" : "false");
  eos_static_warning("fallback to nobody     := %s",
                     fallback2nobody ? "true" : "false");
  eos_static_warning("xrd null resp retry    := %d",
                     xrootd_nullresponsebug_retrycount);
  eos_static_warning("xrd null resp sleep    := %d",
                     xrootd_nullresponsebug_retrysleep);
}


char*
myrealpath(const char* __restrict path, char* __restrict resolved, pid_t pid);

//------------------------------------------------------------------------------
// Lock read
//------------------------------------------------------------------------------
void
filesystem::lock_r_p2i()
{
  mutex_inode_path.LockRead();
}

//------------------------------------------------------------------------------
// Unlock read
//------------------------------------------------------------------------------
void
filesystem::unlock_r_p2i()
{
  mutex_inode_path.UnLockRead();
}

//------------------------------------------------------------------------------
// Drop the basename and return only the last level path name
//------------------------------------------------------------------------------
std::string
filesystem::base_name(unsigned long long inode)
{
  eos::common::RWMutexReadLock vLock(mutex_inode_path);
  const char* fname = path(inode);

  if (fname) {
    std::string spath = fname;
    size_t len = spath.length();

    if (len) {
      if (spath[len - 1] == '/') {
        spath.erase(len - 1);
      }
    }

    size_t spos = spath.rfind("/");

    if (spos != std::string::npos) {
      spath.erase(0, spos + 1);
    }

    return spath;
  }

  return "";
}

//----------------------------------------------------------------------------
//! Return the CGI of an URL
//----------------------------------------------------------------------------
const char*
filesystem::get_cgi(const char* url)
{
  return url ? (strchr(url, '?')) : 0;
}

//----------------------------------------------------------------------------
//! Return the CGI of an URL
//----------------------------------------------------------------------------
XrdOucString
filesystem::get_url_nocgi(const char* url)
{
  XrdOucString surl = url;
  surl.erase(surl.find("?"));
  return surl;
}

//------------------------------------------------------------------------------
// Translate from inode to path
//------------------------------------------------------------------------------
const char*
filesystem::path(unsigned long long inode)
{
// Obs: use lock_r_p2i/unlock_r_p2i in the scope of the returned string
  if (inode2path.count(inode)) {
    return inode2path[inode].c_str();
  } else {
    return 0;
  }
}

//------------------------------------------------------------------------------
// Translate from path to inode
//------------------------------------------------------------------------------

unsigned long long
filesystem::inode(const char* path)
{
  eos::common::RWMutexReadLock rd_lock(mutex_inode_path);
  unsigned long long ret = 0;

  if (path2inode.count(path)) {
    ret = path2inode[path];
  }

  return ret;
}

//------------------------------------------------------------------------------
// Store an inode <-> path mapping
//------------------------------------------------------------------------------
void
filesystem::store_p2i(unsigned long long inode, const char* path)
{
  eos::common::RWMutexWriteLock wr_lock(mutex_inode_path);
  path2inode[path] = inode;
  inode2path[inode] = path;
}

//----------------------------------------------------------------------------
//! Store an inode/mtime pair
//----------------------------------------------------------------------------
void
filesystem::store_i2mtime(unsigned long long inode, timespec ts)
{
  eos::common::RWMutexWriteLock wr_lock(mutex_inode_path);
  inode2mtime[inode] = ts;
  eos_static_debug("%8lx %lu.%lu %lu.%lu\n", inode,
                   inode2mtime_open[inode].tv_sec,
                   inode2mtime_open[inode].tv_nsec,
                   inode2mtime[inode].tv_sec,
                   inode2mtime[inode].tv_nsec);
}

//----------------------------------------------------------------------------
//! Store and test inode/mtime pair - returns true if open can set keep_cache
//----------------------------------------------------------------------------
bool
filesystem::store_open_i2mtime(unsigned long long inode)
{
  bool retval = false;
  eos::common::RWMutexWriteLock wr_lock(mutex_inode_path);
  eos_static_debug("%8lx %lu.%lu %lu.%lu\n", inode,
                   inode2mtime_open[inode].tv_sec,
                   inode2mtime_open[inode].tv_nsec,
                   inode2mtime[inode].tv_sec,
                   inode2mtime[inode].tv_nsec);

  // This was never set !
  if (inode2mtime_open[inode].tv_sec == 0) {
    retval = true;
  } else if ((inode2mtime_open[inode].tv_sec == inode2mtime[inode].tv_sec) &&
             (inode2mtime_open[inode].tv_nsec == inode2mtime[inode].tv_nsec)) {
    retval = true;
  } else {
    retval = false;
  }

  inode2mtime_open[inode] = inode2mtime[inode];
  eos_static_debug("%lx %lu.%lu %lu.%lu out=%d\n", inode,
                   inode2mtime_open[inode].tv_sec,
                   inode2mtime_open[inode].tv_nsec,
                   inode2mtime[inode].tv_sec,
                   inode2mtime[inode].tv_nsec, retval);
  return retval;
}

//------------------------------------------------------------------------------
// Replace a prefix when directories are renamed
//------------------------------------------------------------------------------
void
filesystem::replace_prefix(const char* oldprefix, const char* newprefix)
{
  eos::common::RWMutexWriteLock wr_lock(mutex_inode_path);
  std::string sprefix = oldprefix;
  std::string nprefix = newprefix;
  std::vector< std::pair<std::string, unsigned long long> > to_insert;

  for (auto it = path2inode.begin(); it != path2inode.end();) {
    auto dit = it;

    if (it->first.substr(0, sprefix.length()) == sprefix) {
      std::string path = it->first;
      path.erase(0, sprefix.length());
      path.insert(0, nprefix);
      eos_static_info("prefix-replace %s %s %llu", it->first.c_str(), path.c_str(),
                      (unsigned long long)it->second);
      dit++;
      unsigned long long ino = it->second;
      inode2path[ino] = path;
      path2inode.erase(it);
      // we can't insert the new element here because it invalidates all the iterators
      to_insert.push_back(std::make_pair(path, ino));
      it = dit;
    } else {
      it++;
    }
  }

  for (auto it = to_insert.begin(); it != to_insert.end(); it++) {
    path2inode.insert(*it);
  }
}
//------------------------------------------------------------------------------
// Store an inode <-> path mapping given the parent inode
//------------------------------------------------------------------------------
void
filesystem::store_child_p2i(unsigned long long inode,
                            unsigned long long childinode,
                            const char* name)
{
  eos::common::RWMutexWriteLock wr_lock(mutex_inode_path);
  std::string fullpath = inode2path[inode];
  std::string sname = name;
  eos_static_debug("parent_inode=%llu, child_inode=%llu, name=%s, fullpath=%s",
                   inode, childinode, name, fullpath.c_str());

  if (sname != ".") {
    if (sname == "..") {
      if (inode == 1) {
        fullpath = "/";
      } else {
        size_t spos = fullpath.find("/");
        size_t bpos = fullpath.rfind("/");

        if ((spos != std::string::npos) && (spos != bpos)) {
          fullpath.erase(bpos);
        }
      }
    } else {
      if (*fullpath.rbegin() != '/') {
        fullpath += "/";
      }

      fullpath += name;
    }

    eos_static_debug("sname=%s fullpath=%s inode=%llu childinode=%llu ",
                     sname.c_str(), fullpath.c_str(), inode, childinode);
    path2inode[fullpath] = childinode;
    inode2path[childinode] = fullpath;
  }
}


//------------------------------------------------------------------------------
// Delete an inode <-> path mapping given the inode
//------------------------------------------------------------------------------
void
filesystem::forget_p2i(unsigned long long inode)
{
  eos::common::RWMutexWriteLock wr_lock(mutex_inode_path);

  if (inode2path.count(inode)) {
    std::string path = inode2path[inode];

    // only delete the reverse lookup if it points to the originating inode
    if (path2inode[path] == inode) {
      path2inode.erase(path);
    }

    inode2path.erase(inode);
  }

  inode2mtime.erase(inode);
  inode2mtime_open.erase(inode);
}
//------------------------------------------------------------------------------
// Redirect an inode to a new inode - repair actions change inodes, so we have
// two ino1,ino2=>path1 mappings
//------------------------------------------------------------------------------
void
filesystem::redirect_p2i(unsigned long long inode, unsigned long long new_inode)
{
  eos::common::RWMutexWriteLock wr_lock(mutex_inode_path);

  if (inode2path.count(inode)) {
    std::string path = inode2path[inode];

    // only delete the reverse lookup if it points to the originating inode
    if (path2inode[path] == inode) {
      path2inode.erase(path);
      path2inode[path] = new_inode;
    }

    // since inodes are cache dupstream we leave for the rare case of a restore a blind entry
    //   inode2path.erase (inode);
    //   inode2path.erase (inode);
    //   inode2path.erase (inode);
    //   inode2path.erase (inode);
    inode2path[new_inode] = path;
  }
}

//------------------------------------------------------------------------------
// Redirect an inode to the latest valid inode version - due to repair actions
//------------------------------------------------------------------------------
unsigned long long
filesystem::redirect_i2i(unsigned long long inode)
{
  eos::common::RWMutexReadLock rd_lock(mutex_inode_path);

  if (inode2path.count(inode)) {
    std::string path = inode2path[inode];

    if (path2inode.count(path)) {
      return path2inode[path];
    }
  }

  return inode;
}

//------------------------------------------------------------------------------
//      ******* Implementation of the FUSE directory cache *******
//------------------------------------------------------------------------------

//------------------------------------------------------------------------------
// Get a cached directory
//------------------------------------------------------------------------------
int
filesystem::dir_cache_get(unsigned long long inode,
                          struct timespec mtime,
                          struct timespec ctime,
                          struct dirbuf** b)
{
  int retc = 0;
  FuseCacheEntry* dir = 0;
  eos::common::RWMutexReadLock rd_lock(mutex_fuse_cache);

  if (inode2cache.count(inode) && (dir = inode2cache[inode])) {
    struct timespec oldtime = dir->GetModifTime();

    if ((oldtime.tv_sec == (mtime.tv_sec + ctime.tv_sec)) &&
        (oldtime.tv_nsec == (mtime.tv_nsec + ctime.tv_nsec))) {
      // Dir in cache and valid
      *b = static_cast<struct dirbuf*>(calloc(1, sizeof(dirbuf)));
      dir->GetDirbuf(*b);
      retc = 1; // found
    } else {
      eos_static_debug("entry expired %llu %llu %llu %llu",
                       mtime.tv_sec + ctime.tv_sec, oldtime.tv_sec,
                       mtime.tv_nsec + ctime.tv_nsec, oldtime.tv_nsec);
    }
  } else {
    eos_static_debug("not in cache");
  }

  return retc;
}


//------------------------------------------------------------------------------
// Forget a cached directory
//------------------------------------------------------------------------------
int
filesystem::dir_cache_forget(unsigned long long inode)
{
  eos::common::RWMutexWriteLock wr_lock(mutex_fuse_cache);

  if (inode2cache.count(inode)) {
    std::set<unsigned long long> lset = inode2cache[inode]->GetEntryInodes();

    for (auto it = lset.begin(); it != lset.end(); ++it) {
      inode2parent.erase(*it);
    }

    delete inode2cache[inode];
    inode2cache.erase(inode);
    return true;
  }

  return false;
}

//------------------------------------------------------------------------------
// Add or update a cache directory entry
//------------------------------------------------------------------------------
void
filesystem::dir_cache_sync(unsigned long long inode,
                           int nentries,
                           struct timespec mtime,
                           struct timespec ctime,
                           struct dirbuf* b,
                           long lifetimens)
{
  eos::common::RWMutexWriteLock wr_lock(mutex_fuse_cache);
  FuseCacheEntry* dir = 0;
  struct timespec modtime;
  modtime.tv_sec  = mtime.tv_sec + ctime.tv_sec;
  modtime.tv_nsec = mtime.tv_nsec + ctime.tv_nsec;

  if ((inode2cache.count(inode)) && (dir = inode2cache[inode])) {
    dir->Update(nentries, modtime, b);
  } else {
    // Add new entry
    if (inode2cache.size() >= GetMaxCacheSize()) {
      // Size control of the cache
      unsigned long long indx = 0;
      unsigned long long entries_del =
        static_cast<unsigned long long>(0.25 * GetMaxCacheSize());
      std::map<unsigned long long, FuseCacheEntry*>::iterator iter;
      iter = inode2cache.begin();

      while ((indx <= entries_del) && (iter != inode2cache.end())) {
        dir = (FuseCacheEntry*) iter->second;
        std::set<unsigned long long> lset = iter->second->GetEntryInodes();

        for (auto it = lset.begin(); it != lset.end(); ++it) {
          inode2parent.erase(*it);
        }

        inode2cache.erase(iter++);
        delete dir;
        indx++;
      }
    }

    dir = new FuseCacheEntry(nentries, modtime, b, lifetimens);
    inode2cache[inode] = dir;
  }
}


//------------------------------------------------------------------------------
// Get a subentry from a cached directory
//------------------------------------------------------------------------------
int
filesystem::dir_cache_get_entry(fuse_req_t req,
                                unsigned long long inode,
                                unsigned long long entry_inode,
                                const char* efullpath,
                                struct stat* overwrite_stat)
{
  int retc = 0;
  eos::common::RWMutexReadLock rd_lock(mutex_fuse_cache);
  FuseCacheEntry* dir;

  if ((inode2cache.count(inode)) && (dir = inode2cache[inode])) {
    if (dir->IsFilled()) {
      struct fuse_entry_param e;

      // we eventually need to overwrite the cached information
      // we eventually need to overwrite the cached information
      // we eventually need to overwrite the cached information
      if (dir->GetEntry(entry_inode, e)) {
        // we eventually need to overwrite the cached information
        if (overwrite_stat) {
          e.attr.MTIMESPEC = overwrite_stat->MTIMESPEC;
          e.attr.st_mtime = overwrite_stat->MTIMESPEC.tv_sec;
          e.attr.st_size = overwrite_stat->st_size;
        }

        store_p2i(entry_inode, efullpath);
        fuse_reply_entry(req, &e);
        eos_static_debug("mode=%x timeout=%.02f\n", e.attr.st_mode, e.attr_timeout);
        retc = 1; // found
      }
    }
  }

  return retc;
}


//------------------------------------------------------------------------------
// Add new subentry to a cached directory
//------------------------------------------------------------------------------
void
filesystem::dir_cache_add_entry(unsigned long long inode,
                                unsigned long long entry_inode,
                                struct fuse_entry_param* e)
{
  eos::common::RWMutexWriteLock wr_lock(mutex_fuse_cache);
  FuseCacheEntry* dir = 0;

  if ((inode2cache.count(inode)) && (dir = inode2cache[inode])) {
    inode2parent[entry_inode] = inode;
    dir->AddEntry(entry_inode, e);
  }
}


bool
filesystem::dir_cache_update_entry(unsigned long long entry_inode,
                                   struct stat* buf)
{
  eos::common::RWMutexReadLock rd_lock(mutex_fuse_cache);
  FuseCacheEntry* dir = 0;
  unsigned long long parent;
  eos_static_debug("ino=%lld size=%llu\n", entry_inode, buf->st_size);

  if ((inode2parent.count(entry_inode))) {
    parent = inode2parent[entry_inode];

    if ((inode2cache.count(parent)) && (dir = inode2cache[parent])) {
      return dir->UpdateEntry(entry_inode, buf);
    }
  }

  return false;
}

//------------------------------------------------------------------------------
// Create artificial file descriptor
//------------------------------------------------------------------------------
int
filesystem::generate_fd()
{
  int retc = -1;

  if (!pool_fd.empty()) {
    retc = pool_fd.front();
    pool_fd.pop();
  } else if (base_fd < INT_MAX) {
    base_fd++;
    retc = base_fd;
  } else {
    eos_static_err("no more file descirptors available.");
    retc = -1;
  }

  return retc;
}

//------------------------------------------------------------------------------
// Add new mapping between fd and raw file object
//------------------------------------------------------------------------------
int
filesystem::force_rwopen(
  unsigned long inode,
  uid_t uid, gid_t gid, pid_t pid
)
{
  std::ostringstream sstr;
  sstr << inode << ":" << get_login(uid, gid, pid);
  eos::common::RWMutexReadLock rd_lock(rwmutex_fd2fabst);
  auto iter_fd = inodexrdlogin2fds.find(sstr.str());

  if (iter_fd != inodexrdlogin2fds.end()) {
    for (auto fdit = iter_fd->second.begin(); fdit != iter_fd->second.end();
         fdit++) {
      if (fd2count[*fdit] > 0) {
        std::shared_ptr<FileAbstraction> fabst = get_file(*fdit, NULL);

        // If there is already an entry for the current user and the current inode
        if (!fabst.get()) {
          errno = ENOENT;
          return 0;
        }

        if (fabst->GetRawFileRO()) {
          fabst->DecNumRefRO();
          return 0;
        }

        if (!fabst->GetRawFileRW()) {
          return 0;
        }

        if (fabst->GetRawFileRW()->MakeOpen()) {
          fabst->DecNumRefRW();
          errno = EIO;
          eos_static_info("makeopen returned -1");
          return -1; // return -1 if failure
        } else {
          eos_static_info("forced read-open");
          fabst->DecNumRefRW();
        }

        return *fdit; // return the fd if succeed (>0)
      }
    }
  }

  return 0; // return 0 if nothing to do
}

//------------------------------------------------------------------------------
// Add new mapping between fd and raw file object
//------------------------------------------------------------------------------
int
filesystem::add_fd2file(LayoutWrapper* raw_file,
                        unsigned long inode,
                        uid_t uid, gid_t gid, pid_t pid,
                        bool isROfd,
                        const char* path,
                        bool mknod)
{
  eos_static_debug("file raw ptr=%p, inode=%lu, uid=%lu",
                   raw_file, inode, (unsigned long) uid);
  int fd = -1;
  std::ostringstream sstr;
  sstr << inode << ":" << get_login(uid, gid, pid);
  eos::common::RWMutexWriteLock wr_lock(rwmutex_fd2fabst);
  auto iter_fd = inodexrdlogin2fds.find(sstr.str());
  shared_ptr<FileAbstraction> fabst;

// If there is already an entry for the current user and the current inode
// then we return the old fd
  if (!raw_file) {
    if (iter_fd != inodexrdlogin2fds.end()) {
      fd = *iter_fd->second.begin();
      auto iter_file = fd2fabst.find(
                         fd);  //all the fd ti a same file share the same fabst

      if (iter_file != fd2fabst.end()) {
        fabst = iter_file->second;
      }

      for (auto fdit = iter_fd->second.begin(); fdit != iter_fd->second.end();
           fdit++) {
        if (isROfd == (fd2count[*fdit] < 0)) {
          fd2count[*fdit] += isROfd ? -1 : 1;
          isROfd ? iter_file->second->IncNumOpenRO() : iter_file->second->IncNumOpenRW();
          eos_static_debug("existing fdesc exisiting fabst: fabst=%p path=%s "
                           "isRO=%d => fdesc=%d",
                           fabst.get(), path, (int) isROfd, (int) *fdit);
          fabst->CleanReadCache();
          return *fdit;
        }
      }
    }

    return -1;
  }

  fd = generate_fd();

  if (fd > 0) {
    if (iter_fd != inodexrdlogin2fds.end()) {
      fabst = fd2fabst[ *iter_fd->second.begin() ];
    }

    if (!fabst.get()) {
      fabst = std::make_shared<FileAbstraction> (path);
      eos_static_debug("new fdesc new fabst: fbast=%p path=%s isRO=%d => "
                       "fdesc=%d", fabst.get(), path, (int) isROfd, (int) fd);
    } else {
      eos_static_debug("new fdesc existing fabst: fbast=%p path=%s isRO=%d "
                       "=> fdesc=%d", fabst.get(), path, (int) isROfd, (int) fd);
    }

    if (isROfd) {
      fabst->SetRawFileRO(raw_file);  // sets numopenRO to 1
    } else {
      fabst->SetRawFileRW(raw_file);  // sets numopenRW to 1

      if (mknod) {
        // dec ref count, because they won't be a close referring to an mknod call
        fabst->DecNumOpenRW();
        fabst->DecNumRefRW();
      }

      fabst->SetFd(fd);
    }

    fabst->GrabMaxWriteOffset();
    fabst->GrabUtimes();
    fd2fabst[fd] = fabst;
    fd2count[fd] = isROfd ? -1 : 1;

    if (mknod) {
      fd2count[fd] = 0;
    }

    inodexrdlogin2fds[sstr.str()].insert(fd);
    eos_static_debug("inserting fd : fabst=%p  key=%s  =>  fdesc=%d file-size=%llu",
                     fabst.get(), sstr.str().c_str(), (int) fd, fabst->GetMaxWriteOffset());
  } else {
    eos_static_err("error while getting file descriptor");

    if (raw_file) {
      delete raw_file;
    }
  }

  return fd;
}


//------------------------------------------------------------------------------
// Get the file abstraction object corresponding to the fd
//------------------------------------------------------------------------------
std::shared_ptr<FileAbstraction>
filesystem::get_file(int fd, bool* isRW, bool forceRWtoo)
{
  std::shared_ptr<FileAbstraction> fabst;
  eos_static_debug("fd=%i", fd);
  eos::common::RWMutexReadLock rd_lock(rwmutex_fd2fabst);
  auto iter = fd2fabst.find(fd);

  if (iter == fd2fabst.end()) {
    eos_static_err("no file abst for fd=%i", fd);
    return fabst;
  }

  fabst = iter->second;

  if (isRW) {
    *isRW = fd2count[fd] > 0;
  }

  fd2count[fd] > 0 ? iter->second->IncNumRefRW() : iter->second->IncNumRefRO();

  if (forceRWtoo && fd2count[fd] < 0) {
    iter->second->IncNumRefRW();
  }

  return fabst;
}

//------------------------------------------------------------------------------
// Remove entry from mapping
//------------------------------------------------------------------------------
int
filesystem::remove_fd2file(int fd, unsigned long inode, uid_t uid, gid_t gid,
                           pid_t pid)
{
  int retc = -1;
  eos_static_debug("fd=%i, inode=%lu", fd, inode);
  rwmutex_fd2fabst.LockWrite();
  auto iter = fd2fabst.find(fd);
  auto iter1 = inodexrdlogin2fds.end();

  if (iter != fd2fabst.end()) {
    std::shared_ptr<FileAbstraction> fabst = iter->second;
    bool isRW = (fd2count[fd] > 0);
    fd2count[fd] -= (fd2count[fd] < 0 ? -1 : 1);

    if ((!isRW && !fabst->IsInUseRO()) || (isRW && !fabst->IsInUseRW())) {
      // there is no more reference to that fd
      if (!fd2count[fd]) {
        eos_static_debug("remove fd=%d", fd);
        fd2count.erase(fd);
        fd2fabst.erase(fd);
        std::ostringstream sstr;
        sstr << inode << ":" << get_login(uid, gid, pid);
        iter1 = inodexrdlogin2fds.find(sstr.str());

        // If a file is repaired during an RW open, the inode can change and
        // we find the fd in a different inode
        // search the map for the filedescriptor and remove it
        if (iter1 != inodexrdlogin2fds.end()) {
          iter1->second.erase(fd);
        } else {
          // search the map for the filedescriptor and remove it
          for (iter1 = inodexrdlogin2fds.begin(); iter1 != inodexrdlogin2fds.end();
               ++iter1) {
            if (iter1->second.count(fd)) {
              iter1->second.erase(fd);
              break;
            }
          }
        }

        if (iter1->second.empty()) {
          inodexrdlogin2fds.erase(iter1);
        }

        // Return fd to the pool
        pool_fd.push(fd);
        rwmutex_fd2fabst.UnLockWrite();
      } else {
        rwmutex_fd2fabst.UnLockWrite();
      }

      if (isRW) {
        eos_static_debug("fabst=%p, rwfile is not in use, close it", fabst.get());
        retc = 0;
      } else {
        eos_static_debug("fabst=%p, rofile is not in use, close it", fabst.get());
        retc = 0;
      }
    } else {
      rwmutex_fd2fabst.UnLockWrite();
    }

    if (!fabst->IsInUse()) {
      eos_static_debug("fabst=%p is not in use anynmore", fabst.get());
    } else {
      eos_static_debug("fabst=%p is still in use, cannot remove", fabst.get());

      // Decrement number of references - so that the last process can
      // properly close the file
      if (isRW) {
        fabst->DecNumRefRW();
        fabst->DecNumOpenRW();
      } else {
        fabst->DecNumRefRO();
        fabst->DecNumOpenRO();
      }
    }
  } else {
    rwmutex_fd2fabst.UnLockWrite();
    eos_static_warning("fd=%i no long in map, maybe already closed ...", fd);
  }

  return retc;
}

char*
filesystem::attach_rd_buff(pthread_t tid, size_t size)
{
  XrdSysMutexHelper lock(IoBufferLock);
  IoBufferMap[tid].Resize(size);
  return (char*) IoBufferMap[tid].GetBuffer();
}

//------------------------------------------------------------------------------
//             ******* XROOTD connection/authentication functions *******
//------------------------------------------------------------------------------

//------------------------------------------------------------------------------
// Get user name from the uid and change the effective user ID of the thread
//------------------------------------------------------------------------------
int
filesystem::update_proc_cache(uid_t uid, gid_t gid, pid_t pid)
{
  return authidmanager.updateProcCache(uid, gid, pid);
}

std::string
filesystem::get_login(uid_t uid, gid_t gid, pid_t pid)
{
  return authidmanager.getLogin(uid, gid, pid);
}

//------------------------------------------------------------------------------
//             ******* XROOTD interface functions *******
//------------------------------------------------------------------------------

//------------------------------------------------------------------------------
// Remove extended attribute
//------------------------------------------------------------------------------
int
filesystem::rmxattr(const char* path,
                    const char* xattr_name,
                    uid_t uid,
                    gid_t gid,
                    pid_t pid)
{
  eos_static_info("path=%s xattr_name=%s uid=%u pid=%u", path, xattr_name, uid,
                  pid);
  eos::common::Timing rmxattrtiming("rmxattr");
  COMMONTIMING("START", &rmxattrtiming);
  std::string request;
  XrdCl::Buffer arg;
  XrdCl::Buffer* response = 0;
  XrdOucString xa = xattr_name;
  request = safePath(path);
  request += "?";
  request += "mgm.pcmd=xattr&eos.app=fuse&";
  request += "mgm.subcmd=rm&";

  if (encode_pathname) {
    request += "eos.encodepath=1&";
  }

  request += "mgm.xattrname=";
  request += xattr_name;
  arg.FromString(request);
  std::string surl = user_url(uid, gid, pid);

  if ((use_user_krb5cc || use_user_gsiproxy) && fuse_shared) {
    surl += '?';
  }

  surl += strongauth_cgi(pid);
  XrdCl::URL Url(surl.c_str());
  XrdCl::FileSystem fs(Url);
  XrdCl::XRootDStatus status = xrdreq_retryonnullbuf(fs, arg, response);
  COMMONTIMING("GETPLUGIN", &rmxattrtiming);
  errno = 0;

  if (status.IsOK()) {
    int retc = 0;
    int items = 0;
    char tag[1024];
    // Parse output
    items = sscanf(response->GetBuffer(), "%s retc=%i", tag, &retc);

    if ((items != 2) || (strcmp(tag, "rmxattr:"))) {
      errno = ENOENT;
    } else if (retc) {
      errno = ENODATA;  // = ENOATTR
    }
<<<<<<< HEAD
  } else {
    eos_static_err("status is NOT ok : %s", status.ToString().c_str());
    errno = ((status.code == XrdCl::errAuthFailed) ? EPERM : EFAULT);
  }
=======
 else
 {
   eos_static_err ("status is NOT ok : %s", status.ToString ().c_str ());
   errno = ((status.code == XrdCl::errAuthFailed) ? EPERM : EFAULT);
   if( status.code == XrdCl::errErrorResponse )
   { 
     filesystem::error_retc_map(status.errNo);
   } 
 }
>>>>>>> ff87b862

  COMMONTIMING("END", &rmxattrtiming);

  if (EOS_LOGS_DEBUG) {
    rmxattrtiming.Print();
  }

  delete response;
  return errno;
}


//------------------------------------------------------------------------------
// Set extended attribute
int
filesystem::setxattr(const char* path,
                     const char* xattr_name,
                     const char* xattr_value,
                     size_t size,
                     uid_t uid,
                     gid_t gid,
                     pid_t pid)
{
  eos_static_info("path=%s xattr_name=%s xattr_value=%s uid=%u pid=%u",
                  path, xattr_name, xattr_value, uid, pid);
  eos::common::Timing setxattrtiming("setxattr");
  COMMONTIMING("START", &setxattrtiming);
  XrdOucString xa = xattr_name;
  std::string request;
  XrdCl::Buffer arg;
  XrdCl::Buffer* response = 0;
  request = safePath(path);
  request += "?";
  request += "mgm.pcmd=xattr&eos.app=fuse&";
  request += "mgm.subcmd=set&";

  if (encode_pathname) {
    request += "eos.encodepath=1&";
  }

  request += "mgm.xattrname=";
  request += xattr_name;
  std::string s_xattr_name = xattr_name;

  if (s_xattr_name.find("&") != std::string::npos) {
    // & is a forbidden character in attribute names
    errno = EINVAL;
    return errno;
  }

  request += "&";
  request += "mgm.xattrvalue=";
  XrdOucString key(xattr_name);
  XrdOucString value;
  XrdOucString b64value;
  eos::common::SymKey::Base64Encode((char*)xattr_value, size, b64value);
  value = "base64:";
  value += b64value;
  request += value.c_str();
  arg.FromString(request);
  std::string surl = user_url(uid, gid, pid);

  if ((use_user_krb5cc || use_user_gsiproxy) && fuse_shared) {
    surl += '?';
  }

  surl += strongauth_cgi(pid);
  XrdCl::URL Url(surl.c_str());
  XrdCl::FileSystem fs(Url);
  XrdCl::XRootDStatus status = fs.Query(XrdCl::QueryCode::OpaqueFile, arg,
                                        response);
  COMMONTIMING("GETPLUGIN", &setxattrtiming);
  errno = 0;

  if (status.IsOK()) {
    int retc = 0;
    int items = 0;
    char tag[1024];
    // Parse output
    items = sscanf(response->GetBuffer(), "%s retc=%i", tag, &retc);

    if ((items != 2) || (strcmp(tag, "setxattr:"))) {
      errno = ENOENT;
    } else {
      errno = retc;
    }
<<<<<<< HEAD
  } else {
    eos_static_err("status is NOT ok : %s", status.ToString().c_str());
    errno = status.code == XrdCl::errAuthFailed ? EPERM : EFAULT;
  }
=======
 else
 {
   eos_static_err ("status is NOT ok : %s", status.ToString ().c_str ());
   errno = status.code == XrdCl::errAuthFailed ? EPERM : EFAULT;
   if( status.code == XrdCl::errErrorResponse )
   { 
     filesystem::error_retc_map(status.errNo);
   } 
 }
>>>>>>> ff87b862

  COMMONTIMING("END", &setxattrtiming);

  if (EOS_LOGS_DEBUG) {
    setxattrtiming.Print();
  }

  delete response;
  return errno;
}

//------------------------------------------------------------------------------
// Read an extended attribute
//------------------------------------------------------------------------------
int
filesystem::getxattr(const char* path,
                     const char* xattr_name,
                     char** xattr_value,
                     size_t* size,
                     uid_t uid,
                     gid_t gid,
                     pid_t pid)
{
  eos_static_info("path=%s xattr_name=%s uid=%u pid=%u", path, xattr_name, uid,
                  pid);
  eos::common::Timing getxattrtiming("getxattr");
  COMMONTIMING("START", &getxattrtiming);
  XrdOucString xa = xattr_name;
  std::string request;
  XrdCl::Buffer arg;
  XrdCl::Buffer* response = 0;
  request = safePath(path);
  request += "?";
  request += "mgm.pcmd=xattr&eos.app=fuse&";
  request += "mgm.subcmd=get&";

  if (encode_pathname) {
    request += "eos.encodepath=1&";
  }

  request += "mgm.xattrname=";
  std::string s_xattr_name = xattr_name;

  if (s_xattr_name.find("&") != std::string::npos) {
    // & is a forbidden character in attribute names
    errno = EINVAL;
    return errno;
  }

  request += xattr_name;
  arg.FromString(request);
  std::string surl = user_url(uid, gid, pid);

  if ((use_user_krb5cc || use_user_gsiproxy) && fuse_shared) {
    surl += '?';
  }

  surl += strongauth_cgi(pid);
  XrdCl::URL Url(surl);
  XrdCl::FileSystem fs(Url);
  XrdCl::XRootDStatus status = xrdreq_retryonnullbuf(fs, arg, response);
  COMMONTIMING("GETPLUGIN", &getxattrtiming);
  errno = 0;

  if (status.IsOK()) {
    int retc = 0;
    int items = 0;
    char tag[1024];
    char rval[4096];
    // Parse output
    items = sscanf(response->GetBuffer(), "%s retc=%i value=%s", tag, &retc, rval);

    if ((items != 3) || (strcmp(tag, "getxattr:"))) {
      errno = EFAULT;
    } else {
      if (strcmp(xattr_name, "user.eos.XS") == 0) {
        char* ptr = rval;

        for (unsigned int i = 0; i < strlen(rval); i++, ptr++) {
          if (*ptr == '_') {
            *ptr = ' ';
          }
        }
      }

      XrdOucString value64 = rval;

      if (value64.beginswith("base64:")) {
        value64.erase(0, 7);
        unsigned int ret_size;
        eos::common::SymKey::Base64Decode(value64, *xattr_value, ret_size);
        *size = ret_size;
        eos_static_info("xattr-name=%s xattr-value=%s", xattr_name, *xattr_value);
      } else {
        eos_static_info("xattr-name=%s xattr-value=%s", xattr_name, value64.c_str());
        *size = value64.length();
        *xattr_value = (char*) calloc((*size) + 1, sizeof(char));
        *xattr_value = strncpy(*xattr_value, value64.c_str(), *size);
      }

      errno = retc;
    }
<<<<<<< HEAD
  } else {
    eos_static_err("status is NOT ok : %s", status.ToString().c_str());
    errno = status.code == XrdCl::errAuthFailed ? EPERM : EFAULT;
  }
=======
 }
 else
 {
   eos_static_err ("status is NOT ok : %s", status.ToString ().c_str ());
   errno = status.code == XrdCl::errAuthFailed ? EPERM : EFAULT;
   if( status.code == XrdCl::errErrorResponse )
   { 
     filesystem::error_retc_map(status.errNo);
   } 
 }
>>>>>>> ff87b862

  COMMONTIMING("END", &getxattrtiming);

  if (EOS_LOGS_DEBUG) {
    getxattrtiming.Print();
  }

  delete response;
  return errno;
}

//------------------------------------------------------------------------------
// List extended attributes
//------------------------------------------------------------------------------
int
filesystem::listxattr(const char* path,
                      char** xattr_list,
                      size_t* size,
                      uid_t uid,
                      gid_t gid,
                      pid_t pid)
{
  eos_static_info("path=%s uid=%u pid=%u", path, uid, pid);
  eos::common::Timing listxattrtiming("listxattr");
  COMMONTIMING("START", &listxattrtiming);
  std::string request;
  XrdCl::Buffer arg;
  XrdCl::Buffer* response = 0;
  request = safePath(path);
  request += "?";
  request += "mgm.pcmd=xattr&eos.app=fuse&";

  if (encode_pathname) {
    request += "eos.encodepath=1&";
  }

  request += "mgm.subcmd=ls";
  arg.FromString(request);
  std::string surl = user_url(uid, gid, pid);

  if ((use_user_krb5cc || use_user_gsiproxy) && fuse_shared) {
    surl += '?';
  }

  surl += strongauth_cgi(pid);
  XrdCl::URL Url(surl);
  XrdCl::FileSystem fs(Url);
  XrdCl::XRootDStatus status = xrdreq_retryonnullbuf(fs, arg, response);
  COMMONTIMING("GETPLUGIN", &listxattrtiming);
  errno = 0;

  if (status.IsOK()) {
    int retc = 0;
    int items = 0;
    char tag[1024];
    char rval[65536];
    // Parse output
    items = sscanf(response->GetBuffer(), "%s retc=%i %s", tag, &retc, rval);
    eos_static_info("retc=%d tag=%s response=%s", retc, tag, rval);

    if ((items != 3) || (strcmp(tag, "lsxattr:"))) {
      errno = ENOENT;
    } else {
      char* ptr = rval;
      *size = strlen(rval);
      std::vector<std::string> xattrkeys;
      char* sptr = ptr;
      char* eptr = ptr;
      size_t attr_size = 0;

      for (unsigned int i = 0; i < (*size); i++, ptr++) {
        if (*ptr == '&') {
          *ptr = '\0';
          eptr = ptr;
          std::string xkey;
          xkey.assign(sptr, eptr - sptr);
          XrdOucString sxkey = xkey.c_str();

          if (!show_eos_attributes &&
              (sxkey.beginswith("user.admin.")  ||
               sxkey.beginswith("user.eos."))) {
            sptr = eptr + 1;
            continue;
          }

          attr_size += xkey.length() + 1;
          xattrkeys.push_back(xkey);
          sptr = eptr + 1;
        }
      }

      *xattr_list = (char*) calloc(attr_size, sizeof(char));
      ptr = *xattr_list;

      for (size_t i = 0; i < xattrkeys.size(); i++) {
        memcpy(ptr, xattrkeys[i].c_str(), xattrkeys[i].length());
        ptr += xattrkeys[i].length();
        *ptr = '\0';
        ptr++;
      }

      *size = attr_size;
      errno = retc;
    }
<<<<<<< HEAD
  } else {
    eos_static_err("status is NOT ok : %s", status.ToString().c_str());
    errno = status.code == XrdCl::errAuthFailed ? EPERM : EFAULT;
  }
=======
 }
 else
 {
   eos_static_err ("status is NOT ok : %s", status.ToString ().c_str ());
   errno = status.code == XrdCl::errAuthFailed ? EPERM : EFAULT;
   if( status.code == XrdCl::errErrorResponse )
   { 
     filesystem::error_retc_map(status.errNo);
   } 
 }
>>>>>>> ff87b862

  COMMONTIMING("END", &listxattrtiming);

  if (EOS_LOGS_DEBUG) {
    listxattrtiming.Print();
  }

  delete response;
  return errno;
}


//------------------------------------------------------------------------------
// Return file attributes. If a field is meaningless or semi-meaningless
// (e.g., st_ino) then it should be set to 0 or given a "reasonable" value.
//------------------------------------------------------------------------------
int
filesystem::stat(const char* path, struct stat* buf, uid_t uid, gid_t gid,
                 pid_t pid, unsigned long inode, bool onlysizemtime)
{
  eos_static_info("path=%s, uid=%i, gid=%i inode=%lu",
                  path, (int) uid, (int) gid, inode);
  eos::common::Timing stattiming("stat");
  off_t file_size = -1;
  struct timespec _tim[2];
  struct timespec atim, &mtim = _tim[0];
  atim.tv_sec = atim.tv_nsec = mtim.tv_sec = mtim.tv_nsec = 0;
  errno = 0;
  COMMONTIMING("START", &stattiming);

  if (onlysizemtime && !inode) {
    return -1;
  }

  if (inode) {
    // Try to stat via an open file - first find the file descriptor using the
    // inodeuser2fd map and then find the file object using the fd2fabst map.
    // Meanwhile keep the mutex locked for read so that no other thread can
    // delete the file object
    eos_static_debug("path=%s, uid=%lu, inode=%lu",
                     path, (unsigned long) uid, inode);
    rwmutex_fd2fabst.LockRead();
    std::ostringstream sstr;
    sstr << inode << ":" << get_login(uid, gid, pid);
    google::dense_hash_map<std::string, std::set<int> >::iterator
    iter_fd = inodexrdlogin2fds.find(sstr.str());

    if (iter_fd != inodexrdlogin2fds.end()) {
      google::dense_hash_map<int, std::shared_ptr<FileAbstraction> >::iterator
      iter_file = fd2fabst.find(*iter_fd->second.begin());
      int fd = *iter_fd->second.begin();

      if (iter_file != fd2fabst.end()) {
        std::shared_ptr<FileAbstraction> fabst = iter_file->second;
        off_t cache_size = 0;
        struct stat tmp;
        bool isrw = true;

        if (XFC && fuse_cache_write) {
          cache_size = fabst->GetMaxWriteOffset();
          eos_static_debug("path=%s ino=%llu cache size %lu fabst=%p\n",
                           path ? path : "-undef-", inode, cache_size, fabst.get());
        }

        // try to stat wih RO file if opened
        LayoutWrapper* file = fabst->GetRawFileRW();

        if (!file) {
          file = fabst->GetRawFileRO();
          isrw = false;
        }

        rwmutex_fd2fabst.UnLockRead();

        // if we do lazy open, the file should be open on the fst to stat
        // otherwise, the file will be opened on the fst, just for a stat
        if (isrw) {
          // only stat via open files if we don't have cache capabilities
          if (!file->CanCache()) {
            if ((!file->Stat(&tmp))) {
              file_size = tmp.st_size;
              mtim.tv_sec = tmp.st_mtime;
              atim.tv_sec = tmp.st_atime;

              if (tmp.st_dev & 0x80000000) {
                // this server delivers ns resolution in st_dev
                mtim.tv_nsec = tmp.st_dev & 0x7fffffff;
              }

              if (cache_size > file_size) {
                file_size = cache_size;
              }

              fabst->GetUtimes(&mtim);
              eos_static_debug("fd=%i, size-fd=%lld, mtim=%llu/%llu raw_file=%p", fd,
                               file_size, tmp.MTIMESPEC.tv_sec, tmp.ATIMESPEC.tv_sec, file);
            } else {
              eos_static_err("fd=%i stat failed on open file", fd);
            }
          } else {
            file_size = cache_size;
            fabst->GetUtimes(&mtim);
          }
        } else {
          if (file->CanCache()) {
            // we can use the cache value here
            file_size = cache_size;
          }
        }
      } else {
        rwmutex_fd2fabst.UnLockRead();
        eos_static_err("fd=%i not found in file obj map", *iter_fd->second.begin());
      }
    } else {
      rwmutex_fd2fabst.UnLockRead();
      eos_static_debug("path=%s not open", path);
    }

    if (onlysizemtime) {
      if (file_size == -1) {
        eos_static_debug("onlysizetime couldn't get the size from an open file");
        return -1;
      }

      buf->st_size = file_size;
      buf->MTIMESPEC = mtim;
      buf->st_mtime = mtim.tv_sec;
      eos_static_debug("onlysizetime size from open file");
      return 0;
    }
  }

// Do stat using the Fils System object
  std::string request;
  XrdCl::Buffer arg;
  XrdCl::Buffer* response = 0;
  request = safePath(path);
  request += "?";
  request += "mgm.pcmd=stat&eos.app=fuse";

  if (encode_pathname) {
    request += "&eos.encodepath=1";
  }

  arg.FromString(request);
  std::string surl = user_url(uid, gid, pid);

  if ((use_user_krb5cc || use_user_gsiproxy) && fuse_shared) {
    surl += '?';
  }

  surl += strongauth_cgi(pid);
  eos_static_debug("stat url is %s", surl.c_str());
  XrdCl::URL Url(surl.c_str());
  XrdCl::FileSystem fs(Url);
  eos_static_debug("arg = %s", arg.ToString().c_str());
  COMMONTIMING("GETPLUGIN", &stattiming);
  XrdCl::XRootDStatus status = xrdreq_retryonnullbuf(fs, arg, response);

  if (status.IsOK() && response) {
    unsigned long long sval[10];
    unsigned long long ival[6];
    char tag[1024];
    tag[0] = 0;
    // Parse output
    int items = sscanf(response->GetBuffer(),
                       "%s %llu %llu %llu %llu %llu %llu %llu %llu "
                       "%llu %llu %llu %llu %llu %llu %llu %llu",
                       tag, (unsigned long long*) &sval[0],
                       (unsigned long long*) &sval[1],
                       (unsigned long long*) &sval[2],
                       (unsigned long long*) &sval[3],
                       (unsigned long long*) &sval[4],
                       (unsigned long long*) &sval[5],
                       (unsigned long long*) &sval[6],
                       (unsigned long long*) &sval[7],
                       (unsigned long long*) &sval[8],
                       (unsigned long long*) &sval[9],
                       (unsigned long long*) &ival[0],
                       (unsigned long long*) &ival[1],
                       (unsigned long long*) &ival[2],
                       (unsigned long long*) &ival[3],
                       (unsigned long long*) &ival[4],
                       (unsigned long long*) &ival[5]);

    if ((items != 17) || (strcmp(tag, "stat:"))) {
      int retc = 0;
      items = sscanf(response->GetBuffer(), "%s retc=%i", tag, &retc);

      if ((!strcmp(tag, "stat:")) && (items == 2)) {
        errno = retc;
      } else {
        errno = EFAULT;
      }

      eos_static_info("path=%s errno=%i tag=%s", path, errno, tag);
      delete response;
      return errno;
    } else {
      buf->st_dev = (dev_t) sval[0];
      buf->st_ino = (ino_t) sval[1];
      buf->st_mode = (mode_t) sval[2];

      if (S_ISREG(buf->st_mode) || S_ISLNK(buf->st_mode)) {
        buf->st_nlink = 1;
      } else {
        buf->st_nlink = (nlink_t) sval[3];
      }

      buf->st_uid = (uid_t) sval[4];
      buf->st_gid = (gid_t) sval[5];
      buf->st_rdev = (dev_t) sval[6];
      buf->st_size = (off_t) sval[7];
      buf->st_blksize = (blksize_t) sval[8];
      buf->st_blocks = (blkcnt_t) sval[9];
      buf->st_atime = (time_t) ival[0];
      buf->st_mtime = (time_t) ival[1];
      buf->st_ctime = (time_t) ival[2];
      buf->ATIMESPEC.tv_sec = (time_t) ival[0];
      buf->MTIMESPEC.tv_sec = (time_t) ival[1];
      buf->CTIMESPEC.tv_sec = (time_t) ival[2];
      buf->ATIMESPEC.tv_nsec = (time_t) ival[3];
      buf->MTIMESPEC.tv_nsec = (time_t) ival[4];
      buf->CTIMESPEC.tv_nsec = (time_t) ival[5];

      if (S_ISREG(buf->st_mode) && fuse_exec) {
        buf->st_mode |= (S_IXUSR | S_IXGRP | S_IXOTH);
      }

      buf->st_mode &= (~S_ISVTX); // clear the vxt bit
      buf->st_mode &= (~S_ISUID); // clear suid
      buf->st_mode &= (~S_ISGID); // clear sgid
      errno = 0;
    }
  }

  if (file_size == (off_t) - 1) {
    eos_static_debug("querying the cache for inode=%x", inode);
    // retrieve size from our local auth cache
    long long csize = 0;

    if ((csize = LayoutWrapper::CacheAuthSize(inode)) > 0) {
      file_size = csize;
    }

    eos_static_debug("local cache size=%lld", csize);
  }

  // eventually configure an overlay mode to enable bits by default
  buf->st_mode |= mode_overlay;

  if (file_size != -1) {
    buf->st_size = file_size;

    // If got size using the opened file then return size and mtime from the opened file
    if (mtim.tv_sec) {
      buf->MTIMESPEC = mtim;
      buf->ATIMESPEC = mtim;
      buf->st_atime = buf->ATIMESPEC.tv_sec;
      buf->st_mtime = buf->ATIMESPEC.tv_sec;
    }
  }

  COMMONTIMING("END", &stattiming);

  if (EOS_LOGS_DEBUG) {
    stattiming.Print();
  }

  eos_static_info("path=%s st-ino =%llu st-size=%llu st-mtim.tv_sec=%llu "
                  "st-mtim.tv_nsec=%llu errno=%i", path, buf->st_ino,
                  buf->st_size, buf->MTIMESPEC.tv_sec, buf->MTIMESPEC.tv_nsec,
                  errno);
  delete response;
  return errno;
}


//------------------------------------------------------------------------------
// Return statistics about the filesystem
//------------------------------------------------------------------------------
int
filesystem::statfs(const char* path, struct statvfs* stbuf, uid_t uid ,
                   gid_t gid, pid_t pid)
{
  eos_static_info("path=%s", path);
  static unsigned long long a1 = 0;
  static unsigned long long a2 = 0;
  static unsigned long long a3 = 0;
  static unsigned long long a4 = 0;
  static XrdSysMutex statmutex;
  static time_t laststat = 0;
  statmutex.Lock();
  errno = 0;

  if ((time(NULL) - laststat) < ((15 + (int) 5.0 * rand() / RAND_MAX))) {
    stbuf->f_bsize = 4096;
    stbuf->f_frsize = 4096;
    stbuf->f_blocks = a3 / 4096;
    stbuf->f_bfree = a1 / 4096;
    stbuf->f_bavail = a1 / 4096;
    stbuf->f_files = a4;
    stbuf->f_ffree = a2;
    stbuf->f_fsid = 0xcafe;
    stbuf->f_namemax = 1024;
    statmutex.UnLock();
    return errno;
  }

  eos::common::Timing statfstiming("statfs");
  COMMONTIMING("START", &statfstiming);
  std::string request;
  XrdCl::Buffer arg;
  XrdCl::Buffer* response = 0;
  request = safePath(path);
  request += "?";
  request += "mgm.pcmd=statvfs&eos.app=fuse&";

  if (encode_pathname) {
    request += "eos.encodepath=1&";
  }

  request += "path=";
  request += safePath(path);
  arg.FromString(request);
  std::string surl = user_url(uid, gid, pid);

  if ((use_user_krb5cc || use_user_gsiproxy) && fuse_shared) {
    surl += '?';
  }

  surl += strongauth_cgi(pid);
  XrdCl::URL Url(surl);
  XrdCl::FileSystem fs(Url);
  XrdCl::XRootDStatus status = xrdreq_retryonnullbuf(fs, arg, response);

  if (status.IsOK() && response && response->GetBuffer()) {
    int retc;
    char tag[1024];

    if (!response->GetBuffer()) {
      statmutex.UnLock();
      errno = EFAULT;
      delete response;
      return errno;
    }

    // Parse output
    int items = sscanf(response->GetBuffer(),
                       "%s retc=%d f_avail_bytes=%llu f_avail_files=%llu "
                       "f_max_bytes=%llu f_max_files=%llu",
                       tag, &retc, &a1, &a2, &a3, &a4);

    if ((items != 6) || (strcmp(tag, "statvfs:"))) {
      statmutex.UnLock();
      errno = EFAULT;
      delete response;
      return errno;
    }

    errno = retc;
    laststat = time(NULL);
    statmutex.UnLock();
    stbuf->f_bsize = 4096;
    stbuf->f_frsize = 4096;
    stbuf->f_blocks = a3 / 4096;
    stbuf->f_bfree = a1 / 4096;
    stbuf->f_bavail = a1 / 4096;
    stbuf->f_files = a4;
    stbuf->f_ffree = a2;
    stbuf->f_namemax = 1024;
  } else {
    statmutex.UnLock();
    errno = status.code == XrdCl::errAuthFailed ? EPERM : EFAULT;
  }

  COMMONTIMING("END", &statfstiming);

  if (EOS_LOGS_DEBUG) {
    statfstiming.Print();
  }

  delete response;
  return errno;
}

//------------------------------------------------------------------------------
// Change permissions for the file
//------------------------------------------------------------------------------
int
filesystem::chmod(const char* path,
                  mode_t mode,
                  uid_t uid,
                  gid_t gid,
                  pid_t pid)
{
  eos_static_info("path=%s mode=%x uid=%u pid=%u", path, mode, uid, pid);
  eos::common::Timing chmodtiming("chmod");
  COMMONTIMING("START", &chmodtiming);
  int retc = 0;
  XrdOucString smode;
  smode += (int) mode;
  std::string request;
  XrdCl::Buffer arg;
  XrdCl::Buffer* response = 0;
  request = safePath(path);
  request += "?";
  request += "mgm.pcmd=chmod&eos.app=fuse&mode=";
  request += smode.c_str();

  if (encode_pathname) {
    request += "&eos.encodepath=1";
  }

  arg.FromString(request);
  std::string surl = user_url(uid, gid, pid);

  if ((use_user_krb5cc || use_user_gsiproxy) && fuse_shared) {
    surl += '?';
  }

  surl += strongauth_cgi(pid);
  XrdCl::URL Url(surl);
  XrdCl::FileSystem fs(Url);
  XrdCl::XRootDStatus status = xrdreq_retryonnullbuf(fs, arg, response);
  COMMONTIMING("END", &chmodtiming);
  errno = 0;

  if (EOS_LOGS_DEBUG) {
    chmodtiming.Print();
  }

  if (status.IsOK()) {
    char tag[1024];

    if (!response->GetBuffer()) {
      errno = EFAULT;
      delete response;
      return errno;
    }

    // Parse output
    int items = sscanf(response->GetBuffer(), "%s retc=%d", tag, &retc);

    if ((items != 2) || (strcmp(tag, "chmod:"))) {
      errno = EFAULT;
    } else {
      errno = retc;
    }
<<<<<<< HEAD
  } else {
    eos_static_err("status is NOT ok : %s", status.ToString().c_str());
    errno = status.code == XrdCl::errAuthFailed ? EPERM : EFAULT;
  }

  delete response;
  return errno;
=======
 else
 {
   eos_static_err ("status is NOT ok : %s", status.ToString ().c_str ());
   errno = status.code == XrdCl::errAuthFailed ? EPERM : EFAULT;
   if( status.code == XrdCl::errErrorResponse )
   { 
     filesystem::error_retc_map(status.errNo);
   } 
 }

 delete response;
 return errno;
>>>>>>> ff87b862
}

//------------------------------------------------------------------------------
// Postpone utimes to a file close if still open
//------------------------------------------------------------------------------
int
filesystem::utimes_if_open(unsigned long long inode,
                           struct timespec* utimes,
                           uid_t uid, gid_t gid, pid_t pid)
{
  rwmutex_fd2fabst.LockRead();
  std::ostringstream sstr;
  sstr << inode << ":" << get_login(uid, gid, pid);
  google::dense_hash_map<std::string, std::set<int> >::iterator
  iter_fd = inodexrdlogin2fds.find(sstr.str());

  if (iter_fd != inodexrdlogin2fds.end()) {
    google::dense_hash_map<int, std::shared_ptr<FileAbstraction> >::iterator
    iter_file = fd2fabst.find(*iter_fd->second.begin());

    if (iter_file != fd2fabst.end()) {
      std::shared_ptr<FileAbstraction> fabst = iter_file->second;
      rwmutex_fd2fabst.UnLockRead();
      fabst->SetUtimes(utimes);
      eos_static_info("ino=%ld mtime=%ld mtime.nsec=%ld", inode, utimes[1].tv_sec,
                      utimes[1].tv_nsec);
      return 0;
    }
  }

  rwmutex_fd2fabst.UnLockRead();
  return -1;
}

//------------------------------------------------------------------------------
// Update the last access time and last modification time
//------------------------------------------------------------------------------
int
filesystem::utimes(const char* path,
                   struct timespec* tvp,
                   uid_t uid,
                   gid_t gid,
                   pid_t pid)
{
  eos_static_info("path=%s uid=%u pid=%u", path, uid, pid);
  eos::common::Timing utimestiming("utimes");
  COMMONTIMING("START", &utimestiming);
  std::string request;
  XrdCl::Buffer arg;
  XrdCl::Buffer* response = 0;
  request = safePath(path);
  request += "?";
  request += "mgm.pcmd=utimes&eos.app=fuse&tv1_sec=";
  char lltime[1024];
  sprintf(lltime, "%llu", (unsigned long long) tvp[0].tv_sec);
  request += lltime;
  request += "&tv1_nsec=";
  sprintf(lltime, "%llu", (unsigned long long) tvp[0].tv_nsec);
  request += lltime;
  request += "&tv2_sec=";
  sprintf(lltime, "%llu", (unsigned long long) tvp[1].tv_sec);
  request += lltime;
  request += "&tv2_nsec=";
  sprintf(lltime, "%llu", (unsigned long long) tvp[1].tv_nsec);
  request += lltime;

  if (encode_pathname) {
    request += "&eos.encodepath=1";
  }

  eos_static_debug("request: %s", request.c_str());
  arg.FromString(request);
  std::string surl = user_url(uid, gid, pid);

  if ((use_user_krb5cc || use_user_gsiproxy) && fuse_shared) {
    surl += '?';
  }

  surl += strongauth_cgi(pid);
  XrdCl::URL Url(surl);
  XrdCl::FileSystem fs(Url);
  XrdCl::XRootDStatus status = xrdreq_retryonnullbuf(fs, arg, response);
  COMMONTIMING("END", &utimestiming);
  errno = 0;

  if (EOS_LOGS_DEBUG) {
    utimestiming.Print();
  }

  if (status.IsOK()) {
    int retc = 0;
    char tag[1024];
    // Parse output
    int items = sscanf(response->GetBuffer(), "%s retc=%d", tag, &retc);

    if ((items != 2) || (strcmp(tag, "utimes:"))) {
      errno = EFAULT;
    } else {
      errno = retc;
<<<<<<< HEAD
    }
  } else {
    eos_static_err("status is NOT ok : %s", status.ToString().c_str());
    errno = status.code == XrdCl::errAuthFailed ? EPERM : EFAULT;
  }

  delete response;
  return errno;
=======
 }
 else
 {
   eos_static_err ("status is NOT ok : %s", status.ToString ().c_str ());
   errno = status.code == XrdCl::errAuthFailed ? EPERM : EFAULT;
   if( status.code == XrdCl::errErrorResponse )
   { 
     filesystem::error_retc_map(status.errNo);
   } 
 }

 delete response;
 return errno;
>>>>>>> ff87b862
}

//----------------------------------------------------------------------------
// Symlink
//----------------------------------------------------------------------------
int
filesystem::symlink(const char* path, const char* link, uid_t uid, gid_t gid,
                    pid_t pid)
{
  eos_static_info("path=%s link=%s uid=%u pid=%u", path, link, uid, pid);
  eos::common::Timing symlinktiming("symlink");
  COMMONTIMING("START", &symlinktiming);
  int retc = 0;
  std::string request;
  XrdCl::Buffer arg;
  XrdCl::Buffer* response = 0;
  request = safePath(path);
  request += "?";
  request += "mgm.pcmd=symlink&eos.app=fuse&target=";
  XrdOucString savelink = link;

  if (encode_pathname) {
    savelink = safePath(savelink.c_str()).c_str();
  } else {
    while (savelink.replace("&", "#AND#")) {
    }
  }

  request += savelink.c_str();

  if (encode_pathname) {
    request += "&eos.encodepath=1";
  }

  arg.FromString(request);
  std::string surl = user_url(uid, gid, pid);

  if ((use_user_krb5cc || use_user_gsiproxy) && fuse_shared) {
    surl += '?';
  }

  surl += strongauth_cgi(pid);
  XrdCl::URL Url(surl);
  XrdCl::FileSystem fs(Url);
  XrdCl::XRootDStatus status = xrdreq_retryonnullbuf(fs, arg, response);
  COMMONTIMING("STOP", &symlinktiming);
  errno = 0;

  if (EOS_LOGS_DEBUG) {
    symlinktiming.Print();
  }

  if (status.IsOK()) {
    char tag[1024];
    // Parse output
    int items = sscanf(response->GetBuffer(), "%s retc=%d", tag, &retc);

    if (EOS_LOGS_DEBUG) {
      fprintf(stderr, "symlink-retc=%d\n", retc);
    }

    if ((items != 2) || (strcmp(tag, "symlink:"))) {
      errno = EFAULT;
    } else {
      errno = retc;
<<<<<<< HEAD
    }
  } else {
    eos_static_err("error=status is NOT ok : %s", status.ToString().c_str());
    errno = status.code == XrdCl::errAuthFailed ? EPERM : EFAULT;
  }

  delete response;
  return errno;
=======
 }
 else
 {
   eos_static_err ("error=status is NOT ok : %s", status.ToString ().c_str ());
   errno = status.code == XrdCl::errAuthFailed ? EPERM : EFAULT;
   if( status.code == XrdCl::errErrorResponse )
   { 
     filesystem::error_retc_map(status.errNo);
   } 
 }

 delete response;
 return errno;
>>>>>>> ff87b862
}

//----------------------------------------------------------------------------
// Readlink
//----------------------------------------------------------------------------

int
filesystem::readlink(const char* path, char* buf, size_t bufsize, uid_t uid,
                     gid_t gid, pid_t pid)
{
  eos_static_info("path=%s uid=%u pid=%u", path, uid, pid);
  eos::common::Timing readlinktiming("readlink");
  COMMONTIMING("START", &readlinktiming);
  int retc = 0;
  std::string request;
  XrdCl::Buffer arg;
  XrdCl::Buffer* response = 0;
  request = safePath(path);
  request += "?";
  request += "mgm.pcmd=readlink&eos.app=fuse";

  if (encode_pathname) {
    request += "&eos.encodepath=1";
  }

  arg.FromString(request);
  std::string surl = user_url(uid, gid, pid);

  if ((use_user_krb5cc || use_user_gsiproxy) && fuse_shared) {
    surl += '?';
  }

  surl += strongauth_cgi(pid);
  XrdCl::URL Url(surl);
  XrdCl::FileSystem fs(Url);
  XrdCl::XRootDStatus status = xrdreq_retryonnullbuf(fs, arg, response);
  COMMONTIMING("END", &readlinktiming);
  errno = 0;

  if (EOS_LOGS_DEBUG) {
    readlinktiming.Print();
  }

  if (status.IsOK()) {
    char tag[1024];

    if (!response->GetBuffer()) {
      errno = EFAULT;
      delete response;
      return errno;
    }

    // Parse output
    int items = sscanf(response->GetBuffer(), "%s retc=%d %*s", tag, &retc);

    if (EOS_LOGS_DEBUG) {
      fprintf(stderr, "readlink-retc=%d\n", retc);
    }

    if ((items != 2) || (strcmp(tag, "readlink:"))) {
      errno = EFAULT;
    } else {
      errno = retc;
    }

    if (!errno) {
      const char* rs = strchr(response->GetBuffer(), '=');

      if (rs) {
        const char* ss = strchr(rs, ' ');

        if (ss) {
          snprintf(buf, bufsize, "%s", ss + 1);

          if (encode_pathname) {
            strncpy(buf, eos::common::StringConversion::curl_unescaped(buf).c_str(),
                    bufsize);
          }
        } else {
          errno = EBADE;
        }
      } else {
        errno = EBADE;
      }
    }
<<<<<<< HEAD
  } else {
    eos_static_err("status is NOT ok : %s", status.ToString().c_str());
    errno = status.code == XrdCl::errAuthFailed ? EPERM : EFAULT;
  }

  delete response;
  return errno;
=======
 }
 else
 {
   eos_static_err ("status is NOT ok : %s", status.ToString ().c_str ());
   errno = status.code == XrdCl::errAuthFailed ? EPERM : EFAULT;
   if( status.code == XrdCl::errErrorResponse )
   { 
     filesystem::error_retc_map(status.errNo);
   } 
 }

 delete response;
 return errno;
>>>>>>> ff87b862
}

//------------------------------------------------------------------------------
// It returns -ENOENT if the path doesn't exist, -EACCESS if the requested
// permission isn't available, or 0 for success. Note that it can be called
// on files, directories, or any other object that appears in the filesystem.
//------------------------------------------------------------------------------

int
filesystem::access(const char* path,
                   int mode,
                   uid_t uid,
                   gid_t gid,
                   pid_t pid
                  )
{
  eos_static_info("path=%s mode=%d uid=%u pid=%u", path, mode, uid, pid);
  eos::common::Timing accesstiming("access");
  COMMONTIMING("START", &accesstiming);
  int retc = 0;
  std::string request;
  XrdCl::Buffer arg;
  XrdCl::Buffer* response = 0;
  char smode[16];
  snprintf(smode, sizeof(smode) - 1, "%d", mode);
  request = safePath(path);
  request += "?";
  request += "mgm.pcmd=access&eos.app=fuse&mode=";
  request += smode;

  if (encode_pathname) {
    request += "&eos.encodepath=1";
  }

  arg.FromString(request);
  std::string surl = user_url(uid, gid, pid);

  if ((use_user_krb5cc || use_user_gsiproxy) && fuse_shared) {
    surl += '?';
  }

  surl += strongauth_cgi(pid);
  XrdCl::URL Url(surl);
  XrdCl::FileSystem fs(Url);
  XrdCl::XRootDStatus status = xrdreq_retryonnullbuf(fs, arg, response);
  COMMONTIMING("STOP", &accesstiming);
  errno = 0;

  if (EOS_LOGS_DEBUG) {
    accesstiming.Print();
  }

  if (status.IsOK()) {
    char tag[1024];
    // Parse output
    int items = sscanf(response->GetBuffer(), "%s retc=%d", tag, &retc);

    if (EOS_LOGS_DEBUG) {
      fprintf(stderr, "access-retc=%d\n", retc);
    }

    if ((items != 2) || (strcmp(tag, "access:"))) {
      errno = EFAULT;
    } else {
      errno = retc;
<<<<<<< HEAD
    }
  } else {
    eos_static_err("status is NOT ok : %s", status.ToString().c_str());
    errno = status.code == XrdCl::errAuthFailed ? EPERM : EFAULT;
  }

  delete response;
  return errno;
=======
 }
 else
 {
   eos_static_err ("status is NOT ok : %s", status.ToString ().c_str ());
   errno = status.code == XrdCl::errAuthFailed ? EPERM : EFAULT;
   if( status.code == XrdCl::errErrorResponse )
   { 
     filesystem::error_retc_map(status.errNo);
   } 
 }

 delete response;
 return errno;
>>>>>>> ff87b862
}


//------------------------------------------------------------------------------
// Get list of entries in directory
//------------------------------------------------------------------------------

int
filesystem::inodirlist(unsigned long long dirinode,
                       const char* path,
                       uid_t uid,
                       gid_t gid,
                       pid_t pid,
                       dirlist& dlist,
                       struct fuse_entry_param** stats,
                       size_t* nstats)
{
  eos_static_info("inode=%llu path=%s", dirinode, path);
  eos::common::Timing inodirtiming("inodirlist");
  COMMONTIMING("START", &inodirtiming);
  int retc = 0;
  char* ptr = 0;
  char* value = 0;
  int doinodirlist = -1;
  std::string request = path;
  size_t a_pos = request.find("mgm.path=/");

  // we have to replace '&' in path names with '#AND#'
  while ((a_pos = request.find("&", a_pos + 1)) != std::string::npos) {
    request.erase(a_pos, 1);
    request.insert(a_pos, "#AND#");
    a_pos += 4;
  }

  // add the kerberos token
  if ((use_user_krb5cc || use_user_gsiproxy) && fuse_shared) {
    request += '&';
  }

  request += strongauth_cgi(pid);
  COMMONTIMING("GETSTSTREAM", &inodirtiming);
  request.insert(0, user_url(uid, gid, pid));
  XrdCl::File* file = new XrdCl::File();
  XrdCl::XRootDStatus status = file->Open(request.c_str(),
                                          XrdCl::OpenFlags::Flags::Read);
  errno = 0;

  if (!status.IsOK()) {
    eos_static_err("got an error to request.");
    delete file;
    eos_static_err("error=status is NOT ok : %s", status.ToString().c_str());
    errno = status.code == XrdCl::errAuthFailed ? EPERM : EFAULT;
    return errno;
  }

  // Start to read
  int npages = 1;
  off_t offset = 0;
  unsigned int nbytes = 0;
  value = (char*) malloc(PAGESIZE + 1);
  COMMONTIMING("READSTSTREAM", &inodirtiming);
  status = file->Read(offset, PAGESIZE, value + offset, nbytes);

  while ((status.IsOK()) && (nbytes == PAGESIZE)) {
    npages++;
    value = (char*) realloc(value, npages * PAGESIZE + 1);
    offset += PAGESIZE;
    status = file->Read(offset, PAGESIZE, value + offset, nbytes);
  }

  if (status.IsOK()) {
    offset += nbytes;
  }

  value[offset] = 0;
  //eos_static_info("request reply is %s",value);
  delete file;
  COMMONTIMING("PARSESTSTREAM", &inodirtiming);
  std::vector<struct stat> statvec;

  if (status.IsOK()) {
    char tag[128];
    // Parse output
    int items = sscanf(value, "%s retc=%d", tag, &retc);
    bool encodepath = false;

    if (retc) {
      free(value);
      errno = EFAULT;
      return errno;
    }

    if ((items != 2) || ((strcmp(tag, "inodirlist:")) &&
                         (strcmp(tag, "inodirlist_pathencode:")))) {
      eos_static_err("got an error(1).");
      free(value);
      errno = EFAULT;
      return errno;
    }

    if (!strcmp(tag, "inodirlist_pathencode:")) {
      encodepath = true;
    }

    ptr = strchr(value, ' ');

    if (ptr) {
      ptr = strchr(ptr + 1, ' ');
    }

    char* endptr = value + strlen(value) - 1;
    COMMONTIMING("PARSESTSTREAM1", &inodirtiming);
    bool parseerror = true;

    while ((ptr) && (ptr < endptr)) {
      parseerror = true;
      bool hasstat = false;
      // parse the entry name
      char* dirpathptr = ptr;

      while (dirpathptr < endptr && *dirpathptr == ' ') {
        dirpathptr++;
      }

      ptr = dirpathptr;

      if (ptr >= endptr) {
        break;
      }

      // go next field and set null character
      // go next field and set null character
      // go next field and set null character
      ptr = strchr(ptr + 1, ' ');

      if (ptr == 0 || ptr >= endptr) {
        break;
      }

      *ptr = 0;
      char* inodeptr = ptr + 1;

      // parse the inode
      while (inodeptr < endptr && *inodeptr == ' ') {
        inodeptr++;
      }

      ptr = inodeptr;

      if (ptr >= endptr) {
        break;
      }

      // go next field and set null character
      // go next field and set null character
      // go next field and set null character
      ptr = strchr(ptr + 1, ' ');

      if (!(ptr == 0 || ptr >= endptr)) {
        hasstat = true;
        *ptr = 0;
      }

      parseerror = false;
      char* statptr = NULL;

      if (hasstat) {
        // parse the stat
        statptr = ptr + 1;

        while (statptr < endptr && *statptr == ' ') {
          statptr++;
        }

        ptr = statptr;
        hasstat = (ptr < endptr); // we have a third token

        // check if there is actually a stat
        if (hasstat) {
          hasstat = (*statptr == '{'); // check if then token is a stat information

          if (!hasstat) {
            ptr = statptr;
          } else {
            ptr = strchr(ptr + 1, ' ');

            if (ptr < endptr) {
              *ptr = 0;
            }
          }
        }

        if (hasstat) {
          ptr++;
        }
      }

      // process the entry
      XrdOucString whitespacedirpath = dirpathptr;

      if (encode_pathname && encodepath) {
        whitespacedirpath = eos::common::StringConversion::curl_unescaped(
                              whitespacedirpath.c_str()).c_str();
      } else {
        whitespacedirpath.replace("%20", " ");
        whitespacedirpath.replace("%0A", "\n");
      }

      ino_t inode = strtouq(inodeptr, 0, 10);
      struct stat buf;

      if (stats) {
        if (hasstat) {
          char* statptr2;
          statptr++; // skip '{'

          for (statptr2 = statptr; *statptr2 && *statptr2 != ',' &&
               *statptr2 != '}'; statptr2++);

          eos::common::StringConversion::FastAsciiHexToUnsigned(statptr,
              &buf.ATIMESPEC.tv_nsec, statptr2 - statptr);
          statptr = statptr2 + 1; // skip ','

          for (statptr2 = statptr; *statptr2 && *statptr2 != ',' &&
               *statptr2 != '}'; statptr2++);

          eos::common::StringConversion::FastAsciiHexToUnsigned(statptr,
              &buf.ATIMESPEC.tv_sec, statptr2 - statptr);
          statptr = statptr2 + 1; // skip ','

          for (statptr2 = statptr; *statptr2 && *statptr2 != ',' &&
               *statptr2 != '}'; statptr2++);

          eos::common::StringConversion::FastAsciiHexToUnsigned(statptr, &buf.st_blksize,
              statptr2 - statptr);
          statptr = statptr2 + 1; // skip ','

          for (statptr2 = statptr; *statptr2 && *statptr2 != ',' &&
               *statptr2 != '}'; statptr2++);

          eos::common::StringConversion::FastAsciiHexToUnsigned(statptr, &buf.st_blocks,
              statptr2 - statptr);
          statptr = statptr2 + 1; // skip ','

          for (statptr2 = statptr; *statptr2 && *statptr2 != ',' &&
               *statptr2 != '}'; statptr2++);

          eos::common::StringConversion::FastAsciiHexToUnsigned(statptr,
              &buf.CTIMESPEC.tv_nsec, statptr2 - statptr);
          statptr = statptr2 + 1; // skip ','

          for (statptr2 = statptr; *statptr2 && *statptr2 != ',' &&
               *statptr2 != '}'; statptr2++);

          eos::common::StringConversion::FastAsciiHexToUnsigned(statptr,
              &buf.CTIMESPEC.tv_sec, statptr2 - statptr);
          statptr = statptr2 + 1; // skip ','

          for (statptr2 = statptr; *statptr2 && *statptr2 != ',' &&
               *statptr2 != '}'; statptr2++);

          eos::common::StringConversion::FastAsciiHexToUnsigned(statptr, &buf.st_dev,
              statptr2 - statptr);
          statptr = statptr2 + 1; // skip ','

          for (statptr2 = statptr; *statptr2 && *statptr2 != ',' &&
               *statptr2 != '}'; statptr2++);

          eos::common::StringConversion::FastAsciiHexToUnsigned(statptr, &buf.st_gid,
              statptr2 - statptr);
          statptr = statptr2 + 1; // skip ','

          for (statptr2 = statptr; *statptr2 && *statptr2 != ',' &&
               *statptr2 != '}'; statptr2++);

          eos::common::StringConversion::FastAsciiHexToUnsigned(statptr, &buf.st_ino,
              statptr2 - statptr);
          statptr = statptr2 + 1; // skip ','

          for (statptr2 = statptr; *statptr2 && *statptr2 != ',' &&
               *statptr2 != '}'; statptr2++);

          eos::common::StringConversion::FastAsciiHexToUnsigned(statptr, &buf.st_mode,
              statptr2 - statptr);
          statptr = statptr2 + 1; // skip ','

          for (statptr2 = statptr; *statptr2 && *statptr2 != ',' &&
               *statptr2 != '}'; statptr2++);

          eos::common::StringConversion::FastAsciiHexToUnsigned(statptr,
              &buf.MTIMESPEC.tv_nsec, statptr2 - statptr);
          statptr = statptr2 + 1; // skip ','

          for (statptr2 = statptr; *statptr2 && *statptr2 != ',' &&
               *statptr2 != '}'; statptr2++);

          eos::common::StringConversion::FastAsciiHexToUnsigned(statptr,
              &buf.MTIMESPEC.tv_sec, statptr2 - statptr);
          statptr = statptr2 + 1; // skip ','

          for (statptr2 = statptr; *statptr2 && *statptr2 != ',' &&
               *statptr2 != '}'; statptr2++);

          eos::common::StringConversion::FastAsciiHexToUnsigned(statptr, &buf.st_nlink,
              statptr2 - statptr);
          statptr = statptr2 + 1; // skip ','

          for (statptr2 = statptr; *statptr2 && *statptr2 != ',' &&
               *statptr2 != '}'; statptr2++);

          eos::common::StringConversion::FastAsciiHexToUnsigned(statptr, &buf.st_rdev,
              statptr2 - statptr);
          statptr = statptr2 + 1; // skip ','

          for (statptr2 = statptr; *statptr2 && *statptr2 != ',' &&
               *statptr2 != '}'; statptr2++);

          eos::common::StringConversion::FastAsciiHexToUnsigned(statptr, &buf.st_size,
              statptr2 - statptr);
          statptr = statptr2 + 1; // skip ','

          for (statptr2 = statptr; *statptr2 && *statptr2 != ',' &&
               *statptr2 != '}'; statptr2++);

          eos::common::StringConversion::FastAsciiHexToUnsigned(statptr, &buf.st_uid,
              statptr2 - statptr);

          if (S_ISREG(buf.st_mode) && fuse_exec) {
            buf.st_mode |= (S_IXUSR | S_IXGRP | S_IXOTH);
          }

          if (S_ISREG(buf.st_mode) || S_ISLNK(buf.st_mode)) {
            buf.st_nlink = 1;
          }

          buf.st_mode &= (~S_ISVTX); // clear the vxt bit
          buf.st_mode &= (~S_ISUID); // clear suid
          buf.st_mode &= (~S_ISGID); // clear sgid
          buf.st_mode |= mode_overlay;
        } else {
          buf.st_ino = 0;
        }

        statvec.push_back(buf);
      }

      if (!encode_pathname && !checkpathname(whitespacedirpath.c_str())) {
        eos_static_err("unsupported name %s : not stored in the FsCache",
                       whitespacedirpath.c_str());
      } else {
        bool show_entry = true;

        if (hide_special_files &&
            (whitespacedirpath.beginswith(EOS_COMMON_PATH_VERSION_FILE_PREFIX) ||
             whitespacedirpath.beginswith(EOS_COMMON_PATH_ATOMIC_FILE_PREFIX) ||
             whitespacedirpath.beginswith(EOS_COMMON_PATH_BACKUP_FILE_PREFIX))) {
          show_entry = false;
        }

        if (show_entry) {
          store_child_p2i(dirinode, inode, whitespacedirpath.c_str());
          dlist.push_back(inode);
        }
      }
    }

    if (parseerror) {
      eos_static_err("got an error(2).");
      free(value);
      errno = EFAULT;
      return errno;
    }

    doinodirlist = 0;
  }

  COMMONTIMING("PARSESTSTREAM2", &inodirtiming);

  if (stats) {
    *stats = (struct fuse_entry_param*) malloc(sizeof(struct fuse_entry_param) *
             statvec.size());
    *nstats = statvec.size();

    for (auto i = 0; i < (int) statvec.size(); i++) {
      struct fuse_entry_param& e = (*stats)[i];
      memset(&e, 0, sizeof(struct fuse_entry_param));
      e.attr = statvec[i];
      e.attr_timeout = 0;
      e.entry_timeout = 0;
      e.ino = e.attr.st_ino;
    }
  }

  COMMONTIMING("END", &inodirtiming);
  free(value);
  return doinodirlist;
}

//------------------------------------------------------------------------------
// Get directory entries
//------------------------------------------------------------------------------
struct dirent*
filesystem::readdir(const char* path_dir, size_t* size,
                    uid_t uid,
                    gid_t gid,
                    pid_t pid)
{
  eos_static_info("path=%s", path_dir);
  struct dirent* dirs = NULL;
  XrdCl::DirectoryList* response = 0;
  XrdCl::DirListFlags::Flags flags = XrdCl::DirListFlags::None;
  string path_str = safePath(path_dir);

  if (encode_pathname) {
    path_str += "?eos.encodepath=1";
  }

  std::string surl = user_url(uid, gid, pid);

  if ((use_user_krb5cc || use_user_gsiproxy) && fuse_shared) {
    surl += '?';
  }

  surl += strongauth_cgi(pid);
  XrdCl::URL Url(surl);
  XrdCl::FileSystem fs(Url);
  XrdCl::XRootDStatus status = fs.DirList(path_str, flags, response);

  if (status.IsOK()) {
    *size = response->GetSize();
    dirs = static_cast<struct dirent*>(calloc(*size, sizeof(struct dirent)));
    int i = 0;

    for (XrdCl::DirectoryList::ConstIterator iter = response->Begin();
         iter != response->End();
         ++iter) {
      XrdCl::DirectoryList::ListEntry* list_entry =
        static_cast<XrdCl::DirectoryList::ListEntry*>(*iter);
      size_t len = list_entry->GetName().length();
      const char* cp = list_entry->GetName().c_str();
      const int dirhdrln = dirs[i].d_name - (char*) &dirs[i];
#ifdef __APPLE__
      dirs[i].d_fileno = i;
      dirs[i].d_type = DT_UNKNOWN;
      dirs[i].d_namlen = len;
#else
      dirs[i].d_ino = i;
      dirs[i].d_off = i * NAME_MAX;
#endif
      dirs[i].d_reclen = len + dirhdrln;
      dirs[i].d_type = DT_UNKNOWN;
      strncpy(dirs[i].d_name, cp, len);
      dirs[i].d_name[len] = '\0';
      i++;
    }

    delete response;
    return dirs;
  }

  *size = 0;
  delete response;
  return NULL;
}


//------------------------------------------------------------------------------
// Create a directory with the given name
//------------------------------------------------------------------------------
int
filesystem::mkdir(const char* path,
                  mode_t mode,
                  uid_t uid,
                  gid_t gid,
                  pid_t pid,
                  struct stat* buf)
{
  eos_static_info("path=%s mode=%d uid=%u pid=%u", path, mode, uid, pid);
  eos::common::Timing mkdirtiming("mkdir");
  errno = 0;
  COMMONTIMING("START", &mkdirtiming);
  std::string request;
  XrdCl::Buffer arg;
  XrdCl::Buffer* response = 0;
  request = safePath(path);
  request += '?';
  request += "mgm.pcmd=mkdir";
  request += "&eos.app=fuse&mode=";
  request += (int) mode;

  if (encode_pathname) {
    request += "&eos.encodepath=1";
  }

  arg.FromString(request);
  std::string surl = user_url(uid, gid, pid);

  if ((use_user_krb5cc || use_user_gsiproxy) && fuse_shared) {
    surl += '?';
  }

  surl += strongauth_cgi(pid);
  XrdCl::URL Url(surl);
  XrdCl::FileSystem fs(Url);
  XrdCl::XRootDStatus status = xrdreq_retryonnullbuf(fs, arg, response);
  COMMONTIMING("GETPLUGIN", &mkdirtiming);

  if (status.IsOK()) {
    unsigned long long sval[10];
    unsigned long long ival[6];
    char tag[1024];
    // Parse output
    int items = sscanf(response->GetBuffer(),
                       "%s %llu %llu %llu %llu %llu %llu %llu %llu "
                       "%llu %llu %llu %llu %llu %llu %llu %llu",
                       tag, (unsigned long long*) &sval[0],
                       (unsigned long long*) &sval[1],
                       (unsigned long long*) &sval[2],
                       (unsigned long long*) &sval[3],
                       (unsigned long long*) &sval[4],
                       (unsigned long long*) &sval[5],
                       (unsigned long long*) &sval[6],
                       (unsigned long long*) &sval[7],
                       (unsigned long long*) &sval[8],
                       (unsigned long long*) &sval[9],
                       (unsigned long long*) &ival[0],
                       (unsigned long long*) &ival[1],
                       (unsigned long long*) &ival[2],
                       (unsigned long long*) &ival[3],
                       (unsigned long long*) &ival[4],
                       (unsigned long long*) &ival[5]);

    if ((items != 17) || (strcmp(tag, "mkdir:"))) {
      int retc = 0;
      char tag[1024];
      // Parse output
      int items = sscanf(response->GetBuffer(), "%s retc=%d", tag, &retc);

      if ((items != 2) || (strcmp(tag, "mkdir:"))) {
        errno = EFAULT;
      } else {
        errno = retc;
      }

      delete response;
      return errno;
    } else {
      buf->st_dev = (dev_t) sval[0];
      buf->st_ino = (ino_t) sval[1];
      buf->st_mode = (mode_t) sval[2];
      buf->st_nlink = (nlink_t) sval[3];
      buf->st_uid = (uid_t) sval[4];
      buf->st_gid = (gid_t) sval[5];
      buf->st_rdev = (dev_t) sval[6];
      buf->st_size = (off_t) sval[7];
      buf->st_blksize = (blksize_t) sval[8];
      buf->st_blocks = (blkcnt_t) sval[9];
      buf->st_atime = (time_t) ival[0];
      buf->st_mtime = (time_t) ival[1];
      buf->st_ctime = (time_t) ival[2];
      buf->ATIMESPEC.tv_sec = (time_t) ival[0];
      buf->MTIMESPEC.tv_sec = (time_t) ival[1];
      buf->CTIMESPEC.tv_sec = (time_t) ival[2];
      buf->ATIMESPEC.tv_nsec = (time_t) ival[3];
      buf->MTIMESPEC.tv_nsec = (time_t) ival[4];
      buf->CTIMESPEC.tv_nsec = (time_t) ival[5];

      if (S_ISREG(buf->st_mode) && fuse_exec) {
        buf->st_mode |= (S_IXUSR | S_IXGRP | S_IXOTH);
      }

      buf->st_mode &= (~S_ISVTX); // clear the vxt bit
      buf->st_mode &= (~S_ISUID); // clear suid
      buf->st_mode &= (~S_ISGID); // clear sgid
      buf->st_mode |= mode_overlay;
      errno = 0;
    }
  } else {
    eos_static_err("status is NOT ok");
    errno = EFAULT;
  }

  COMMONTIMING("END", &mkdirtiming);

  if (EOS_LOGS_DEBUG) {
    mkdirtiming.Print();
  }

  eos_static_debug("path=%s inode=%llu", path, buf->st_ino);
  delete response;
  return errno;
}

//------------------------------------------------------------------------------
// Remove the given directory
//------------------------------------------------------------------------------
int
filesystem::rmdir(const char* path, uid_t uid, gid_t gid, pid_t pid)
{
  eos::common::Timing rmdirtiming("rmdir");
  COMMONTIMING("START", &rmdirtiming);
  eos_static_info("path=%s uid=%u pid=%u", path, uid, pid);
  std::string surl = user_url(uid, gid, pid);

  if ((use_user_krb5cc || use_user_gsiproxy) && fuse_shared) {
    surl += '?';
  }

  surl += strongauth_cgi(pid);
  XrdCl::URL Url(surl);
  XrdCl::FileSystem fs(Url);
  std::string spath = safePath(path);

  if (encode_pathname) {
    spath += "?eos.encodepath=1";
  }

  XrdCl::XRootDStatus status = fs.RmDir(spath);

  if (eos::common::error_retc_map(status.errNo)) {
    if (status.GetErrorMessage().find("Directory not empty") != std::string::npos) {
      errno = ENOTEMPTY;
    }
  } else {
    errno = 0;
  }

  COMMONTIMING("END", &rmdirtiming);

  if (EOS_LOGS_DEBUG) {
    rmdirtiming.Print();
  }

  return errno;
}


//------------------------------------------------------------------------------
// Map open return codes to errno's
int
filesystem::get_open_idx(const unsigned long long& inode)
{
  unsigned long long idx = 0;

  for (auto i = 0; i < (int) sizeof(unsigned long long) * 8;
       i += N_OPEN_MUTEXES_NBITS) {
    idx ^= ((N_OPEN_MUTEXES - 1) & (inode >> i));
  }

//eos_static_debug("inode=%lu  inode|=%lu  >>28|=%lu  xor=%lu",inode,inode&(N_OPEN_MUTEXES-1),(inode>>28)&(N_OPEN_MUTEXES-1),idx);
  return (int) idx;
}

//------------------------------------------------------------------------------
// Open a file
//------------------------------------------------------------------------------
int
filesystem::open(const char* path,
                 int oflags,
                 mode_t mode,
                 uid_t uid,
                 gid_t gid,
                 pid_t pid,
                 unsigned long* return_inode,
                 bool mknod)
{
  eos_static_info("path=%s flags=%08x mode=%d uid=%u pid=%u", path, oflags, mode,
                  uid, pid);
  XrdOucString spath = user_url(uid, gid, pid).c_str();
  XrdSfsFileOpenMode flags_sfs = eos::common::LayoutId::MapFlagsPosix2Sfs(oflags);
  eos_static_debug("flags=%x", flags_sfs);
  struct stat buf;
  bool exists = true;
  bool lazy_open = (flags_sfs == SFS_O_RDONLY) ? lazy_open_ro : lazy_open_rw;
  bool isRO = (flags_sfs == SFS_O_RDONLY);
  eos::common::Timing opentiming("open");
  COMMONTIMING("START", &opentiming);
  spath += safePath(path).c_str();
  errno = 0;
  int t0;
  int retc = add_fd2file(0, *return_inode, uid, gid, pid, isRO, path);

  if (retc != -1) {
    eos_static_debug("file already opened, return fd=%i path=%s", retc, path);
    return retc;
  }

  if ((t0 = spath.find("/proc/")) != STR_NPOS) {
    XrdOucString orig_path = spath;
    // Clean the path
    int t1 = spath.find("//");
    int t2 = spath.find("//", t1 + 2);
    spath.erase(t2 + 2, t0 - t2 - 2);

    while (spath.replace("///", "//")) {
    };

    // Force a reauthentication to the head node
    if (spath.endswith("/proc/reconnect")) {
      if (use_user_gsiproxy || use_user_krb5cc) {
        authidmanager.reconnectProcCache(uid, gid, pid);
      } else {
        authidmanager.IncConnectionId();
      }

      errno = ECONNABORTED;
      return -1;
    }

    // Return the 'whoami' information in that file
    if (spath.endswith("/proc/whoami")) {
      spath.replace("/proc/whoami", "/proc/user/");
      //spath += "?mgm.cmd=whoami&mgm.format=fuse&eos.app=fuse";
      spath += '?';
      spath += strongauth_cgi(pid).c_str();

      if ((use_user_krb5cc || use_user_gsiproxy) && fuse_shared) {
        spath += '&';
      }

      spath += "mgm.cmd=whoami&mgm.format=fuse&eos.app=fuse";

      if (encode_pathname) {
        spath += "&eos.encodepath=1";
      }

      XrdOucString open_path = get_url_nocgi(spath.c_str());
      XrdOucString open_cgi = get_cgi(spath.c_str());
      LayoutWrapper* file = new LayoutWrapper(new eos::fst::PlainLayout(NULL, 0, NULL,
                                              NULL, open_path.c_str()));

      if (stat(open_path.c_str(), &buf, uid, gid, pid, 0)) {
        exists = false;
      }

      retc = file->Open(open_path.c_str(), flags_sfs, mode, open_cgi.c_str(),
                        exists ? &buf : NULL, false, true);

      if (retc) {
        eos_static_err("open failed for %s : error code is %d", spath.c_str(),
                       (int) errno);
        delete file;
        return eos::common::error_retc_map(errno);
      } else {
        retc = add_fd2file(file, *return_inode, uid, gid, pid, isRO);
        return retc;
      }
    }

    if (spath.endswith("/proc/who")) {
      spath.replace("/proc/who", "/proc/user/");
      //spath += "?mgm.cmd=who&mgm.format=fuse&eos.app=fuse";
      spath += '?';
      spath += strongauth_cgi(pid).c_str();

      if ((use_user_krb5cc || use_user_gsiproxy) && fuse_shared) {
        spath += '&';
      }

      spath += "mgm.cmd=who&mgm.format=fuse&eos.app=fuse";

      if (encode_pathname) {
        spath += "&eos.encodepath=1";
      }

      XrdOucString open_path = get_url_nocgi(spath.c_str());
      XrdOucString open_cgi = get_cgi(spath.c_str());
      LayoutWrapper* file = new LayoutWrapper(new eos::fst::PlainLayout(NULL, 0, NULL,
                                              NULL, open_path.c_str()));

      if (stat(open_path.c_str(), &buf, uid, gid, pid, 0)) {
        exists = false;
      }

      retc = file->Open(open_path.c_str(), flags_sfs, mode, open_cgi.c_str(),
                        exists ? &buf : NULL, false,  true);

      if (retc) {
        eos_static_err("open failed for %s", spath.c_str());
        delete file;
        return eos::common::error_retc_map(errno);
      } else {
        retc = add_fd2file(file, *return_inode, uid, gid, pid, isRO);
        return retc;
      }
    }

    if (spath.endswith("/proc/quota")) {
      spath.replace("/proc/quota", "/proc/user/");
      //spath += "?mgm.cmd=quota&mgm.subcmd=lsuser&mgm.format=fuse&eos.app=fuse";
      spath += '?';
      spath += strongauth_cgi(pid).c_str();

      if ((use_user_krb5cc || use_user_gsiproxy) && fuse_shared) {
        spath += '&';
      }

      spath += "mgm.cmd=quota&mgm.subcmd=lsuser&mgm.format=fuse&eos.app=fuse";

      if (encode_pathname) {
        spath += "&eos.encodepath=1";
      }

      XrdOucString open_path = get_url_nocgi(spath.c_str());
      XrdOucString open_cgi = get_cgi(spath.c_str());
      LayoutWrapper* file = new LayoutWrapper(new eos::fst::PlainLayout(NULL, 0, NULL,
                                              NULL, open_path.c_str()));

      if (stat(open_path.c_str(), &buf, uid, gid, pid, 0)) {
        exists = false;
      }

      retc = file->Open(open_path.c_str(), flags_sfs, mode, open_cgi.c_str(),
                        exists ? &buf : NULL, false, true);

      if (retc) {
        eos_static_err("open failed for %s", spath.c_str());
        delete file;
        return eos::common::error_retc_map(errno);
      } else {
        retc = add_fd2file(file, *return_inode, uid, gid, pid, isRO);
        return retc;
      }
    }

    spath = orig_path;
  }

  // Try to open file using PIO (parallel io) only in read mode
  if ((!getenv("EOS_FUSE_NOPIO")) && (flags_sfs == SFS_O_RDONLY)) {
    XrdCl::Buffer arg;
    XrdCl::Buffer* response = 0;
    std::string file_path = path;
    size_t spos = file_path.rfind("//");

    if (spos != std::string::npos) {
      file_path.erase(0, spos + 1);
    }

    std::string request = safePath(file_path.c_str());
    request += "?eos.app=fuse&mgm.pcmd=open";

    if (encode_pathname) {
      request += "&eos.encodepath=1";
    }

    arg.FromString(request);
    std::string surl = user_url(uid, gid, pid);

    if ((use_user_krb5cc || use_user_gsiproxy) && fuse_shared) {
      surl += '?';
    }

    surl += strongauth_cgi(pid);
    XrdCl::URL Url(surl);
    XrdCl::FileSystem fs(Url);
    XrdCl::XRootDStatus status = fs.Query(XrdCl::QueryCode::OpaqueFile, arg,
                                          response);

    if (status.IsOK()) {
      // Parse output
      XrdOucString tag;
      XrdOucString stripePath;
      std::vector<std::string> stripeUrls;
      XrdOucString origResponse = response->GetBuffer();
      XrdOucString stringOpaque = response->GetBuffer();
      // Add the eos.app=fuse tag to all future PIO open requests
      origResponse += "&eos.app=fuse";

      while (stringOpaque.replace("?", "&")) {
      }

      while (stringOpaque.replace("&&", "&")) {
      }

      std::unique_ptr<XrdOucEnv> openOpaque(new XrdOucEnv(stringOpaque.c_str()));
      char* opaqueInfo = (char*) strstr(origResponse.c_str(), "&mgm.logid");

      if (opaqueInfo) {
        opaqueInfo += 1;
        LayoutId::layoutid_t layout = openOpaque->GetInt("mgm.lid");

        for (unsigned int i = 0; i <= eos::common::LayoutId::GetStripeNumber(layout);
             i++) {
          tag = "pio.";
          tag += static_cast<int>(i);
          stripePath = "root://";
          stripePath += openOpaque->Get(tag.c_str());
          stripePath += "/";
          stripePath += file_path.c_str();
          stripeUrls.push_back(stripePath.c_str());
        }

        eos::fst::RaidMetaLayout* file;

        if (LayoutId::GetLayoutType(layout) == LayoutId::kRaidDP) {
          file = new eos::fst::RaidDpLayout(NULL, layout, NULL, NULL, "root://dummy");
        } else if ((LayoutId::GetLayoutType(layout) == LayoutId::kRaid6) ||
                   (LayoutId::GetLayoutType(layout) == LayoutId::kArchive)) {
          file = new eos::fst::ReedSLayout(NULL, layout, NULL, NULL, "root://dummy");
        } else {
          eos_static_warning("warning=no such supported layout for PIO");
          file = 0;
        }

        if (file) {
          retc = file->OpenPio(stripeUrls, flags_sfs, mode, opaqueInfo);

          if (retc) {
            eos_static_err("failed open for pio red, path=%s", spath.c_str());
            delete response;
            delete file;
            return eos::common::error_retc_map(errno);
          } else {
            if (return_inode) {
              // Try to extract the inode from the opaque redirection
              XrdOucEnv RedEnv = file->GetLastUrl().c_str();
              const char* sino = RedEnv.Get("mgm.id");

              if (sino) {
                *return_inode = eos::common::FileId::Hex2Fid(sino) << 28;
              } else {
                *return_inode = 0;
              }

              eos_static_debug("path=%s created inode=%lu", path,
                               (unsigned long) *return_inode);
            }

            retc = add_fd2file(new LayoutWrapper(file), *return_inode, uid, gid, pid, isRO);
            delete response;
            return retc;
          }
        }
      } else {
        eos_static_debug("opaque info not what we expected");
      }
    } else {
      eos_static_err("failed get request for pio read. query was %s, response "
                     "was %s and error was %s", arg.ToString().c_str(),
                     (response ? response->ToString().c_str() : "no-response"),
                     status.ToStr().c_str());
    }

    delete response;
  }

  eos_static_debug("the spath is:%s", spath.c_str());
  XrdOucString open_cgi = "eos.app=fuse";

  if (encode_pathname) {
    open_cgi += "&eos.encodepath=1";
  }

  if (oflags & (O_RDWR | O_WRONLY)) {
    open_cgi += "&eos.bookingsize=0";
  } else {
    open_cgi += "&eos.checksum=ignore";
  }

  if (do_rdahead) {
    open_cgi += "&fst.readahead=true&fst.blocksize=";
    open_cgi += rdahead_window.c_str();
  }

  if ((use_user_krb5cc || use_user_gsiproxy) && fuse_shared) {
    open_cgi += "&";
    open_cgi += strongauth_cgi(pid).c_str();
  }

  // Check if the file already exists in case this is a write
  if (stat(path, &buf, uid, gid, pid, 0)) {
    exists = false;
  }

  eos_static_debug("open_path=%s, open_cgi=%s, exists=%d, flags_sfs=%d",
                   spath.c_str(), open_cgi.c_str(), (int) exists, (int) flags_sfs);
  retc = 1;

  // upgrade the WRONLY open to RW
  if (flags_sfs & SFS_O_WRONLY) {
    flags_sfs &= ~SFS_O_WRONLY;
    flags_sfs |= SFS_O_RDWR;
  }

  bool do_inline_repair = getInlineRepair();

  // Figure out if this file can be repaired inline
  if (exists) {
    if (((uint64_t) buf.st_size > getMaxInlineRepairSize())) {
      eos_static_notice("disabled inline repair path=%s file-size=%llu repair-limit=%llu",
                        spath.c_str(), buf.st_size, getMaxInlineRepairSize());
      do_inline_repair = false;
    }
  }

  if (isRO && force_rwopen(*return_inode, uid, gid, pid) < 0) {
    eos_static_err("forcing rw open failed for inode %lu path %s",
                   (unsigned long)*return_inode, path);
    return eos::common::error_retc_map(errno);
  }

  LayoutWrapper* file = new LayoutWrapper(
    new eos::fst::PlainLayout(NULL, 0, NULL, NULL, spath.c_str()));
  retc = file->Open(spath.c_str(), flags_sfs, mode, open_cgi.c_str(),
                    exists ? &buf : NULL, async_open, !lazy_open, creator_cap_lifetime,
                    do_inline_repair);

  if (retc) {
    eos_static_err("open failed for %s : error code is %d.", spath.c_str(),
                   (int) errno);
    delete file;
    return eos::common::error_retc_map(errno);
  } else {
    // TODO: return_inode already dereferenced before
    if (return_inode) {
      // Try to extract the inode from the opaque redirection
      std::string url = file->GetLastUrl().c_str();
      XrdOucEnv RedEnv = file->GetLastUrl().c_str();
      const char* sino = RedEnv.Get("mgm.id");
      ino_t old_ino = *return_inode;
      ino_t new_ino = sino ? (eos::common::FileId::Hex2Fid(sino) << 28) : 0;

      if (old_ino && (old_ino != new_ino)) {
        if (new_ino) {
          // An inode of an existing file can be changed during the process
          // of an open due to an auto-repair
          std::ostringstream sstr_old;
          std::ostringstream sstr_new;
          sstr_old << old_ino << ":" << get_login(uid, gid, pid);
          sstr_new << new_ino << ":" << get_login(uid, gid, pid);
          {
            eos::common::RWMutexWriteLock wr_lock(rwmutex_fd2fabst);

            if (inodexrdlogin2fds.count(sstr_old.str())) {
              inodexrdlogin2fds[sstr_new.str()] = inodexrdlogin2fds[sstr_old.str()];
              inodexrdlogin2fds.erase(sstr_old.str());
            }
          }
          {
            eos::common::RWMutexWriteLock wr_lock(mutex_inode_path);

            if (inode2path.count(old_ino)) {
              std::string ipath = inode2path[old_ino];

              if (path2inode.count(ipath)) {
                if (path2inode[ipath] != new_ino) {
                  path2inode[ipath] = new_ino;
                  inode2path[new_ino] = ipath;
                  eos_static_info("msg=\"inode replaced remotely\" path=%s "
                                  "old-ino=%lu new-ino=%lu", path, old_ino, new_ino);
                }
              }
            }
          }
        } else {
          eos_static_crit("new inode is null: cannot move old inode to new inode!");
          errno = EBADR;
          delete file;
          return errno;
        }
      }

      *return_inode = new_ino;
      eos_static_debug("path=%s opened ino=%lu", path, (unsigned long) *return_inode);
    }

    retc = add_fd2file(file, *return_inode, uid, gid, pid, isRO, path, mknod);
    COMMONTIMING("END", &opentiming);

    if (EOS_LOGS_DEBUG) {
      opentiming.Print();
    }

    return retc;
  }
}


//------------------------------------------------------------------------------
// Set utimes
//------------------------------------------------------------------------------
int
filesystem::utimes_from_fabst(std::shared_ptr<FileAbstraction> fabst,
                              unsigned long inode, uid_t uid, gid_t gid, pid_t pid)
{
  LayoutWrapper* raw_file = fabst->GetRawFileRW();

  if (!raw_file) {
    return 0;
  }

  if (raw_file->IsOpen()) {
    struct timespec ut[2];
    const char* path = 0;

    if ((path = fabst->GetUtimes(ut))) {
      const char* nowpath = 0;
      std::string npath;
      {
        // a file might have been renamed in the meanwhile
        lock_r_p2i();
        nowpath = this->path((unsigned long long)inode);
        unlock_r_p2i();

        if (nowpath) {
          // get it prefixed again
          getPath(npath, mPrefix, nowpath);
          nowpath = npath.c_str();
        } else {
          nowpath = path;
        }
      }

      if (strcmp(path, nowpath)) {
        eos_static_info("file renamed before close old-name=%s new-name=%s", path,
                        nowpath);
        path = nowpath;
      }

      // run the utimes command now after the close
      eos_static_debug("CLOSEDEBUG closing file open-path=%s current-path=%s "
                       "open with flag %d and utiming",
                       raw_file->GetOpenPath().c_str(), path,
                       (int) raw_file->GetOpenFlags());

      // run the utimes command now after the close
      if (this->utimes(path, ut, uid, gid, pid)) {
        // a file might have been renamed in the meanwhile
        lock_r_p2i();
        nowpath = this->path((unsigned long long)inode);
        unlock_r_p2i();

        if (nowpath) {
          // get it prefixed again
          getPath(npath, mPrefix, nowpath);
          nowpath = npath.c_str();
        } else {
          nowpath = path;
        }

        if (strcmp(nowpath, path)) {
          eos_static_info("file renamed again before close old-name=%s new-name=%s", path,
                          nowpath);
          path = nowpath;

          if (this->utimes(path, ut, uid, gid, pid)) {
            eos_static_err("file utime setting failed permanently for %s", path);
          }
        }
      }
    } else {
      eos_static_debug("CLOSEDEBUG no utime");
    }
  } else {
    // the file might have just been touched with an utime set
    struct timespec ut[2];
    ut[0].tv_sec = ut[1].tv_sec = 0;
    const char* path = fabst->GetUtimes(ut);
    const char* nowpath = 0;
    std::string npath;
    {
      // a file might have been renamed in the meanwhile
      lock_r_p2i();
      nowpath = this->path((unsigned long long)inode);
      unlock_r_p2i();

      if (nowpath) {
        // get it prefixed again
        getPath(npath, mPrefix, nowpath);
        nowpath = npath.c_str();
      } else {
        nowpath = path;
      }
    }

    if (strcmp(path, nowpath)) {
      eos_static_info("file renamed before close old-name=%s new-name=%s", path,
                      nowpath);
      path = nowpath;
    }

    if (ut[0].tv_sec || ut[1].tv_sec) {
      // this still allows to jump in for a rename, but we neglect this possiblity for now
      eos_static_debug("CLOSEDEBUG closing touched file open-path=%s "
                       "current-path=%s open with flag %d and utiming",
                       raw_file->GetOpenPath().c_str(), path,
                       (int)raw_file->GetOpenFlags());

      // run the utimes command now after the close
      if (this->utimes(path, ut, uid, gid, pid)) {
        // a file might have been renamed in the meanwhile
        lock_r_p2i();
        nowpath = this->path((unsigned long long)inode);
        unlock_r_p2i();

        if (nowpath) {
          // get it prefixed again
          getPath(npath, mPrefix, nowpath);
          nowpath = npath.c_str();
        } else {
          nowpath = path;
        }

        if (strcmp(nowpath, path)) {
          eos_static_info("file renamed again before close old-name=%s new-name=%s", path,
                          nowpath);
          path = nowpath;

          if (this->utimes(path, ut, uid, gid, pid)) {
            eos_static_err("file utime setting failed permanently for %s", path);
          }
        }
      }
    }
  }

  return 0;
}

//------------------------------------------------------------------------------
// Release is called when FUSE is completely done with a file; at that point,
// you can free up any temporarily allocated data structures.
//------------------------------------------------------------------------------
int
filesystem::close(int fildes, unsigned long inode, uid_t uid, gid_t gid,
                  pid_t pid)
{
  int ret = -1;
  eos_static_info("fd=%d inode=%lu, uid=%i, gid=%i, pid=%i", fildes, inode,
                  uid, gid, pid);
  std::shared_ptr<FileAbstraction> fabst = get_file(fildes);

  if (!fabst.get()) {
    errno = ENOENT;
    return ret;
  }

  if (XFC) {
    LayoutWrapper* file = fabst->GetRawFileRW();
    error_type error;
    fabst->mMutexRW.WriteLock();
    XFC->ForceAllWrites(fabst.get());
    eos::common::ConcurrentQueue<error_type> err_queue = fabst->GetErrorQueue();

    if (file && (err_queue.try_pop(error))) {
      eos_static_warning("write error found in err queue for inode=%llu - enabling restore",
                         inode);
      file->SetRestore();
    }

    fabst->mMutexRW.UnLock();
  }

  {
    // update our local stat cache
    struct stat buf;
    buf.st_size = fabst->GetMaxWriteOffset();
    dir_cache_update_entry(inode, &buf);
  }

  {
    // Commit the utime first - we cannot handle errors here
    ret = utimes_from_fabst(fabst, inode, uid, gid, pid);
    // Close file and remove it from all mappings
    ret = remove_fd2file(fildes, inode, uid, gid, pid);
  }

  if (ret) {
    errno = EIO;
  }

  return ret;
}


//------------------------------------------------------------------------------
// Flush file data to disk
//------------------------------------------------------------------------------
int
filesystem::flush(int fd, uid_t uid, gid_t gid, pid_t pid)
{
  int retc = 0;
  eos_static_info("fd=%d ", fd);
  bool isRW = false;
  std::shared_ptr<FileAbstraction> fabst = get_file(fd, &isRW);

  if (!fabst.get()) {
    errno = ENOENT;
    return -1;
  }

  if (!isRW) {
    fabst->DecNumRefRO();
    return 0;
  }

  if (XFC && fuse_cache_write) {
    off_t cache_size = fabst->GetMaxWriteOffset();
    eos_static_notice("cache-size=%llu max-offset=%d force=%d", cache_size,
                      file_write_back_cache_size, (cache_size > file_write_back_cache_size));
    fabst->mMutexRW.WriteLock();
    bool wait_async = true;

    if (fabst->GetRawFileRW() && fabst->GetRawFileRW()->CanCache()) {
      if (cache_size < file_write_back_cache_size) {
        wait_async = false;
      }
    }

    XFC->ForceAllWrites(fabst.get(), wait_async);
    eos::common::ConcurrentQueue<error_type> err_queue = fabst->GetErrorQueue();
    error_type error;

    if (err_queue.try_pop(error)) {
      eos_static_info("Extract error from queue");
      retc = error.first;

      if (retc) {
        errno = retc;
        retc = -1;
      }
    } else {
      eos_static_info("No flush error");
    }

    fabst->mMutexRW.UnLock();
  }

  fabst->DecNumRefRW();
  return retc;
}


//------------------------------------------------------------------------------
// Truncate file
//------------------------------------------------------------------------------
int
filesystem::truncate(int fildes, off_t offset)
{
  eos::common::Timing truncatetiming("truncate");
  COMMONTIMING("START", &truncatetiming);
  int ret = -1;
  eos_static_info("fd=%d offset=%llu", fildes, (unsigned long long) offset);
  bool isRW = false;
  std::shared_ptr<FileAbstraction> fabst = get_file(fildes, &isRW);
  errno = 0;

  if (!fabst.get()) {
    errno = ENOENT;
    return ret;
  }

  if (!isRW) {
    fabst->DecNumRefRO();
    errno = EPERM;
    return ret;
  }

  LayoutWrapper* file = fabst->GetRawFileRW();

  if (!file) {
    errno = ENOENT;
    return ret;
  }

// update modification time
  struct timespec ts[2];
  eos::common::Timing::GetTimeSpec(ts[1], true);
  ts[0] = ts[1];
  fabst->SetUtimes(ts);

  if (XFC && fuse_cache_write) {
    fabst->mMutexRW.WriteLock();
    XFC->ForceAllWrites(fabst.get());
    ret = file->Truncate(offset);
    fabst->SetMaxWriteOffset(offset);
    fabst->mMutexRW.UnLock();
  } else {
    ret = file->Truncate(offset);
  }

  fabst->DecNumRefRW();

  if (ret == -1) {
    errno = EIO;
  }

  COMMONTIMING("END", &truncatetiming);

  if (EOS_LOGS_DEBUG) {
    truncatetiming.Print();
  }

  return ret;
}

//------------------------------------------------------------------------------
// Truncate file
//------------------------------------------------------------------------------
int
filesystem::truncate2(const char* fullpath, unsigned long inode,
                      unsigned long truncsize, uid_t uid, gid_t gid, pid_t pid)
{
  if (inode) {
    // Try to truncate via an open file - first find the file descriptor using the
    // inodeuser2fd map and then find the file object using the fd2fabst map.
    // Meanwhile keep the mutex locked for read so that no other thread can
    // delete the file object
    eos_static_debug("path=%s, uid=%lu, inode=%lu",
                     fullpath, (unsigned long) uid, inode);
    eos::common::RWMutexReadLock rd_lock(rwmutex_fd2fabst);
    std::ostringstream sstr;
    sstr << inode << ":" << get_login(uid, gid, pid);
    google::dense_hash_map<std::string, std::set<int>>::iterator
        iter_fd = inodexrdlogin2fds.find(sstr.str());

    if (iter_fd != inodexrdlogin2fds.end()) {
      for (auto fdit = iter_fd->second.begin(); fdit != iter_fd->second.end(); fdit++)
        if (fd2count[*fdit] > 0) {
          return truncate(*fdit, truncsize);
        }
    } else {
      eos_static_debug("path=%s not open in rw", fullpath);
    }
  }

  int fd, retc = -1;
  unsigned long rinode = 0;

  if ((fd = open(fullpath, O_WRONLY,
                 S_IRUSR | S_IWUSR | S_IRGRP | S_IROTH,
                 uid, gid, pid, &rinode)) > 0) {
    retc = truncate(fd, truncsize);
    close(fd, rinode, uid, gid, pid);
  } else {
    retc = errno;
  }

  return retc;
}

//------------------------------------------------------------------------------
// Read from file. Returns the number of bytes transferred, or 0 if offset
// was at or beyond the end of the file
//------------------------------------------------------------------------------
ssize_t
filesystem::pread(int fildes,
                  void* buf,
                  size_t nbyte,
                  off_t offset)
{
  eos::common::Timing xpr("pread");
  COMMONTIMING("start", &xpr);
  eos_static_debug("fd=%d nbytes=%lu offset=%llu",
                   fildes, (unsigned long) nbyte,
                   (unsigned long long) offset);
  ssize_t ret = -1;
  bool isRW = false;
  std::shared_ptr<FileAbstraction> fabst = get_file(fildes, &isRW);
  std::string origin = "remote-ro";

  if (isRW) {
    origin = "remote-rw";
  }

  if (!fabst.get()) {
    errno = ENOENT;
    return ret;
  }

  LayoutWrapper* file = isRW ? fabst->GetRawFileRW() : fabst->GetRawFileRO();

  if (XFC && fuse_cache_write) {
    ret = file->ReadCache(offset, static_cast<char*>(buf), nbyte,
                          file_write_back_cache_size);

    // Either the data is not in the cache, the cache is empty or the cache
    // request is not complete
    if (ret != (int) nbyte) {
      off_t cache_size = fabst->GetMaxWriteOffset();

      if ((ret == -1) || (!cache_size) || ((off_t)(offset + nbyte) < cache_size)) {
        if (isRW) {
          origin = "flush";
          // cache miss
          fabst->mMutexRW.WriteLock();
          XFC->ForceAllWrites(fabst.get());
          ret = file->Read(offset, static_cast<char*>(buf), nbyte,
                           false);
          fabst->mMutexRW.UnLock();
        } else {
          ret = file->Read(offset, static_cast<char*>(buf), nbyte,
                           do_rdahead);
        }
      } else {
        origin = "cache-short";
      }
    } else {
      origin = "cache";
    }
  } else {
    ret = file->Read(offset, static_cast<char*>(buf), nbyte,
                     isRW ? false : do_rdahead);
  }

  // Release file reference
  isRW ? fabst->DecNumRefRW() : fabst->DecNumRefRO();
  COMMONTIMING("END", &xpr);

  if (ret == -1) {
    eos_static_err("failed read off=%ld, len=%u", offset, nbyte);
    errno = EIO;
  } else if ((size_t) ret != nbyte) {
    eos_static_info("read size=%u, returned=%u origin=%s", nbyte, ret,
                    origin.c_str());
  }

  eos_static_info("read size=%u, returned=%u origin=%s", nbyte, ret,
                  origin.c_str());

  if (EOS_LOGS_DEBUG) {
    xpr.Print();
  }

  return ret;
}

//------------------------------------------------------------------------------
// Write to file
//------------------------------------------------------------------------------
ssize_t
filesystem::pwrite(int fildes, const void* buf, size_t nbyte, off_t offset)
{
  eos::common::Timing xpw("pwrite");
  COMMONTIMING("start", &xpw);
  eos_static_debug("fd=%d nbytes=%lu cache=%d cache-w=%d",
                   fildes, (unsigned long) nbyte, XFC ? 1 : 0,
                   fuse_cache_write);
  int64_t ret = -1;
  bool isRW = false;
  std::shared_ptr<FileAbstraction> fabst = get_file(fildes, &isRW);

  if (!fabst.get()) {
    errno = ENOENT;
    return ret;
  }

  if (!isRW) {
    errno = EPERM;
    fabst->DecNumRefRO();
    return ret;
  }

  if (XFC && fuse_cache_write) {
    // store in cache
    fabst->GetRawFileRW()->WriteCache(offset, static_cast<const char*>(buf), nbyte,
                                      file_write_back_cache_size);
    fabst->mMutexRW.ReadLock();
    fabst->TestMaxWriteOffset(offset + nbyte);
    FileAbstraction* fab = fabst.get();
    XFC->SubmitWrite(fab, const_cast<void*>(buf), offset, nbyte);
    ret = nbyte;
    eos::common::ConcurrentQueue<error_type> err_queue = fabst->GetErrorQueue();
    error_type error;

    if (err_queue.try_pop(error)) {
      eos_static_info("Extract error from queue");
      ret = error.first;
    }

    fabst->mMutexRW.UnLock();
  } else {
    LayoutWrapper* file = fabst->GetRawFileRW();
    fabst->TestMaxWriteOffset(offset + nbyte);
    ret = file->Write(offset, static_cast<const char*>(buf), nbyte);

    if (ret == -1) {
      errno = EIO;
    }
  }

// update modification time
  struct timespec ts[2];
  eos::common::Timing::GetTimeSpec(ts[1], true);
  ts[0] = ts[1];
  fabst->SetUtimes(ts);
  fabst->DecNumRefRW();
  COMMONTIMING("END", &xpw);

// Release file reference
  if (EOS_LOGS_DEBUG) {
    xpw.Print();
  }

  return ret;
}


//------------------------------------------------------------------------------
// Flush any dirty information about the file to disk
//------------------------------------------------------------------------------
int
filesystem::fsync(int fildes)
{
  eos::common::Timing xps("fsync");
  COMMONTIMING("start", &xps);
  eos_static_info("fd=%d", fildes);
  int ret = 0;
  bool isRW;
  std::shared_ptr<FileAbstraction> fabst = get_file(fildes, &isRW);

  if (!fabst.get()) {
    errno = ENOENT;
    return ret;
  }

  if (!isRW) {
    fabst->DecNumRefRO();
    return 0;
  }

  if (XFC && fuse_cache_write) {
    fabst->mMutexRW.WriteLock();
    XFC->ForceAllWrites(fabst.get());
    fabst->mMutexRW.UnLock();
  }

  LayoutWrapper* file = fabst->GetRawFileRW();

  if (file) {
    ret = file->Sync();
  }

  if (ret) {
    errno = EIO;
  }

// Release file reference
  fabst->DecNumRefRW();
  COMMONTIMING("END", &xps);

  if (EOS_LOGS_DEBUG) {
    xps.Print();
  }

  return ret;
}

//------------------------------------------------------------------------------
// Remove (delete) the given file, symbolic link, hard link, or special node
//------------------------------------------------------------------------------
int
filesystem::unlink(const char* path, uid_t uid, gid_t gid, pid_t pid,
                   unsigned long inode)
{
  eos::common::Timing xpu("unlink");
  COMMONTIMING("start", &xpu);
  eos_static_info("path=%s uid=%u, pid=%u", path, uid, pid);
  std::string surl = user_url(uid, gid, pid);

  if ((use_user_krb5cc || use_user_gsiproxy) && fuse_shared) {
    surl += '?';
  }

  surl += strongauth_cgi(pid);
  XrdCl::URL Url(surl);
  XrdCl::FileSystem fs(Url);
  std::string spath = safePath(path);

  if (encode_pathname) {
    spath += "?eos.encodepath=1";
  }

  XrdCl::XRootDStatus status = fs.Rm(spath);
// drop evt. the in-memory cache
  LayoutWrapper::CacheRemove(inode);

  if (!eos::common::error_retc_map(status.errNo)) {
    errno = 0;
  }

  COMMONTIMING("END", &xpu);

  if (EOS_LOGS_DEBUG) {
    xpu.Print();
  }

  return errno;
}

//------------------------------------------------------------------------------
// Rename file/dir
//------------------------------------------------------------------------------
int
filesystem::rename(const char* oldpath, const char* newpath, uid_t uid,
                   gid_t gid, pid_t pid)
{
  eos::common::Timing xpr("rename");
  COMMONTIMING("start", &xpr);
  eos_static_info("oldpath=%s newpath=%s", oldpath, newpath, uid, pid);
  XrdOucString sOldPath = oldpath;
  XrdOucString sNewPath = newpath;

// XRootd move cannot deal with space in the path names
  if (encode_pathname) {
    sOldPath = safePath(sOldPath.c_str()).c_str();
    sOldPath += "?eos.encodepath=1";
    sNewPath = safePath(sNewPath.c_str()).c_str();
    sNewPath += "?eos.encodepath=1";
  } else {
    sOldPath.replace(" ", "#space#");
    sNewPath.replace(" ", "#space#");
  }

  std::string surl = user_url(uid, gid, pid);

  if ((use_user_krb5cc || use_user_gsiproxy) && fuse_shared) {
    surl += '?';
  }

  surl += strongauth_cgi(pid);
  XrdCl::URL Url(surl);
  XrdCl::FileSystem fs(Url);
  XrdCl::XRootDStatus status = fs.Mv(sOldPath.c_str(), sNewPath.c_str());

  if (!eos::common::error_retc_map(status.errNo)) {
    errno = 0;
    return 0;
  }

  COMMONTIMING("END", &xpr);

  if (EOS_LOGS_DEBUG) {
    xpr.Print();
  }

  return errno;
}

//------------------------------------------------------------------------------
// Build strong authentication CGI url info
//------------------------------------------------------------------------------
std::string
filesystem::strongauth_cgi(pid_t pid)
{
  XrdOucString str = "";

  if (fuse_shared && (use_user_krb5cc || use_user_gsiproxy)) {
    std::string authmet;

    if (gProcCache(pid).HasEntry(pid)) {
      gProcCache(pid).GetAuthMethod(pid, authmet);
    }

    if (authmet.compare(0, 5, "krb5:") == 0) {
      str += "xrd.k5ccname=";
      str += (authmet.c_str() + 5);
      str += "&xrd.wantprot=krb5,unix";
    } else if (authmet.compare(0, 5, "krk5:") == 0) {
      str += "xrd.k5ccname=";
      str += (authmet.c_str() + 5);
      str += "&xrd.wantprot=krb5,unix";
    } else if (authmet.compare(0, 5, "x509:") == 0) {
      str += "xrd.gsiusrpxy=";
      str += authmet.c_str() + 5;
      str += "&xrd.wantprot=gsi,unix";
    } else if (authmet.compare(0, 5, "unix:") == 0) {
      str += "xrd.wantprot=unix";
    } else {
      eos_static_err("don't know what to do with qualifiedid [%s]", authmet.c_str());
      goto bye;
    }
  }

bye:
  eos_static_debug("pid=%lu sep=%s", (unsigned long) pid, str.c_str());
  return str.c_str();
}

//------------------------------------------------------------------------------
// Get a user private physical connection URL like root://<user>@<host>
// - if we are a user private mount we don't need to specify that
//------------------------------------------------------------------------------
std::string
filesystem::user_url(uid_t uid, gid_t gid, pid_t pid)
{
  std::string url = "root://";

  if (fuse_shared) {
    url += get_login(uid, gid, pid);
    url += "@";
  }

  url += gMgmHost.c_str();
  url += "//";
  eos_static_debug("uid=%lu gid=%lu pid=%lu url=%s",
                   (unsigned long) uid,
                   (unsigned long) gid,
                   (unsigned long) pid, url.c_str());
  return url;
}

//------------------------------------------------------------------------------
// Decide if this is an 'rm -rf' command issued on the toplevel directory or
// anywhere whithin the EOS_FUSE_RMLVL_PROTECT levels from the root directory
//------------------------------------------------------------------------------
int
filesystem::is_toplevel_rm(int pid, const char* local_dir)
{
  eos_static_debug("is_toplevel_rm for pid %d and mountpoint %s", pid, local_dir);

  if (rm_level_protect == 0) {
    return 0;
  }

  time_t psstime = 0;

  if (!gProcCache(pid).HasEntry(pid) ||
      !gProcCache(pid).GetStartupTime(pid, psstime)) {
    eos_static_err("could not get process start time");
  }

  // Check the cache
  {
    eos::common::RWMutexReadLock rlock(mMapPidDenyRmMutex);
    auto it_map = mMapPidDenyRm.find(pid);

    // if the cached denial is up to date, return it
    if (it_map != mMapPidDenyRm.end()) {
      eos_static_debug("found an entry in the cache");

      // if the cached denial is up to date, return it
      if (psstime <= it_map->second.first) {
        eos_static_debug("found in cache pid=%i, rm_deny=%i", it_map->first,
                         it_map->second.second);

        if (it_map->second.second) {
          std::string cmd = gProcCache(pid).GetArgsStr(pid);
          eos_static_notice("rejected toplevel recursive deletion command %s",
                            cmd.c_str());
        }

        return (it_map->second.second ? 1 : 0);
      }

      eos_static_debug("the entry is oudated in cache %d, current %d",
                       (int) it_map->second.first, (int) psstime);
    }
  }
  eos_static_debug("no entry found or outdated entry, creating entry with psstime %d",
                   (int) psstime);
  auto entry = std::make_pair(psstime, false);
  // Try to print the command triggering the unlink
  std::ostringstream oss;
  const auto& cmdv = gProcCache(pid).GetArgsVec(pid);
  std::string cmd = gProcCache(pid).GetArgsStr(pid);
  std::set<std::string> rm_entries;
  std::set<std::string> rm_opt; // rm command options (long and short)
  char exe[PATH_MAX];
  oss.str("");
  oss.clear();
  oss << "/proc/" << pid << "/exe";
  ssize_t len = ::readlink(oss.str().c_str(), exe, sizeof(exe) - 1);

  if (len == -1) {
    eos_static_err("error while reading cwd for path=%s", oss.str().c_str());
    return 0;
  }

  exe[len] = '\0';
  std::string rm_cmd = exe;
  std::string token;

  for (auto it = cmdv.begin() + 1; it != cmdv.end(); it++) {
    token = *it;
    // Long option

    if (token.find("--") == 0) {
      token.erase(0, 2);
      rm_opt.insert(token);
    } else if (token.find('-') == 0) {
      token.erase(0, 1);
      // Short option
      size_t length = token.length();

      for (size_t i = 0; i != length; ++i) {
        rm_opt.insert(std::string(&token[i], 1));
      }
    } else {
      rm_entries.insert(token);
    }
  }

  for (std::set<std::string>::iterator it = rm_opt.begin();
       it != rm_opt.end(); ++it) {
    eos_static_debug("rm option:%s", it->c_str());
  }

  // Exit if this is not a recursive removal
  auto fname = rm_cmd.length() < 2 ? rm_cmd : rm_cmd.substr(rm_cmd.length() - 2,
               2);
  bool isrm = rm_cmd.length() <= 2 ? (fname == "rm") : (fname == "rm" &&
              rm_cmd[rm_cmd.length() - 3] == '/');

  if (!isrm ||
      (isrm &&
       rm_opt.find("r") == rm_opt.end() &&
       rm_opt.find("recursive") == rm_opt.end())) {
    eos_static_debug("%s is not an rm command", rm_cmd.c_str());
    mMapPidDenyRmMutex.LockWrite();
    mMapPidDenyRm[pid] = entry;
    mMapPidDenyRmMutex.UnLockWrite();
    return 0;
  }

// check that we dealing with the system rm command
  bool skip_relpath = !rm_watch_relpath;

  if ((!skip_relpath) && (rm_cmd != rm_command)) {
    eos_static_warning("using rm command %s different from the system rm "
                       "command %s : cannot watch recursive deletion on "
                       "relative paths", rm_cmd.c_str(), rm_command.c_str());
    skip_relpath = true;
  }

  // Get the current working directory
  oss.str("");
  oss.clear();
  oss << "/proc/" << pid << "/cwd";
  char cwd[PATH_MAX];
  len = ::readlink(oss.str().c_str(), cwd, sizeof(cwd) - 1);

  if (len == -1) {
    eos_static_err("error while reading cwd for path=%s", oss.str().c_str());
    return 0;
  }

  cwd[len] = '\0';
  std::string scwd(cwd);

  if (*scwd.rbegin() != '/') {
    scwd += '/';
  }

// we are dealing with an rm command
  {
    std::set<std::string> rm_entries2;

    for (auto it = rm_entries.begin(); it != rm_entries.end(); it++) {
      char resolved_path[PATH_MAX];
      auto path2resolve = *it;
      eos_static_debug("path2resolve %s", path2resolve.c_str());

      if (path2resolve[0] != '/') {
        if (skip_relpath) {
          eos_static_debug("skipping recusive deletion check on command %s on "
                           "relative path %s because rm command used is likely "
                           "to chdir", cmd.c_str(), path2resolve.c_str());
          continue;
        }

        path2resolve = scwd + path2resolve;
      }

      if (myrealpath(path2resolve.c_str(), resolved_path, pid)) {
        rm_entries2.insert(resolved_path);
        eos_static_debug("path %s resolves to realpath %s", path2resolve.c_str(),
                         resolved_path);
      } else {
        eos_static_warning("could not resolve path %s for top level recursive "
                           "deletion protection", path2resolve.c_str());
      }
    }

    std::swap(rm_entries, rm_entries2);
  }
  // Make sure both the cwd and local mount dir ends with '/'
  std::string mount_dir(local_dir);

  if (*mount_dir.rbegin() != '/') {
    mount_dir += '/';
  }

  // First check if the command was launched from a location inside the hierarchy
  // of the local mount point
  eos_static_debug("cwd=%s, mount_dir=%s, skip_relpath=%d", scwd.c_str(),
                   mount_dir.c_str(), skip_relpath ? 1 : 0);
  std::string rel_path;
  int level;

  // Detect remove from inside the mount point hierarchy
  if (!skip_relpath && scwd.find(mount_dir) == 0) {
    rel_path = scwd.substr(mount_dir.length());
    level = std::count(rel_path.begin(), rel_path.end(), '/') + 1;
    eos_static_debug("rm_int current_lvl=%i, protect_lvl=%i", level,
                     rm_level_protect);

    if (level <= rm_level_protect) {
      entry.second = true;
      mMapPidDenyRmMutex.LockWrite();
      mMapPidDenyRm[pid] = entry;
      mMapPidDenyRmMutex.UnLockWrite();
      eos_static_notice("rejected toplevel recursive deletion command %s",
                        cmd.c_str());
      return 1;
    }
  }

  // At this point, absolute path are used.
  // Get the deepness level it reaches inside the EOS
  // mount point so that we can take the right decision
  for (std::set<std::string>::iterator it = rm_entries.begin();
       it != rm_entries.end(); ++it) {
    token = *it;

    if (token.find(mount_dir) == 0) {
      rel_path = token.substr(mount_dir.length());
      level = std::count(rel_path.begin(), rel_path.end(), '/') + 1;
      eos_static_debug("rm_ext current_lvl=%i, protect_lvl=%i", level,
                       rm_level_protect);

      if (level <= rm_level_protect) {
        entry.second = true;
        mMapPidDenyRmMutex.LockWrite();
        mMapPidDenyRm[pid] = entry;
        mMapPidDenyRmMutex.UnLockWrite();
        eos_static_notice("rejected toplevel recursive deletion command %s",
                          cmd.c_str());
        return 1;
      }
    }

    // Another case is when the delete command is issued on a directory higher
    // up in the hierarchy where the mountpoint was done
    if (mount_dir.find(*it) == 0) {
      level = 1;

      if (level <= rm_level_protect) {
        entry.second = true;
        mMapPidDenyRmMutex.LockWrite();
        mMapPidDenyRm[pid] = entry;
        mMapPidDenyRmMutex.UnLockWrite();
        eos_static_notice("rejected toplevel recursive deletion command %s",
                          cmd.c_str());
        return 1;
      }
    }
  }

  mMapPidDenyRmMutex.LockWrite();
  mMapPidDenyRm[pid] = entry;
  mMapPidDenyRmMutex.UnLockWrite();
  return 0;
}

//------------------------------------------------------------------------------
// Get the list of the features available on the MGM
//------------------------------------------------------------------------------
bool filesystem::get_features(const std::string& url,
                              std::map<std::string, std::string>* features)
{
  XrdCl::Buffer arg;
  XrdCl::Buffer* response = 0;
  std::string request = "/?mgm.pcmd=version&mgm.version.features=1&eos.app=fuse";
  arg.FromString(request.c_str());
  XrdCl::URL Url(url.c_str());
  XrdCl::FileSystem fs(Url);
  XrdCl::XRootDStatus status = fs.Query(XrdCl::QueryCode::OpaqueFile, arg,
                                        response);
  status = xrdreq_retryonnullbuf(fs, arg, response);

  if (!status.IsOK()) {
    eos_static_crit("cannot read eos version");

    if (response) {
      delete response;
      response = 0;
    }

    return false;
  }

  std::string line;
  std::stringstream ss;
  bool infeatures = false;
  ss.str(response->GetBuffer(0));

  do {
    line.clear();
    std::getline(ss, line);

    if (line.empty()) {
      break;
    }

    if (!infeatures) {
      if (line.find("EOS_SERVER_FEATURES") != std::string::npos) {
        infeatures = true;
      }
    } else {
      auto pos = line.find("  =>  ");

      if (pos == std::string::npos) {
        eos_static_crit("error parsing instance features");
        delete response;
        return false; // there is something wrong here
      }

      string key   = line.substr(0, pos);
      string value = line.substr(pos + 6, std::string::npos);

      if ((pos = value.rfind("&mgm.proc.stderr")) != std::string::npos) {
        value.resize(pos);
      }

      (*features)[key] = value;
    }
  } while (1);

  if (!infeatures) {
    eos_static_warning("retrieving features is not supported on this eos instance");
    delete response;
    response = 0;
    return false;
  }

  delete response;
  return true;
}

//------------------------------------------------------------------------------
// Extract the EOS MGM endpoint for connection and also check that the MGM
// daemon is available.
//------------------------------------------------------------------------------
bool
filesystem::check_mgm(std::map<std::string, std::string>* features)
{
  std::string address = getenv("EOS_RDRURL") ? getenv("EOS_RDRURL") : "";

  if (address == "") {
    fprintf(stderr, "error: EOS_RDRURL is not defined so we fall back to "
            "root://localhost:1094// \n");
    address = "root://localhost:1094//";
    return 0;
  }

  XrdCl::URL url(address);

  if (!url.IsValid()) {
    eos_static_err("URL is not valid: %s", address.c_str());
    return 0;
  }

  // Check MGM is available
  if (!features) {
    uint16_t timeout = 15;

    if (getenv("EOS_FUSE_PING_TIMEOUT")) {
      timeout = (uint16_t) strtol(getenv("EOS_FUSE_PING_TIMEOUT"), 0, 10);
    }

    XrdCl::FileSystem fs(url);
    XrdCl::XRootDStatus st = fs.Ping(timeout);

    if (!st.IsOK()) {
      eos_static_err("Unable to contact MGM at address=%s (timed out after 10 seconds)",
                     address.c_str());
      return false;
    }
  }

  if (features) {
    get_features(address, features);
  }

  // Make sure the host has not '/' in the end and no prefix anymore
  gMgmHost = address.c_str();
  gMgmHost.replace("root://", "");
  int pos;

  if ((pos = gMgmHost.find("//")) != STR_NPOS) {
    gMgmHost.erase(pos);
  }

  if (gMgmHost.endswith("/")) {
    gMgmHost.erase(gMgmHost.length() - 1);
  }

  return true;
}

//------------------------------------------------------------------------------
// Init function
//------------------------------------------------------------------------------
bool
filesystem::initlogging()
{
  FILE* fstderr;

  // Open log file
  if (getuid()) {
    fuse_shared = false; //eosfsd
    char logfile[1024];

    if (getenv("EOS_FUSE_LOGFILE")) {
      snprintf(logfile, sizeof(logfile) - 1, "%s", getenv("EOS_FUSE_LOGFILE"));
    } else {
      snprintf(logfile, sizeof(logfile) - 1, "/tmp/eos-fuse.%d.log", getuid());
    }

    // Running as a user ... we log into /tmp/eos-fuse.$UID.log
    if (!(fstderr = freopen(logfile, "a+", stderr))) {
      fprintf(stdout, "error: cannot open log file %s\n", logfile);
      return false;
    } else {
      (void) ::chmod(logfile, S_IRUSR | S_IWUSR | S_IRGRP | S_IROTH);
    }
  } else {
    fuse_shared = true; //eosfsd
    std::string log_path = "/var/log/eos/fuse/fuse.";

    // Running as root ... we log into /var/log/eos/fuse
    if (getenv("EOS_FUSE_LOG_PREFIX")) {
      log_path += getenv("EOS_FUSE_LOG_PREFIX");
      log_path += ".log";
    } else {
      log_path += "log";
    }

    eos::common::Path cPath(log_path.c_str());
    cPath.MakeParentPath(S_IRWXU | S_IRGRP | S_IROTH);

    if (!(fstderr = freopen(cPath.GetPath(), "a+", stderr))) {
      fprintf(stderr, "error: cannot open log file %s\n", cPath.GetPath());
      return false;
    } else {
      (void) ::chmod(cPath.GetPath(), S_IRUSR | S_IWUSR);
    }
  }

  setvbuf(fstderr, (char*) NULL, _IONBF, 0);
  eos::common::Mapping::VirtualIdentity_t vid;
  eos::common::Mapping::Root(vid);
  eos::common::Logging::Init();
  eos::common::Logging::SetUnit("FUSE@localhost");
  eos::common::Logging::gShortFormat = true;
  XrdOucString fusedebug = getenv("EOS_FUSE_DEBUG");

  if ((getenv("EOS_FUSE_DEBUG")) && (fusedebug != "0")) {
    eos::common::Logging::SetLogPriority(LOG_DEBUG);
  } else {
    if ((getenv("EOS_FUSE_LOGLEVEL"))) {
      eos::common::Logging::SetLogPriority(atoi(getenv("EOS_FUSE_LOGLEVEL")));
    } else {
      eos::common::Logging::SetLogPriority(LOG_INFO);
    }
  }

  return true;
}

bool
filesystem::init(int argc, char* argv[], void* userdata,
                 std::map<std::string, std::string>* features)
{
  if (!initlogging()) {
    return false;
  }

  try {
    path2inode.set_empty_key("");
    path2inode.set_deleted_key("#__deleted__#");
    inodexrdlogin2fds.set_empty_key("");
    inodexrdlogin2fds.set_deleted_key("#__deleted__#");
    fd2fabst.set_empty_key(-1);
    fd2fabst.set_deleted_key(-2);
    fd2count.set_empty_key(-1);
    fd2count.set_deleted_key(-2);
  } catch (std::length_error& len_excp) {
    eos_static_err("error: failed to insert into google map");
    return false;
  }

  eos::common::StringConversion::InitLookupTables();
// Create the root entry
  path2inode["/"] = 1;
  inode2path[1] = "/";
#ifdef STOPONREDIRECT
// Set the redirect limit
  XrdCl::DefaultEnv::GetEnv()->PutInt("RedirectLimit", 1);
  setenv("XRD_REDIRECTLIMIT", "1", 1);
#endif

  // Extract MGM endpoint and check availability
  if (!check_mgm(features)) {
    return false;
  }

  // Get read-ahead configuration
  if (getenv("EOS_FUSE_RDAHEAD") && (!strcmp(getenv("EOS_FUSE_RDAHEAD"), "1"))) {
    do_rdahead = true;

    if (getenv("EOS_FUSE_RDAHEAD_WINDOW")) {
      rdahead_window = getenv("EOS_FUSE_RDAHEAD_WINDOW");

      try {
        (void) std::stol(rdahead_window);
      } catch (const std::exception& e) {
        rdahead_window = "131072"; // default 128
      }
    }
  }

  // Get inline-repair configuration
  if (getenv("EOS_FUSE_INLINE_REPAIR") &&
      (!strcmp(getenv("EOS_FUSE_INLINE_REPAIR"), "1"))) {
    inline_repair = true;

    if (getenv("EOS_FUSE_MAX_INLINE_REPAIR_SIZE")) {
      max_inline_repair_size = strtoul(getenv("EOS_FUSE_MAX_INLINE_REPAIR_SIZE"), 0,
                                       10);
    } else {
      max_inline_repair_size = 268435456; // 256 MB
    }
  }

  encode_pathname = (features && features->count("eos.encodepath"));

  if (getenv("EOS_FUSE_LAZYOPENRO") &&
      (!strcmp(getenv("EOS_FUSE_LAZYOPENRO"), "1"))) {
    lazy_open_ro = true;
  }

  if (getenv("EOS_FUSE_LAZYOPENRW") &&
      (!strcmp(getenv("EOS_FUSE_LAZYOPENRW"), "1"))) {
    lazy_open_rw = true;
  }

  if (getenv("EOS_FUSE_ASYNC_OPEN") &&
      (!strcmp(getenv("EOS_FUSE_ASYNC_OPEN"), "1"))) {
    async_open = true;
  }

  if (getenv("EOS_FUSE_SHOW_SPECIAL_FILES") &&
      (!strcmp(getenv("EOS_FUSE_SHOW_SPECIAL_FILES"), "1"))) {
    hide_special_files = false;
  } else {
    hide_special_files = true;
  }

  if (getenv("EOS_FUSE_SHOW_EOS_ATTRIBUTES") &&
      (!strcmp(getenv("EOS_FUSE_SHOW_EOS_ATTRIBUTES"), "1"))) {
    show_eos_attributes = true;
  } else {
    show_eos_attributes = false;
  }

  if (features && !features->count("eos.lazyopen")) {
    // disable lazy open, no server side support
    lazy_open_ro = false;
    lazy_open_rw = false;
    lazy_open_disabled = true;
  }

  if (getenv("EOS_FUSE_CREATOR_CAP_LIFETIME")) {
    creator_cap_lifetime = (int) strtol(getenv("EOS_FUSE_CREATOR_CAP_LIFETIME"), 0,
                                        10);
  }

  if (getenv("EOS_FUSE_FILE_WB_CACHE_SIZE")) {
    file_write_back_cache_size = (int) strtol(getenv("EOS_FUSE_FILE_WB_CACHE_SIZE"),
                                 0, 10);
  }

  // Check if we should set files executable
  if (getenv("EOS_FUSE_EXEC") && (!strcmp(getenv("EOS_FUSE_EXEC"), "1"))) {
    fuse_exec = true;
  }

  // Initialise the XrdFileCache
  fuse_cache_write = false;

  if ((!(getenv("EOS_FUSE_CACHE"))) ||
      (getenv("EOS_FUSE_CACHE") && (!strcmp(getenv("EOS_FUSE_CACHE"), "0")))) {
    XFC = NULL;
  } else {
    if (!getenv("EOS_FUSE_CACHE_SIZE")) {
      setenv("EOS_FUSE_CACHE_SIZE", "30000000", 1);  // ~300MB
    }

    XFC = FuseWriteCache::GetInstance(static_cast<size_t>(atol(
                                        getenv("EOS_FUSE_CACHE_SIZE"))));
    fuse_cache_write = true;
  }

  if ((getenv("EOS_FUSE_CACHE_PAGE_SIZE"))) {
    CacheEntry::SetMaxSize((size_t)strtoul(getenv("EOS_FUSE_CACHE_PAGE_SIZE"), 0,
                                           10));
  }

// set the path of the proc fs (default is "/proc/"
  gProcCacheShardSize = AuthIdManager::proccachenbins;
  gProcCacheV.resize(gProcCacheShardSize);

  if (getenv("EOS_FUSE_PROCPATH")) {
    std::string pp(getenv("EOS_FUSE_PROCPATH"));

    if (pp[pp.size()] != '/') {
      pp.append("/");
    }

    for (auto it = gProcCacheV.begin(); it != gProcCacheV.end(); ++it) {
      it->SetProcPath(pp.c_str());
    }
  }

  if (authidmanager.StartCleanupThread()) {
    eos_static_notice("started proccache cleanup thread");
  } else {
    eos_static_err("filed to start proccache cleanup thread");
  }

  if (getenv("EOS_FUSE_XRDBUGNULLRESPONSE_RETRYCOUNT")) {
    xrootd_nullresponsebug_retrycount =
      std::max(0, (int)strtoul(getenv("EOS_FUSE_XRDBUGNULLRESPONSE_RETRYCOUNT"), 0,
                               10));
  } else {
    xrootd_nullresponsebug_retrycount = 3; // 256 MB
  }

  if (getenv("EOS_FUSE_XRDBUGNULLRESPONSE_RETRYSLEEPMS")) {
    xrootd_nullresponsebug_retrysleep =
      std::max(0, (int)strtoul(getenv("EOS_FUSE_XRDBUGNULLRESPONSE_RETRYSLEEPMS"), 0,
                               10));
  } else {
    xrootd_nullresponsebug_retrysleep = 1; // 256 MB
  }

  // Get the number of levels in the top hierarchy protected agains deletions
  if (!getenv("EOS_FUSE_RMLVL_PROTECT")) {
    rm_level_protect = 1;
  } else {
    rm_level_protect = atoi(getenv("EOS_FUSE_RMLVL_PROTECT"));
  }

  if (rm_level_protect) {
    rm_watch_relpath = false;
    char rm_cmd[PATH_MAX];
    (void) memset(rm_cmd, '\0', sizeof(rm_cmd));
    FILE* f = popen("exec bash -c 'type -P rm'", "r");

    if (!f) {
      eos_static_err("could not run the system wide rm command procedure");
    } else if (fscanf(f, "%s", rm_cmd) != 1) {
      pclose(f);
      eos_static_err("cannot get rm command to watch");
    } else {
      pclose(f);

      if (strlen(rm_cmd) >= PATH_MAX) {
        eos_static_err("buffer overflow while reading rm command");
      } else {
        eos_static_notice("rm command to watch is %s", rm_cmd);
        rm_command = rm_cmd;
        char cmd[PATH_MAX + 16];
        sprintf(cmd, "%s --version", (const char*)rm_cmd);
        f = popen(cmd, "r");

        if (!f) {
          eos_static_err("could not run the rm command to watch");
        } else {
          char* line = NULL;
          size_t len = 0;

          if (getline(&line, &len, f) == -1) {
            pclose(f);
            eos_static_err("could not read rm command version to watch");
          } else if (line) {
            pclose(f);
            char* lasttoken = strrchr(line, ' ');

            if (lasttoken) {
              float rmver;

              if (!sscanf(lasttoken, "%f", &rmver)) {
                eos_static_err("could not interpret rm command version to watch %s",
                               lasttoken);
              } else {
                int rmmajv = floor(rmver);
                eos_static_notice("top level recursive deletion command to watch "
                                  "is %s, version is %f, major version is %d",
                                  rm_cmd, rmver, rmmajv);

                if (rmmajv >= 8) {
                  rm_watch_relpath = true;
                  eos_static_notice("top level recursive deletion CAN watch "
                                    "relative path removals");
                } else {
                  eos_static_warning("top level recursive deletion CANNOT watch "
                                     "relative path removals");
                }
              }
            }
          }

          free(line);
        }
      }
    }
  }

  // Get parameters about strong authentication
  if (getenv("EOS_FUSE_USER_KRB5CC") &&
      (atoi(getenv("EOS_FUSE_USER_KRB5CC")) == 1)) {
    use_user_krb5cc = true;
  } else {
    use_user_krb5cc = false;
  }

  if (getenv("EOS_FUSE_USER_GSIPROXY") &&
      (atoi(getenv("EOS_FUSE_USER_GSIPROXY")) == 1)) {
    use_user_gsiproxy = true;
  } else {
    use_user_gsiproxy = false;
  }

  if (getenv("EOS_FUSE_USER_UNSAFEKRB5") &&
      (atoi(getenv("EOS_FUSE_USER_UNSAFEKRB5")) == 1)) {
    use_unsafe_krk5 = true;
  } else {
    use_unsafe_krk5 = false;
  }

  if (getenv("EOS_FUSE_FALLBACKTONOBODY") &&
      (atoi(getenv("EOS_FUSE_FALLBACKTONOBODY")) == 1)) {
    fallback2nobody = true;
  } else {
    fallback2nobody = false;
  }

  if (getenv("EOS_FUSE_USER_KRB5FIRST") &&
      (atoi(getenv("EOS_FUSE_USER_KRB5FIRST")) == 1)) {
    tryKrb5First = true;
  } else {
    tryKrb5First = false;
  }

  if (!use_user_krb5cc && !use_user_gsiproxy) {
    if (getenv("EOS_FUSE_SSS_KEYTAB")) {
      setenv("XrdSecPROTOCOL", "sss,unix", 1);
    } else {
      setenv("XrdSecPROTOCOL", "unix", 1);
    }
  }

  authidmanager.setAuth(use_user_krb5cc, use_user_gsiproxy, use_unsafe_krk5,
                        fallback2nobody, tryKrb5First);

  if (getenv("EOS_FUSE_MODE_OVERLAY")) {
    mode_overlay = (mode_t)strtol(getenv("EOS_FUSE_MODE_OVERLAY"), 0, 8);
  } else {
    mode_overlay = 0;
  }

#ifndef __APPLE__
  // Get uid and pid specificities of the system
  {
    FILE* f = fopen("/proc/sys/kernel/pid_max", "r");

    if (f && fscanf(f, "%llu", (unsigned long long*)&pid_max)) {
      eos_static_notice("pid_max is %llu", pid_max);
    } else {
      eos_static_err("could not read pid_max in /proc/sys/kernel/pid_max. "
                     "defaulting to 32767");
      pid_max = 32767;
    }

    if (f) {
      fclose(f);
    }

    f = fopen("/etc/login.defs", "r");
    char line[4096];
    line[0] = '\0';
    uid_max = 0;

    while (f && fgets(line, sizeof(line), f)) {
      if (line[0] == '#') {
        continue;  //commented line on the first character
      }

      auto keyword = strstr(line, "UID_MAX");

      if (!keyword) {
        continue;
      }

      auto comment_tag = strstr(line, "#");

      if (comment_tag && comment_tag < keyword) {
        continue;  // commented line with the keyword
      }

      char buffer[4096];

      if (sscanf(line, "%s %llu", buffer, (unsigned long long*)&uid_max) != 2) {
        eos_static_err("could not parse line %s in /etc/login.defs", line);
        uid_max = 0;
        continue;
      } else {
        break;
      }
    }

    if (uid_max) {
      eos_static_notice("uid_max is %llu", uid_max);
    } else {
      eos_static_err("could not read uid_max value in /etc/login.defs. defaulting to 65535");
      uid_max = 65535;
    }

    if (f) {
      fclose(f);
    }
  }
#endif

  // Get parameters about strong authentication
  if (getenv("EOS_FUSE_PIDMAP") && (atoi(getenv("EOS_FUSE_PIDMAP")) == 1)) {
    link_pidmap = true;
  } else {
    link_pidmap = false;
  }

  eos_static_notice("krb5=%d", use_user_krb5cc ? 1 : 0);
  pthread_t tid;
  eos_static_notice("starting filesystem");

  if ((XrdSysThread::Run(&tid, filesystem::CacheCleanup, static_cast<void*>(this),
                         0, "Cache Cleanup Thread"))) {
    eos_static_crit("failed to start cache clean-up thread");
    return false;
  }

  return true;
}

//------------------------------------------------------------------------------
// this function is just to make it possible to use BSD realpath implementation
//------------------------------------------------------------------------------
size_t
strlcat(char* dst, const char* src, size_t siz)
{
  char* d = dst;
  const char* s = src;
  size_t n = siz;
  size_t dlen;

  /* Find the end of dst and adjust bytes left but don't go past end */
  while (n-- != 0 && *d != '\0') {
    d++;
  }

  dlen = d - dst;
  n = siz - dlen;

  if (n == 0) {
    return (dlen + strlen(s));
  }

  while (*s != '\0') {
    if (n != 1) {
      *d++ = *s;
      n--;
    }

    s++;
  }

  *d = '\0';
  return (dlen + (s - src)); /* count does not include NUL */
}

//------------------------------------------------------------------------------
// this function is a workaround to avoid that
// fuse calls itself while using realpath
// that would require to trace back the user process which made the first call
// to fuse. That would involve keeping track of fuse self call to stat
// especially in is_toplevel_rm
//------------------------------------------------------------------------------
int
filesystem::mylstat(const char* __restrict name, struct stat* __restrict __buf,
                    pid_t pid)
{
  std::string path(name);

  if ((path.length() >= mount_dir.length()) &&
      (path.find(mount_dir) == 0)) {
    eos_static_debug("name=%s\n", name);
    uid_t uid = 0;
    gid_t gid = 0 ;

    if (!gProcCache(pid).HasEntry(pid) ||
        !gProcCache(pid).GetFsUidGid(pid, uid, gid)) {
      return ESRCH;
    }

    mutex_inode_path.LockRead();
    unsigned long long ino = path2inode.count(name) ? path2inode[name] : 0;
    mutex_inode_path.UnLockRead();
    return this->stat(name, __buf, uid, gid, pid, ino);
  } else {
    return ::lstat(name, __buf);
  }
}

//------------------------------------------------------------------------------
// This is code from taken from BSD implementation. It was just made ok for
// C++ compatibility and regular lstat was replaced with the above mylstat.
//------------------------------------------------------------------------------
char*
filesystem::myrealpath(const char* __restrict path, char* __restrict resolved,
                       pid_t pid)
{
  struct stat sb;
  char* p, *q, *s;
  size_t left_len, resolved_len;
  unsigned symlinks;
  int m, serrno, slen;
  char left[PATH_MAX], next_token[PATH_MAX], symlink[PATH_MAX];

  if (path == NULL) {
    errno = EINVAL;
    return (NULL);
  }

  if (path[0] == '\0') {
    errno = ENOENT;
    return (NULL);
  }

  serrno = errno;

  if (resolved == NULL) {
    resolved = (char*) malloc(PATH_MAX);

    if (resolved == NULL) {
      return (NULL);
    }

    m = 1;
  } else {
    m = 0;
  }

  symlinks = 0;

  if (path[0] == '/') {
    resolved[0] = '/';
    resolved[1] = '\0';

    if (path[1] == '\0') {
      return (resolved);
    }

    resolved_len = 1;
    left_len = strlcpy(left, path + 1, sizeof(left));
  } else {
    if (getcwd(resolved, PATH_MAX) == NULL) {
      if (m) {
        free(resolved);
      } else {
        resolved[0] = '.';
        resolved[1] = '\0';
      }

      return (NULL);
    }

    resolved_len = strlen(resolved);
    left_len = strlcpy(left, path, sizeof(left));
  }

  if (left_len >= sizeof(left) || resolved_len >= PATH_MAX) {
    if (m) {
      free(resolved);
    }

    errno = ENAMETOOLONG;
    return (NULL);
  }

  /*
   * Iterate over path components in `left'.
   */
  while (left_len != 0) {
    /*
     * Extract the next path component and adjust `left'
     * and its length.
     */
    p = strchr(left, '/');
    s = p ? p : left + left_len;

    if (s - left >= (int) sizeof(next_token)) {
      if (m) {
        free(resolved);
      }

      errno = ENAMETOOLONG;
      return (NULL);
    }

    memcpy(next_token, left, s - left);
    next_token[s - left] = '\0';
    left_len -= s - left;

    if (p != NULL) {
      memmove(left, s + 1, left_len + 1);
    }

    if (resolved[resolved_len - 1] != '/') {
      if (resolved_len + 1 >= PATH_MAX) {
        if (m) {
          free(resolved);
        }

        errno = ENAMETOOLONG;
        return (NULL);
      }

      resolved[resolved_len++] = '/';
      resolved[resolved_len] = '\0';
    }

    if (next_token[0] == '\0') {
      continue;
    } else if (strcmp(next_token, ".") == 0) {
      continue;
    } else if (strcmp(next_token, "..") == 0) {
      /*
       * Strip the last path component except when we have
       * single "/"
       */
      if (resolved_len > 1) {
        resolved[resolved_len - 1] = '\0';
        q = strrchr(resolved, '/') + 1;
        *q = '\0';
        resolved_len = q - resolved;
      }

      continue;
    }

    /*
     * Append the next path component and lstat() it. If
     * lstat() fails we still can return successfully if
     * there are no more path components left.
     */
    resolved_len = strlcat(resolved, next_token, PATH_MAX);

    if (resolved_len >= PATH_MAX) {
      if (m) {
        free(resolved);
      }

      errno = ENAMETOOLONG;
      return (NULL);
    }

    if (mylstat(resolved, &sb, pid) != 0) {
      if (errno == ENOENT && p == NULL) {
        errno = serrno;
        return (resolved);
      }

      if (m) {
        free(resolved);
      }

      return (NULL);
    }

    if (S_ISLNK(sb.st_mode)) {
      if (symlinks++ > MAXSYMLINKS) {
        if (m) {
          free(resolved);
        }

        errno = ELOOP;
        return (NULL);
      }

      slen = ::readlink(resolved, symlink, sizeof(symlink) - 1);

      if (slen < 0) {
        if (m) {
          free(resolved);
        }

        return (NULL);
      }

      symlink[slen] = '\0';

      if (symlink[0] == '/') {
        resolved[1] = 0;
        resolved_len = 1;
      } else if (resolved_len > 1) {
        /* Strip the last path component. */
        resolved[resolved_len - 1] = '\0';
        q = strrchr(resolved, '/') + 1;
        *q = '\0';
        resolved_len = q - resolved;
      }

      /*
       * If there are any path components left, then
       * append them to symlink. The result is placed
       * in `left'.
       */
      if (p != NULL) {
        if (symlink[slen - 1] != '/') {
          if (slen + 1 >= (int) sizeof(symlink)) {
            if (m) {
              free(resolved);
            }

            errno = ENAMETOOLONG;
            return (NULL);
          }

          symlink[slen] = '/';
          symlink[slen + 1] = 0;
        }

        left_len = strlcat(symlink, left, sizeof(left));

        if (left_len >= sizeof(left)) {
          if (m) {
            free(resolved);
          }

          errno = ENAMETOOLONG;
          return (NULL);
        }
      }

      left_len = strlcpy(left, symlink, sizeof(left));
    }
  }

  /*
   * Remove trailing slash except when the resolved pathname
   * is a single "/".
   */
  if (resolved_len > 1 && resolved[resolved_len - 1] == '/') {
    resolved[resolved_len - 1] = '\0';
  }

  return (resolved);
}<|MERGE_RESOLUTION|>--- conflicted
+++ resolved
@@ -1187,22 +1187,14 @@
     } else if (retc) {
       errno = ENODATA;  // = ENOATTR
     }
-<<<<<<< HEAD
   } else {
     eos_static_err("status is NOT ok : %s", status.ToString().c_str());
     errno = ((status.code == XrdCl::errAuthFailed) ? EPERM : EFAULT);
-  }
-=======
- else
- {
-   eos_static_err ("status is NOT ok : %s", status.ToString ().c_str ());
-   errno = ((status.code == XrdCl::errAuthFailed) ? EPERM : EFAULT);
-   if( status.code == XrdCl::errErrorResponse )
-   { 
-     filesystem::error_retc_map(status.errNo);
-   } 
- }
->>>>>>> ff87b862
+
+    if (status.code == XrdCl::errErrorResponse) {
+      eos::common::error_retc_map(status.errNo);
+    }
+  }
 
   COMMONTIMING("END", &rmxattrtiming);
 
@@ -1289,22 +1281,14 @@
     } else {
       errno = retc;
     }
-<<<<<<< HEAD
   } else {
     eos_static_err("status is NOT ok : %s", status.ToString().c_str());
     errno = status.code == XrdCl::errAuthFailed ? EPERM : EFAULT;
-  }
-=======
- else
- {
-   eos_static_err ("status is NOT ok : %s", status.ToString ().c_str ());
-   errno = status.code == XrdCl::errAuthFailed ? EPERM : EFAULT;
-   if( status.code == XrdCl::errErrorResponse )
-   { 
-     filesystem::error_retc_map(status.errNo);
-   } 
- }
->>>>>>> ff87b862
+
+    if (status.code == XrdCl::errErrorResponse) {
+      eos::common::error_retc_map(status.errNo);
+    }
+  }
 
   COMMONTIMING("END", &setxattrtiming);
 
@@ -1407,23 +1391,14 @@
 
       errno = retc;
     }
-<<<<<<< HEAD
   } else {
     eos_static_err("status is NOT ok : %s", status.ToString().c_str());
     errno = status.code == XrdCl::errAuthFailed ? EPERM : EFAULT;
-  }
-=======
- }
- else
- {
-   eos_static_err ("status is NOT ok : %s", status.ToString ().c_str ());
-   errno = status.code == XrdCl::errAuthFailed ? EPERM : EFAULT;
-   if( status.code == XrdCl::errErrorResponse )
-   { 
-     filesystem::error_retc_map(status.errNo);
-   } 
- }
->>>>>>> ff87b862
+
+    if (status.code == XrdCl::errErrorResponse) {
+      eos::common::error_retc_map(status.errNo);
+    }
+  }
 
   COMMONTIMING("END", &getxattrtiming);
 
@@ -1528,23 +1503,14 @@
       *size = attr_size;
       errno = retc;
     }
-<<<<<<< HEAD
   } else {
     eos_static_err("status is NOT ok : %s", status.ToString().c_str());
     errno = status.code == XrdCl::errAuthFailed ? EPERM : EFAULT;
-  }
-=======
- }
- else
- {
-   eos_static_err ("status is NOT ok : %s", status.ToString ().c_str ());
-   errno = status.code == XrdCl::errAuthFailed ? EPERM : EFAULT;
-   if( status.code == XrdCl::errErrorResponse )
-   { 
-     filesystem::error_retc_map(status.errNo);
-   } 
- }
->>>>>>> ff87b862
+
+    if (status.code == XrdCl::errErrorResponse) {
+      eos::common::error_retc_map(status.errNo);
+    }
+  }
 
   COMMONTIMING("END", &listxattrtiming);
 
@@ -1994,28 +1960,17 @@
     } else {
       errno = retc;
     }
-<<<<<<< HEAD
   } else {
     eos_static_err("status is NOT ok : %s", status.ToString().c_str());
     errno = status.code == XrdCl::errAuthFailed ? EPERM : EFAULT;
+
+    if (status.code == XrdCl::errErrorResponse) {
+      eos::common::error_retc_map(status.errNo);
+    }
   }
 
   delete response;
   return errno;
-=======
- else
- {
-   eos_static_err ("status is NOT ok : %s", status.ToString ().c_str ());
-   errno = status.code == XrdCl::errAuthFailed ? EPERM : EFAULT;
-   if( status.code == XrdCl::errErrorResponse )
-   { 
-     filesystem::error_retc_map(status.errNo);
-   } 
- }
-
- delete response;
- return errno;
->>>>>>> ff87b862
 }
 
 //------------------------------------------------------------------------------
@@ -2115,30 +2070,18 @@
       errno = EFAULT;
     } else {
       errno = retc;
-<<<<<<< HEAD
     }
   } else {
     eos_static_err("status is NOT ok : %s", status.ToString().c_str());
     errno = status.code == XrdCl::errAuthFailed ? EPERM : EFAULT;
+
+    if (status.code == XrdCl::errErrorResponse) {
+      eos::common::error_retc_map(status.errNo);
+    }
   }
 
   delete response;
   return errno;
-=======
- }
- else
- {
-   eos_static_err ("status is NOT ok : %s", status.ToString ().c_str ());
-   errno = status.code == XrdCl::errAuthFailed ? EPERM : EFAULT;
-   if( status.code == XrdCl::errErrorResponse )
-   { 
-     filesystem::error_retc_map(status.errNo);
-   } 
- }
-
- delete response;
- return errno;
->>>>>>> ff87b862
 }
 
 //----------------------------------------------------------------------------
@@ -2204,30 +2147,18 @@
       errno = EFAULT;
     } else {
       errno = retc;
-<<<<<<< HEAD
     }
   } else {
     eos_static_err("error=status is NOT ok : %s", status.ToString().c_str());
     errno = status.code == XrdCl::errAuthFailed ? EPERM : EFAULT;
+
+    if (status.code == XrdCl::errErrorResponse) {
+      eos::common::error_retc_map(status.errNo);
+    }
   }
 
   delete response;
   return errno;
-=======
- }
- else
- {
-   eos_static_err ("error=status is NOT ok : %s", status.ToString ().c_str ());
-   errno = status.code == XrdCl::errAuthFailed ? EPERM : EFAULT;
-   if( status.code == XrdCl::errErrorResponse )
-   { 
-     filesystem::error_retc_map(status.errNo);
-   } 
- }
-
- delete response;
- return errno;
->>>>>>> ff87b862
 }
 
 //----------------------------------------------------------------------------
@@ -2313,29 +2244,17 @@
         errno = EBADE;
       }
     }
-<<<<<<< HEAD
   } else {
     eos_static_err("status is NOT ok : %s", status.ToString().c_str());
     errno = status.code == XrdCl::errAuthFailed ? EPERM : EFAULT;
+
+    if (status.code == XrdCl::errErrorResponse) {
+      eos::common::error_retc_map(status.errNo);
+    }
   }
 
   delete response;
   return errno;
-=======
- }
- else
- {
-   eos_static_err ("status is NOT ok : %s", status.ToString ().c_str ());
-   errno = status.code == XrdCl::errAuthFailed ? EPERM : EFAULT;
-   if( status.code == XrdCl::errErrorResponse )
-   { 
-     filesystem::error_retc_map(status.errNo);
-   } 
- }
-
- delete response;
- return errno;
->>>>>>> ff87b862
 }
 
 //------------------------------------------------------------------------------
@@ -2401,30 +2320,18 @@
       errno = EFAULT;
     } else {
       errno = retc;
-<<<<<<< HEAD
     }
   } else {
     eos_static_err("status is NOT ok : %s", status.ToString().c_str());
     errno = status.code == XrdCl::errAuthFailed ? EPERM : EFAULT;
+
+    if (status.code == XrdCl::errErrorResponse) {
+      eos::common::error_retc_map(status.errNo);
+    }
   }
 
   delete response;
   return errno;
-=======
- }
- else
- {
-   eos_static_err ("status is NOT ok : %s", status.ToString ().c_str ());
-   errno = status.code == XrdCl::errAuthFailed ? EPERM : EFAULT;
-   if( status.code == XrdCl::errErrorResponse )
-   { 
-     filesystem::error_retc_map(status.errNo);
-   } 
- }
-
- delete response;
- return errno;
->>>>>>> ff87b862
 }
 
 
