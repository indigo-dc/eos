//------------------------------------------------------------------------------
//! @file filesystem.cc
//! @author Andreas-Joachim Peters, Geoffray Adde, Elvin Sindrilaru CERN
//! @brief remote IO filesystem implementation
//------------------------------------------------------------------------------

/************************************************************************
 * EOS - the CERN Disk Storage System                                   *
 * Copyright (C) 2011 CERN/Switzerland                                  *
 *                                                                      *
 * This program is free software: you can redistribute it and/or modify *
 * it under the terms of the GNU General Public License as published by *
 * the Free Software Foundation, either version 3 of the License, or    *
 * (at your option) any later version.                                  *
 *                                                                      *
 * This program is distributed in the hope that it will be useful,      *
 * but WITHOUT ANY WARRANTY; without even the implied warranty of       *
 * MERCHANTABILITY or FITNESS FOR A PARTICULAR PURPOSE.  See the        *
 * GNU General Public License for more details.                         *
 *                                                                      *
 * You should have received a copy of the GNU General Public License    *
 * along with this program.  If not, see <http://www.gnu.org/licenses/>.*
 ************************************************************************/

/*----------------------------------------------------------------------------*/

/*----------------------------------------------------------------------------*/
#include <climits>
#include <cstdlib>
#include <queue>
#include <sstream>
#include <string>
#include <stdint.h>
#include <iostream>
#include <libgen.h>
#include <pwd.h>
#include <string.h>
#include <pthread.h>
#include <algorithm>
#include <limits>

/*----------------------------------------------------------------------------*/
#include "XrdOuc/XrdOucEnv.hh"
#include "XrdOuc/XrdOucHash.hh"
#include "XrdOuc/XrdOucTable.hh"
#include "XrdOuc/XrdOucString.hh"
#include "XrdSys/XrdSysPthread.hh"
#include "XrdSfs/XrdSfsInterface.hh"
/*----------------------------------------------------------------------------*/
#include "XrdCl/XrdClDefaultEnv.hh"
#include "XrdCl/XrdClFile.hh"
#include "XrdCl/XrdClFileSystem.hh"
#include "XrdCl/XrdClXRootDResponses.hh"
/*----------------------------------------------------------------------------*/

#include "MacOSXHelper.hh"
#include "FuseCache/CacheEntry.hh"
#include "filesystem.hh"

#ifndef __macos__
#define OSPAGESIZE 4096
#else
#define OSPAGESIZE 65536
#endif

filesystem::filesystem ()
{
 lazy_open_ro = false;
 lazy_open_rw = false;
 lazy_open_disabled = false;
 hide_special_files = true;

 do_rdahead = false;
 rdahead_window = "131072";

 fuse_exec = false;
 fuse_shared = false;
 creator_cap_lifetime = 30;
 file_write_back_cache_size = 64 * 1024 * 1024;

 base_fd = 1;
 XFC = 0;
}

filesystem::~filesystem () 
{ 
  FuseCacheEntry* dir = 0;

  std::map<unsigned long long, FuseCacheEntry*>::iterator iter;
  iter = inode2cache.begin ();
  
  while ( (iter != inode2cache.end ()) )
  {
    dir = (FuseCacheEntry*) iter->second;
    std::set<unsigned long long> lset = iter->second->GetEntryInodes();
    for (auto it = lset.begin(); it!=lset.end(); ++it)
    {
      inode2parent.erase(*it);
    }
    inode2cache.erase (iter++);
    delete dir;
  }
}

void
filesystem::log (const char* _level, const char *msg)
{
 std::string level = _level;
 if (level == "NOTICE")
   eos_static_notice (msg);
 else
   if (level == "INFO")
   eos_static_info (msg);
 else
   if (level == "WARNING")
   eos_static_warning (msg);
 else
   if (level == "ALERT")
   eos_static_alert (msg);
 else
   eos_static_debug (msg);
}

void
filesystem::log_settings ()
{
 std::string s = "lazy-open-ro           := ";
 if (lazy_open_disabled)
   s += "disabled";
 else
   s += lazy_open_ro ? "true" : "false";
 log ("WARNING", s.c_str ());

 s = "lazy-open-rw           := ";
 if (lazy_open_disabled)
   s += "disabled";
 else
   s += lazy_open_rw ? "true" : "false";
 log ("WARNING", s.c_str ());

 s = "hide-special-files     := ";
 if (hide_special_files)
   s+= "true";
 else
   s += "false";
 log ("WARNING", s.c_str ());

 if (mode_overlay)
 {
   s = "mode-overlay           := ";
   s += getenv("EOS_FUSE_MODE_OVERLAY");
 }

 s = "rm-level-protect       := ";
 XrdOucString rml;
 rml += rm_level_protect;
 s += rml.c_str ();
 log ("WARMNING", s.c_str ());

 s = "local-mount-dir        := ";
 s += mount_dir.c_str ();
 log ("WARNING", s.c_str ());

 s = "write-cache            := ";
 std::string efc = getenv ("EOS_FUSE_CACHE") ? getenv ("EOS_FUSE_CACHE") : "0";
 s += efc;
 log ("WARNING", s.c_str ());

 s = "write-cache-size       := ";
 std::string efcs = getenv ("EOS_FUSE_CACHE_SIZE") ? getenv ("EOS_FUSE_CACHE_SIZE") : "0";
 s += efcs;
 log ("WARNING", s.c_str ());

 s = "write-cache-page-size  := ";
 std::string efpcs = getenv ("EOS_FUSE_CACHE_PAGE_SIZE") ? getenv ("EOS_FUSE_CACHE_PAGE_SIZE") : "(default 262144)";
 s += efpcs;
 log ("WARNING", s.c_str ());

 s = "big-writes             := ";
 std::string bw = getenv ("EOS_FUSE_BIGWRITES") ? getenv ("EOS_FUSE_BIGWRITES") : "0";
 s += bw;
 log ("WARNING", s.c_str ());

 s = "create-cap-lifetime    := ";
 XrdOucString cc;
 cc += (int) creator_cap_lifetime;
 s += cc.c_str ();
 s += " seconds";
 log ("WARNING", s.c_str ());

 s = "file-wb-cache-size     := ";
 XrdOucString fbcs;
 fbcs += (int) (file_write_back_cache_size / 1024 * 1024);
 s += fbcs.c_str ();
 s += " MB";
 log ("WARNING", s.c_str ());

 eos_static_warning ("krb5 authentication    := %s", use_user_krb5cc? "true" : "false");
 eos_static_warning ("krb5 unsafe inmem krb5 := %s", use_unsafe_krk5? "true" : "false");
 eos_static_warning ("x509 authentication    := %s", use_user_gsiproxy? "true" : "false");
 eos_static_warning ("fallback to nobody     := %s", fallback2nobody? "true" : "false");

}


char *
myrealpath (const char * __restrict path, char * __restrict resolved, pid_t pid);

//------------------------------------------------------------------------------
// Lock read
//------------------------------------------------------------------------------

void
filesystem::lock_r_p2i ()
{
 mutex_inode_path.LockRead ();
}


//------------------------------------------------------------------------------
// Unlock read
//------------------------------------------------------------------------------

void
filesystem::unlock_r_p2i ()
{
 mutex_inode_path.UnLockRead ();
}



//------------------------------------------------------------------------------
// Drop the basename and return only the last level path name
//------------------------------------------------------------------------------

std::string
filesystem::base_name (unsigned long long inode)
{
 eos::common::RWMutexReadLock vLock (mutex_inode_path);
 const char* fname = path (inode);

 if (fname)
 {
   std::string spath = fname;
   size_t len = spath.length ();

   if (len)
   {
     if (spath[len - 1] == '/')
     {
       spath.erase (len - 1);
     }
   }

   size_t spos = spath.rfind ("/");

   if (spos != std::string::npos)
   {
     spath.erase (0, spos + 1);
   }

   return spath;
 }
 return "";
}

//----------------------------------------------------------------------------
//! Return the CGI of an URL
//----------------------------------------------------------------------------

const char*
filesystem::get_cgi (const char* url)
{
 return url ? (strchr (url, '?')) : 0;
}

//----------------------------------------------------------------------------
//! Return the CGI of an URL
//----------------------------------------------------------------------------

XrdOucString
filesystem::get_url_nocgi (const char* url)
{
 XrdOucString surl = url;
 surl.erase (surl.find ("?"));
 return surl;
}

//------------------------------------------------------------------------------
// Translate from inode to path
//------------------------------------------------------------------------------

const char*
filesystem::path (unsigned long long inode)
{
 // Obs: use lock_r_p2i/unlock_r_p2i in the scope of the returned string
 if (inode2path.count (inode))
   return inode2path[inode].c_str ();
 else
   return 0;
}


//------------------------------------------------------------------------------
// Translate from path to inode
//------------------------------------------------------------------------------

unsigned long long
filesystem::inode (const char* path)
{
 eos::common::RWMutexReadLock rd_lock (mutex_inode_path);
 unsigned long long ret = 0;

 if (path2inode.count (path))
   ret = path2inode[path];
 return ret;
}

//------------------------------------------------------------------------------
// Store an inode <-> path mapping
//------------------------------------------------------------------------------

void
filesystem::store_p2i (unsigned long long inode, const char* path)
{
  eos::common::RWMutexWriteLock wr_lock (mutex_inode_path);
  path2inode[path] = inode;
  inode2path[inode] = path;
}

//------------------------------------------------------------------------------
// Replace a prefix when directories are renamed
//------------------------------------------------------------------------------

void
filesystem::replace_prefix (const char* oldprefix, const char*newprefix)
{
 eos::common::RWMutexWriteLock wr_lock (mutex_inode_path);
 std::string sprefix = oldprefix;
 std::string nprefix = newprefix;

 std::vector< std::pair<std::string, unsigned long long> > to_insert;
 for (auto it= path2inode.begin(); it!=path2inode.end();)
 {
   auto dit=it;
   if (it->first.substr(0,sprefix.length()) == sprefix)
   {
     std::string path = it->first;
     path.erase(0, sprefix.length());
     path.insert(0,nprefix);
     eos_static_info("prefix-replace %s %s %llu",it->first.c_str(), path.c_str(), (unsigned long long)it->second);
     dit++;
     unsigned long long ino = it->second;
     inode2path[ino] = path;
     path2inode.erase(it);
     // we can't insert the new element here because it invalidates all the iterators
     to_insert.push_back(std::make_pair(path,ino));
     it = dit;
   }
   else
   {
     it++;
   }
 }
 for(auto it = to_insert.begin(); it != to_insert.end(); it++)
   path2inode.insert(*it);
}


//------------------------------------------------------------------------------
// Store an inode <-> path mapping given the parent inode
//------------------------------------------------------------------------------

void
filesystem::store_child_p2i (unsigned long long inode,
                             unsigned long long childinode,
                             const char* name)
{
 eos::common::RWMutexWriteLock wr_lock (mutex_inode_path);
 std::string fullpath = inode2path[inode];
 std::string sname = name;

 eos_static_debug ("parent_inode=%llu, child_inode=%llu, name=%s, fullpath=%s",
                   inode, childinode, name, fullpath.c_str ());

 if (sname != ".")
 {
   // we don't need to store this one
   if (sname == "..")
   {
     if (inode == 1)
     {
       fullpath = "/";
     }
     else
     {
       size_t spos = fullpath.find ("/");
       size_t bpos = fullpath.rfind ("/");

       if ((spos != std::string::npos) && (spos != bpos))
       {
         fullpath.erase (bpos);
       }
     }
   }
   else
   {
     if (*fullpath.rbegin () != '/')
       fullpath += "/";

     fullpath += name;
   }

   eos_static_debug ("sname=%s fullpath=%s inode=%llu childinode=%llu ",
                     sname.c_str (), fullpath.c_str (), inode, childinode);
   path2inode[fullpath] = childinode;
   inode2path[childinode] = fullpath;
 }
}


//------------------------------------------------------------------------------
// Delete an inode <-> path mapping given the inode
//------------------------------------------------------------------------------

void
filesystem::forget_p2i (unsigned long long inode)
{
 eos::common::RWMutexWriteLock wr_lock (mutex_inode_path);

 if (inode2path.count (inode))
 {
   std::string path = inode2path[inode];

   // only delete the reverse lookup if it points to the originating inode
   if (path2inode[path] == inode)
     path2inode.erase (path);
   inode2path.erase (inode);
 }
}

void
filesystem::redirect_p2i (unsigned long long inode, unsigned long long new_inode)
{
 eos::common::RWMutexWriteLock wr_lock (mutex_inode_path);

 if (inode2path.count (inode))
 {
   std::string path = inode2path[inode];

   // only delete the reverse lookup if it points to the originating inode
   if (path2inode[path] == inode)
   {
     path2inode.erase (path);
     path2inode[path] = new_inode;
   } 
   // since inodes are cache dupstream we leave for the rare case of a restore a blind entry
   //   inode2path.erase (inode);
   inode2path[new_inode] = path;
 }
}


//------------------------------------------------------------------------------
// Lock read
//------------------------------------------------------------------------------

void
filesystem::lock_r_dirview ()
{
 mutex_dir2inodelist.LockRead ();
}

//------------------------------------------------------------------------------
// Unlock read
//------------------------------------------------------------------------------

void
filesystem::unlock_r_dirview ()
{
 mutex_dir2inodelist.UnLockRead ();
}


//------------------------------------------------------------------------------
// Lock write
//------------------------------------------------------------------------------

void
filesystem::lock_w_dirview ()
{
 mutex_dir2inodelist.LockWrite ();
}


//------------------------------------------------------------------------------
// Unlock write
//------------------------------------------------------------------------------

void
filesystem::unlock_w_dirview ()
{
 mutex_dir2inodelist.UnLockWrite ();
}


//------------------------------------------------------------------------------
// Create a new entry in the maps for the current inode (directory)
//------------------------------------------------------------------------------

void
filesystem::dirview_create (unsigned long long inode)
{
 eos_static_debug ("inode=%llu", inode);
 //Obs: path should be attached beforehand into path translation
 eos::common::RWMutexWriteLock vLock (mutex_dir2inodelist);
 dir2inodelist[inode].clear ();
 dir2dirbuf[inode].p = 0;
 dir2dirbuf[inode].size = 0;
}


//------------------------------------------------------------------------------
// Delete entry from maps for current inode (directory)
//------------------------------------------------------------------------------

void
filesystem::dirview_delete (unsigned long long inode)
{
 eos_static_debug ("inode=%llu", inode);
 eos::common::RWMutexWriteLock wr_lock (mutex_dir2inodelist);

 if (dir2inodelist.count (inode))
 {
   if (dir2dirbuf[inode].p)
   {
     free (dir2dirbuf[inode].p);
   }

   dir2dirbuf.erase (inode);
   dir2inodelist[inode].clear ();
   dir2inodelist.erase (inode);
 }
}


//------------------------------------------------------------------------------
// Get entry's inode with index 'index' from directory
//------------------------------------------------------------------------------

unsigned long long
filesystem::dirview_entry (unsigned long long dirinode,
                           size_t index,
                           int get_lock)
{
 eos_static_debug ("dirinode=%llu, index=%zu", dirinode, index);

 if (get_lock) eos::common::RWMutexReadLock rd_lock (mutex_dir2inodelist);

 if ((dir2inodelist.count (dirinode)) &&
     (dir2inodelist[dirinode].size () > index))
   return dir2inodelist[dirinode][index];

 return 0;
}


//------------------------------------------------------------------------------
// Get dirbuf corresponding to inode
//------------------------------------------------------------------------------

struct dirbuf*
filesystem::dirview_getbuffer (unsigned long long inode, int get_lock)
{
 if (get_lock) eos::common::RWMutexReadLock rd_lock (mutex_dir2inodelist);

 if (dir2dirbuf.count (inode))
   return &dir2dirbuf[inode];
 else
   return 0;
}


//------------------------------------------------------------------------------
//      ******* Implementation of the FUSE directory cache *******
//------------------------------------------------------------------------------

//------------------------------------------------------------------------------
// Get maximum number of directories in cache
//------------------------------------------------------------------------------

//------------------------------------------------------------------------------
// Get a cached directory
//------------------------------------------------------------------------------

int
filesystem::dir_cache_get (unsigned long long inode,
                           struct timespec mtime,
                           struct timespec ctime,
                           struct dirbuf** b)
{
 int retc = 0;
 FuseCacheEntry* dir = 0;
 eos::common::RWMutexReadLock rd_lock (mutex_fuse_cache);

 if (inode2cache.count (inode) && (dir = inode2cache[inode]))
 {
   struct timespec oldtime = dir->GetModifTime ();

   if ((oldtime.tv_sec == (mtime.tv_sec+ctime.tv_sec)) &&
       (oldtime.tv_nsec == (mtime.tv_nsec+ctime.tv_nsec)))
   {
     // Dir in cache and valid
     *b = static_cast<struct dirbuf*> (calloc (1, sizeof ( dirbuf)));
     dir->GetDirbuf (*b);
     retc = 1; // found
   }
   else 
   {
     eos_static_debug("entry expired %llu %llu %llu %llu", mtime.tv_sec+ctime.tv_sec, oldtime.tv_sec, mtime.tv_nsec+ctime.tv_nsec,oldtime.tv_nsec);
   }
 }
 else
 {
   eos_static_debug("not in cache");
 }
 return retc;
}


//------------------------------------------------------------------------------
// Forget a cached directory
//------------------------------------------------------------------------------

int
filesystem::dir_cache_forget (unsigned long long inode)
{
 eos::common::RWMutexWriteLock wr_lock (mutex_fuse_cache);

 if (inode2cache.count (inode))
 {
   std::set<unsigned long long> lset = inode2cache[inode]->GetEntryInodes();
   for (auto it = lset.begin(); it!=lset.end(); ++it)
   {
     inode2parent.erase(*it);
   }
   delete inode2cache[inode];
   inode2cache.erase (inode);
   return true;
 }
 return false;
}

//------------------------------------------------------------------------------
// Add or update a cache directory entry
//------------------------------------------------------------------------------

void
filesystem::dir_cache_sync (unsigned long long inode,
                            int nentries,
                            struct timespec mtime,
                            struct timespec ctime,
                            struct dirbuf* b)
{
 eos::common::RWMutexWriteLock wr_lock (mutex_fuse_cache);
 FuseCacheEntry* dir = 0;

 struct timespec modtime;
 modtime.tv_sec  = mtime.tv_sec + ctime.tv_sec;
 modtime.tv_nsec = mtime.tv_nsec + ctime.tv_nsec;

 if ((inode2cache.count (inode)) && (dir = inode2cache[inode]))
 {
   dir->Update (nentries, modtime, b);
 }
 else
 {
   // Add new entry
   if (inode2cache.size () >= GetMaxCacheSize ())
   {
     // Size control of the cache
     unsigned long long indx = 0;
     unsigned long long entries_del =
         static_cast<unsigned long long> (0.25 * GetMaxCacheSize ());
     std::map<unsigned long long, FuseCacheEntry*>::iterator iter;
     iter = inode2cache.begin ();

     while ((indx <= entries_del) && (iter != inode2cache.end ()))
     {
       dir = (FuseCacheEntry*) iter->second;
       std::set<unsigned long long> lset = iter->second->GetEntryInodes();
       for (auto it = lset.begin(); it!=lset.end(); ++it)
       {
	 inode2parent.erase(*it);
       }
       inode2cache.erase (iter++);
       delete dir;
       indx++;
     }
   }

   dir = new FuseCacheEntry (nentries, modtime, b);
   inode2cache[inode] = dir;
 }

 return;
}


//------------------------------------------------------------------------------
// Get a subentry from a cached directory
//------------------------------------------------------------------------------

int
filesystem::dir_cache_get_entry (fuse_req_t req,
                                 unsigned long long inode,
                                 unsigned long long entry_inode,
                                 const char* efullpath)
{
 int retc = 0;
 eos::common::RWMutexReadLock rd_lock (mutex_fuse_cache);
 FuseCacheEntry* dir;

 if ((inode2cache.count (inode)) && (dir = inode2cache[inode]))
 {
   if (dir->IsFilled ())
   {
     struct fuse_entry_param e;
     if (dir->GetEntry (entry_inode, e))
     {
       store_p2i (entry_inode, efullpath);
       fuse_reply_entry (req, &e);
       retc = 1; // found
     }
   }
 }

 return retc;
}


//------------------------------------------------------------------------------
// Add new subentry to a cached directory
//------------------------------------------------------------------------------

void
filesystem::dir_cache_add_entry (unsigned long long inode,
                                 unsigned long long entry_inode,
                                 struct fuse_entry_param* e)
{
 eos::common::RWMutexWriteLock wr_lock (mutex_fuse_cache);
 FuseCacheEntry* dir = 0;

 if ((inode2cache.count (inode)) && (dir = inode2cache[inode]))
 {
   inode2parent[entry_inode] = inode;
   dir->AddEntry (entry_inode, e);
 }
}


bool
filesystem::dir_cache_update_entry( unsigned long long entry_inode,
				    struct stat* buf)
{
 eos::common::RWMutexReadLock rd_lock (mutex_fuse_cache);
 FuseCacheEntry* dir = 0;
 unsigned long long parent;
 eos_static_debug("ino=%lld size=%llu\n", entry_inode, buf->st_size);
 if ((inode2parent.count(entry_inode)))
 {
   parent = inode2parent[entry_inode];
   if ((inode2cache.count (parent)) && (dir = inode2cache[parent]))
     return dir->UpdateEntry (entry_inode, buf);
 }
 return false;
}


//------------------------------------------------------------------------------
// Create artificial file descriptor
//------------------------------------------------------------------------------

int
filesystem::generate_fd ()
{
 int retc = -1;

 if (!pool_fd.empty ())
 {
   retc = pool_fd.front ();
   pool_fd.pop ();
 }
 else if (base_fd < INT_MAX)
 {
   base_fd++;
   retc = base_fd;
 }
 else
 {
   eos_static_err ("no more file descirptors available.");
   retc = -1;
 }

 return retc;
}


//------------------------------------------------------------------------------
// Add new mapping between fd and raw file object
//------------------------------------------------------------------------------

int
filesystem::add_fd2file (LayoutWrapper* raw_file,
                         unsigned long inode,
                         uid_t uid, gid_t gid, pid_t pid,
                         bool isROfd,
                         const char* path)
{
 eos_static_debug ("file raw ptr=%p, inode=%lu, uid=%lu",
                   raw_file, inode, (unsigned long) uid);
 int fd = -1;
 std::ostringstream sstr;
 sstr << inode << ":" << get_login (uid, gid, pid);

 eos::common::RWMutexWriteLock wr_lock (rwmutex_fd2fabst);
 auto iter_fd = inodexrdlogin2fds.find (sstr.str ());
 shared_ptr<FileAbstraction> fabst;

 // If there is already an entry for the current user and the current inode
 // then we return the old fd
 if (!raw_file)
 {
   if (iter_fd != inodexrdlogin2fds.end ())
   {
     fd = *iter_fd->second.begin ();
     auto iter_file = fd2fabst.find (fd); //all the fd ti a same file share the same fabst

     if (iter_file != fd2fabst.end ())
     {
       fabst = iter_file->second;
     }
     for (auto fdit = iter_fd->second.begin (); fdit != iter_fd->second.end (); fdit++)
     {
       if (isROfd == (fd2count[*fdit] < 0))
       {
         fd2count[*fdit] += isROfd ? -1 : 1;
         isROfd ? iter_file->second->IncNumOpenRO () : iter_file->second->IncNumOpenRW ();
         eos_static_debug ("existing fdesc exisiting fabst : fabst=%p  path=%s  isRO=%d  =>  fdesc=%d", fabst.get(), path, (int) isROfd, (int) *fdit);
         return *fdit;
       }
     }
   }

   return -1;
 }

 fd = generate_fd ();

 if (fd > 0)
 {
   if (iter_fd != inodexrdlogin2fds.end ())
     fabst = fd2fabst[ *iter_fd->second.begin () ];

   if (!fabst.get())
   {
     fabst = std::make_shared<FileAbstraction> (path);
     eos_static_debug ("new fdesc new fabst : fbast=%p  path=%s  isRO=%d  =>  fdesc=%d", fabst.get(), path, (int) isROfd, (int) fd);
   }
   else
   {
     eos_static_debug ("new fdesc existing fabst : fbast=%p  path=%s  isRO=%d  =>  fdesc=%d", fabst.get(), path, (int) isROfd, (int) fd);
   }

   if (isROfd)
     fabst->SetRawFileRO (raw_file); // sets numopenRO to 1
   else
   {
     fabst->SetRawFileRW (raw_file); // sets numopenRW to 1
     fabst->SetFd (fd);
   }

   fabst->GrabMaxWriteOffset ();

   fd2fabst[fd] = fabst;
   fd2count[fd] = isROfd ? -1 : 1;
   inodexrdlogin2fds[sstr.str ()].insert (fd);
   eos_static_debug ("inserting fd : fabst=%p  key=%s  =>  fdesc=%d file-size=%llu", fabst.get(), sstr.str ().c_str (), (int) fd, fabst->GetMaxWriteOffset());
 }
 else
 {
   eos_static_err ("error while getting file descriptor");
   if (raw_file)
     delete raw_file;
 }

 return fd;
}


//------------------------------------------------------------------------------
// Get the file abstraction object corresponding to the fd
//------------------------------------------------------------------------------

std::shared_ptr<FileAbstraction>
filesystem::get_file (int fd, bool *isRW, bool forceRWtoo)
{
 std::shared_ptr<FileAbstraction> fabst;

 eos_static_debug ("fd=%i", fd);
 eos::common::RWMutexReadLock rd_lock (rwmutex_fd2fabst);
 auto iter = fd2fabst.find (fd);

 if (iter == fd2fabst.end ())
 {
   eos_static_err ("no file abst for fd=%i", fd);
   return fabst;
 }

 fabst = iter->second;

 if (isRW) *isRW = fd2count[fd] > 0;
 fd2count[fd] > 0 ? iter->second->IncNumRefRW () : iter->second->IncNumRefRO ();
 if (forceRWtoo && fd2count[fd] < 0) iter->second->IncNumRefRW ();
 return fabst;
}

//------------------------------------------------------------------------------
// Remove entry from mapping
//------------------------------------------------------------------------------

int
filesystem::remove_fd2file (int fd, unsigned long inode, uid_t uid, gid_t gid, pid_t pid)
{
 int retc = -1;
 eos_static_debug ("fd=%i, inode=%lu", fd, inode);


 rwmutex_fd2fabst.LockWrite();

 auto iter = fd2fabst.find (fd);
 auto iter1 = inodexrdlogin2fds.end ();

 if (iter != fd2fabst.end ())
 {
   std::shared_ptr<FileAbstraction> fabst = iter->second;
   bool isRW = (fd2count[fd] > 0);
   fd2count[fd] -= (fd2count[fd] < 0 ? -1 : 1);

   if ((!isRW && !fabst->IsInUseRO ()) || (isRW && !fabst->IsInUseRW ()))
   {
     // there is no more reference to that fd
     if (!fd2count[fd])
     {
       eos_static_debug ("remove fd=%d", fd);
       fd2count.erase (fd);
       fd2fabst.erase (fd);

       std::ostringstream sstr;
       sstr << inode << ":" << get_login (uid, gid, pid);
       iter1 = inodexrdlogin2fds.find (sstr.str ());
       if (iter1 != inodexrdlogin2fds.end ())
         iter1->second.erase (fd);
       else
       {
         // if a file is repaired during an RW open, the inode can change and we find the fd in a different inode
         // search the map for the filedescriptor and remove it
         for (iter1 = inodexrdlogin2fds.begin (); iter1 != inodexrdlogin2fds.end (); ++iter1)
         {
           if (iter1->second.count (fd))
           {
             iter1->second.erase (fd);
             break;
           }
         }
       }      
       if (iter1->second.empty ()) inodexrdlogin2fds.erase (iter1);

       rwmutex_fd2fabst.UnLockWrite();
       
       // Return fd to the pool
       pool_fd.push (fd);
     }
     else
     {
       rwmutex_fd2fabst.UnLockWrite();
     }

     if (isRW)
     {
       eos_static_debug ("fabst=%p, rwfile is not in use, close it", fabst.get());
       LayoutWrapper* raw_file = fabst->GetRawFileRW ();
       if (raw_file->IsOpen ())
       {
         struct timespec ut[2];
         const char* path = 0;
         struct stat buf;

         // retrieve the last modification time from the open file
         raw_file->Stat (&buf);
         eos_static_debug ("stat gave mtime=%llu", buf.st_mtime);
         ut[0].tv_sec = buf.st_mtime;
         ut[0].tv_nsec = 0;
         ut[1].tv_sec = buf.st_mtime;
         ut[1].tv_nsec = 0;

         if ((path = fabst->GetUtimes (ut)))
         {
	   const char* nowpath=0;
	   std::string npath;
	   {
	     // a file might have been renamed in the meanwhile
	     lock_r_p2i();
	     nowpath = this->path((unsigned long long)inode);
	     unlock_r_p2i();
	     if (nowpath)
	     {
	       // get it prefixed again
	       getPath(npath, mPrefix, nowpath);
	       nowpath = npath.c_str();
	     }
	     else
	     {
	       nowpath = path;
	     }
	   }
	   if (strcmp(path,nowpath))
	   {
	     eos_static_info("file renamed before close old-name=%s new-name=%s", path, nowpath);
	     path = nowpath;
	   }
           eos_static_debug ("CLOSEDEBUG closing file open-path=%s current-path=%s open with flag %d and utiming", raw_file->GetOpenPath ().c_str (), path, (int) raw_file->GetOpenFlags ());
           // run the utimes command now after the close
           if (this->utimes (path, ut, uid, gid, pid))
	   {
	     // a file might have been renamed in the meanwhile
	     lock_r_p2i();
	     nowpath = this->path((unsigned long long)inode);
	     unlock_r_p2i();
	     if (nowpath) 
	     {
	       // get it prefixed again
	       getPath(npath, mPrefix, nowpath);
	       nowpath = npath.c_str();
	     }
	     else
	     {
	       nowpath = path;
	     }
	     if (strcmp(nowpath, path))
	     {
	       eos_static_info("file renamed again before close old-name=%s new-name=%s", path, nowpath);
	       path = nowpath;
	       if (this->utimes (path, ut, uid, gid, pid))
	       {
		 eos_static_err("file utime setting failed permanently for %s", path);
	       }
	     }
	   }
         }
         else
         {
           eos_static_debug ("CLOSEDEBUG no utime");
         }
       }
       else
       {
         // the file might have just been touched with an utime set
         struct timespec ut[2];
         ut[0].tv_sec = ut[1].tv_sec = 0;
         const char* path = fabst->GetUtimes (ut);
	 const char* nowpath=0;
	 std::string npath;
	 {
	   // a file might have been renamed in the meanwhile
	   lock_r_p2i();
	   nowpath = this->path((unsigned long long)inode);
	   unlock_r_p2i();
	   if (nowpath)
	   {
	     // get it prefixed again
	     getPath(npath, mPrefix, nowpath);
	     nowpath = npath.c_str();
	   }
	   else
	   {
	     nowpath = path;
	   }
	 }
	 if (strcmp(path,nowpath))
	 {
	   eos_static_info("file renamed before close old-name=%s new-name=%s", path, nowpath);
	   path = nowpath;
	 }

         if (ut[0].tv_sec || ut[1].tv_sec)
         {
	   // this still allows to jump in for a rename, but we neglect this possiblity for now
           eos_static_debug ("CLOSEDEBUG closing touched file open-path=%s current-path=%s open with flag %d and utiming", raw_file->GetOpenPath ().c_str (), path, (int) raw_file->GetOpenFlags ());
           // run the utimes command now after the close
	   if (this->utimes (path, ut, uid, gid, pid))
	   {
	     // a file might have been renamed in the meanwhile
	     lock_r_p2i();
	     nowpath = this->path((unsigned long long)inode);
	     unlock_r_p2i();
	     if (nowpath)
	     {
	       // get it prefixed again
	       getPath(npath, mPrefix, nowpath);
	       nowpath = npath.c_str();
	     }
	     else
	     {
	       nowpath = path;
	     }
	     if (strcmp(nowpath, path))
	     {
	       eos_static_info("file renamed again before close old-name=%s new-name=%s", path, nowpath);
	       path = nowpath;
	       if (this->utimes (path, ut, uid, gid, pid))
	       {
		 eos_static_err("file utime setting failed permanently for %s", path);
	       }
	     }
	   }
         }
       }
       retc = 0;
     }
     else
     {
       eos_static_debug ("fabst=%p, rofile is not in use, close it", fabst.get());
       retc = 0;
     }
   }
   else
   {
     rwmutex_fd2fabst.UnLockWrite();
   }

   if (!fabst->IsInUse ())
   {
     eos_static_debug ("fabst=%p is not in use anynmore", fabst.get());
   }
   else
   {
     eos_static_debug ("fabst=%p is still in use, cannot remove", fabst.get());
     // Decrement number of references - so that the last process can
     // properly close the file
     if (isRW)
     {
       fabst->DecNumRefRW ();
       fabst->DecNumOpenRW ();
     }
     else
     {
       fabst->DecNumRefRO ();
       fabst->DecNumOpenRO ();
     }
   }
 }
 else
 {
   rwmutex_fd2fabst.UnLockWrite();
   eos_static_warning ("fd=%i no long in map, maybe already closed ...", fd);
 }
 return retc;
}




//------------------------------------------------------------------------------
// Guarantee a buffer for reading of at least 'size' for the specified thread
//------------------------------------------------------------------------------

char*
filesystem::attach_rd_buff (pthread_t tid, size_t size)
{
 XrdSysMutexHelper lock (IoBufferLock);
 IoBufferMap[tid].Resize (size);
 return (char*) IoBufferMap[tid].GetBuffer ();
}


//------------------------------------------------------------------------------
// Release read buffer corresponding to the thread
//------------------------------------------------------------------------------

void
filesystem::release_rd_buff (pthread_t tid)
{
 XrdSysMutexHelper lock (IoBufferLock);
 IoBufferMap.erase (tid);
 return;
}


//------------------------------------------------------------------------------
//             ******* XROOTD connection/authentication functions *******
//------------------------------------------------------------------------------

//------------------------------------------------------------------------------
// Get user name from the uid and change the effective user ID of the thread
//------------------------------------------------------------------------------

int
filesystem::update_proc_cache (uid_t uid, gid_t gid, pid_t pid)
{
 return authidmanager.updateProcCache (uid, gid, pid);
}

std::string
filesystem::get_login (uid_t uid, gid_t gid, pid_t pid)
{
 return authidmanager.getLogin (uid, gid, pid);
}

//------------------------------------------------------------------------------
//             ******* XROOTD interface functions *******
//------------------------------------------------------------------------------

//------------------------------------------------------------------------------
// Remove extended attribute
//------------------------------------------------------------------------------

int
filesystem::rmxattr (const char* path,
                     const char* xattr_name,
                     uid_t uid,
                     gid_t gid,
                     pid_t pid)
{
 eos_static_info ("path=%s xattr_name=%s uid=%u pid=%u", path, xattr_name, uid, pid);
 eos::common::Timing rmxattrtiming ("rmxattr");
 COMMONTIMING ("START", &rmxattrtiming);
 std::string request;
 XrdCl::Buffer arg;
 XrdCl::Buffer* response = 0;
 
 XrdOucString xa=xattr_name; 

 request = safePath(path);
 request += "?";
 request += "mgm.pcmd=xattr&eos.app=fuse&";
 request += "mgm.subcmd=rm&";
 if(encode_pathname) request += "eos.encodepath=1&";
 request += "mgm.xattrname=";
 request += xattr_name;
 arg.FromString (request);

 std::string surl = user_url (uid, gid, pid);
 if ((use_user_krb5cc || use_user_gsiproxy) && fuse_shared) surl += '?';
 surl += strongauth_cgi (pid);

 XrdCl::URL Url (surl.c_str ());
 XrdCl::FileSystem fs (Url);
 XrdCl::XRootDStatus status = fs.Query (XrdCl::QueryCode::OpaqueFile, arg, response);
 COMMONTIMING ("GETPLUGIN", &rmxattrtiming);
 errno = 0;

 if (status.IsOK ())
 {
   int retc = 0;
   int items = 0;
   char tag[1024];
   // Parse output
   items = sscanf (response->GetBuffer (), "%s retc=%i", tag, &retc);

   if ((items != 2) || (strcmp (tag, "rmxattr:")))
     errno = ENOENT;
   else
     if (retc)
       errno = ENOATTR;
 }
 else
 {
   eos_static_err ("status is NOT ok : %s", status.ToString ().c_str ());
   errno = ((status.code == XrdCl::errAuthFailed) ? EPERM : EFAULT);
 }

 COMMONTIMING ("END", &rmxattrtiming);

 if (EOS_LOGS_DEBUG)
   rmxattrtiming.Print ();

 delete response;
 return errno;
}


//------------------------------------------------------------------------------
// Set extended attribute
//------------------------------------------------------------------------------

int
filesystem::setxattr (const char* path,
                      const char* xattr_name,
                      const char* xattr_value,
                      size_t size,
                      uid_t uid,
                      gid_t gid,
                      pid_t pid)
{
 eos_static_info ("path=%s xattr_name=%s xattr_value=%s uid=%u pid=%u",
                  path, xattr_name, xattr_value, uid, pid);
 eos::common::Timing setxattrtiming ("setxattr");
 COMMONTIMING ("START", &setxattrtiming);

 XrdOucString xa = xattr_name;

 std::string request;
 XrdCl::Buffer arg;
 XrdCl::Buffer* response = 0;
 request = safePath(path);
 request += "?";
 request += "mgm.pcmd=xattr&eos.app=fuse&";
 request += "mgm.subcmd=set&";
 if(encode_pathname) request += "eos.encodepath=1&";
 request += "mgm.xattrname=";
 request += xattr_name;

 std::string s_xattr_name = xattr_name;
 if (s_xattr_name.find ("&") != std::string::npos)
 {
   // & is a forbidden character in attribute names
   errno = EINVAL;
   return errno;
 }

 request += "&";
 request += "mgm.xattrvalue=";
 request += std::string (xattr_value, size);
 arg.FromString (request);

 std::string surl = user_url (uid, gid, pid);
 if ((use_user_krb5cc || use_user_gsiproxy) && fuse_shared) surl += '?';
 surl += strongauth_cgi (pid);

 XrdCl::URL Url (surl.c_str ());
 XrdCl::FileSystem fs (Url);
 XrdCl::XRootDStatus status = fs.Query (XrdCl::QueryCode::OpaqueFile, arg, response);
 COMMONTIMING ("GETPLUGIN", &setxattrtiming);
 errno = 0;

 if (status.IsOK ())
 {
   int retc = 0;
   int items = 0;
   char tag[1024];
   // Parse output
   items = sscanf (response->GetBuffer (), "%s retc=%i", tag, &retc);

   if ((items != 2) || (strcmp (tag, "setxattr:")))
     errno = ENOENT;
   else
     errno = retc;
 }
 else
 {
   eos_static_err ("status is NOT ok : %s", status.ToString ().c_str ());
   errno = status.code == XrdCl::errAuthFailed ? EPERM : EFAULT;
 }

 COMMONTIMING ("END", &setxattrtiming);

 if (EOS_LOGS_DEBUG)
   setxattrtiming.Print ();

 delete response;
 return errno;
}


//------------------------------------------------------------------------------
// Read an extended attribute
//------------------------------------------------------------------------------

int
filesystem::getxattr (const char* path,
                      const char* xattr_name,
                      char** xattr_value,
                      size_t* size,
                      uid_t uid,
                      gid_t gid,
                      pid_t pid)
{
 eos_static_info ("path=%s xattr_name=%s uid=%u pid=%u", path, xattr_name, uid, pid);
 eos::common::Timing getxattrtiming ("getxattr");

 COMMONTIMING ("START", &getxattrtiming);

 XrdOucString xa = xattr_name; 

 std::string request;
 XrdCl::Buffer arg;
 XrdCl::Buffer* response = 0;
 request = safePath(path);
 request += "?";
 request += "mgm.pcmd=xattr&eos.app=fuse&";
 request += "mgm.subcmd=get&";
 if(encode_pathname) request += "eos.encodepath=1&";
 request += "mgm.xattrname=";
 std::string s_xattr_name = xattr_name;
 if (s_xattr_name.find ("&") != std::string::npos)
 {
   // & is a forbidden character in attribute names
   errno = EINVAL;
   return errno;
 }

 request += xattr_name;
 arg.FromString (request);

 std::string surl = user_url (uid, gid, pid);
 if ((use_user_krb5cc || use_user_gsiproxy) && fuse_shared) surl += '?';
 surl += strongauth_cgi (pid);
 XrdCl::URL Url (surl);
 XrdCl::FileSystem fs (Url);
 XrdCl::XRootDStatus status = fs.Query (XrdCl::QueryCode::OpaqueFile, arg, response);
 COMMONTIMING ("GETPLUGIN", &getxattrtiming);
 errno = 0;

 if (status.IsOK ())
 {
   int retc = 0;
   int items = 0;
   char tag[1024];
   char rval[4096];
   // Parse output
   items = sscanf (response->GetBuffer (), "%s retc=%i value=%s", tag, &retc, rval);

   if ((items != 3) || (strcmp (tag, "getxattr:")))
     errno = EFAULT;
   else
   {
     if (strcmp (xattr_name, "user.eos.XS") == 0)
     {
       char* ptr = rval;

       for (unsigned int i = 0; i < strlen (rval); i++, ptr++)
       {
         if (*ptr == '_')
           *ptr = ' ';
       }
     }

     *size = strlen (rval);
     *xattr_value = (char*) calloc ((*size) + 1, sizeof ( char));
     *xattr_value = strncpy (*xattr_value, rval, *size);
     errno = retc;
   }
 }
 else
 {
   eos_static_err ("status is NOT ok : %s", status.ToString ().c_str ());
   errno = status.code == XrdCl::errAuthFailed ? EPERM : EFAULT;
 }


 COMMONTIMING ("END", &getxattrtiming);

 if (EOS_LOGS_DEBUG)
   getxattrtiming.Print ();

 delete response;
 return errno;
}


//------------------------------------------------------------------------------
// List extended attributes
//------------------------------------------------------------------------------

int
filesystem::listxattr (const char* path,
                       char** xattr_list,
                       size_t* size,
                       uid_t uid,
                       gid_t gid,
                       pid_t pid)
{
 eos_static_info ("path=%s uid=%u pid=%u", path, uid, pid);
 eos::common::Timing listxattrtiming ("listxattr");
 COMMONTIMING ("START", &listxattrtiming);
 std::string request;
 XrdCl::Buffer arg;
 XrdCl::Buffer* response = 0;
 request = safePath(path);
 request += "?";
 request += "mgm.pcmd=xattr&eos.app=fuse&";
 if(encode_pathname) request += "eos.encodepath=1&";
 request += "mgm.subcmd=ls";
 arg.FromString (request);

 std::string surl = user_url (uid, gid, pid);
 if ((use_user_krb5cc || use_user_gsiproxy) && fuse_shared) surl += '?';
 surl += strongauth_cgi (pid);
 XrdCl::URL Url (surl);
 XrdCl::FileSystem fs (Url);
 XrdCl::XRootDStatus status = fs.Query (XrdCl::QueryCode::OpaqueFile, arg, response);
 COMMONTIMING ("GETPLUGIN", &listxattrtiming);
 errno = 0;

 if (status.IsOK ())
 {
   int retc = 0;
   int items = 0;
   char tag[1024];
   char rval[16384];
   // Parse output
   items = sscanf (response->GetBuffer (), "%s retc=%i %s", tag, &retc, rval);

   if ((items != 3) || (strcmp (tag, "lsxattr:")))
     errno = ENOENT;
   else
   {
     *size = strlen (rval);
     char* ptr = rval;

     for (unsigned int i = 0; i < (*size); i++, ptr++)
     {
       if (*ptr == '&')
         *ptr = '\0';
     }

     *xattr_list = (char*) calloc ((*size) + 1, sizeof ( char));
     *xattr_list = (char*) memcpy (*xattr_list, rval, *size);
     errno = retc;
   }
 }
 else
 {
   eos_static_err ("status is NOT ok : %s", status.ToString ().c_str ());
   errno = status.code == XrdCl::errAuthFailed ? EPERM : EFAULT;
 }


 COMMONTIMING ("END", &listxattrtiming);

 if (EOS_LOGS_DEBUG)
   listxattrtiming.Print ();

 delete response;
 return errno;
}


//------------------------------------------------------------------------------
// Return file attributes. If a field is meaningless or semi-meaningless
// (e.g., st_ino) then it should be set to 0 or given a "reasonable" value.
//------------------------------------------------------------------------------

int
filesystem::stat (const char* path,
                  struct stat* buf,
                  uid_t uid,
                  gid_t gid,
                  pid_t pid,
                  unsigned long inode)
{
 eos_static_info ("path=%s, uid=%i, gid=%i inode=%lu",
                  path, (int) uid, (int) gid, inode);
 eos::common::Timing stattiming ("stat");
 off_t file_size = -1;
 struct timespec atim, mtim;
 atim.tv_sec = atim.tv_nsec = mtim.tv_sec = mtim.tv_nsec = 0;
 errno = 0;
 COMMONTIMING ("START", &stattiming);

 if (inode)
 {
   // Try to stat via an open file - first find the file descriptor using the
   // inodeuser2fd map and then find the file object using the fd2fabst map.
   // Meanwhile keep the mutex locked for read so that no other thread can
   // delete the file object
   eos_static_debug ("path=%s, uid=%lu, inode=%lu",
                     path, (unsigned long) uid, inode);

   rwmutex_fd2fabst.LockRead();

   std::ostringstream sstr;
   sstr << inode << ":" << get_login (uid, gid, pid);
   google::dense_hash_map<std::string, std::set<int> >::iterator
   iter_fd = inodexrdlogin2fds.find (sstr.str ());

   if (iter_fd != inodexrdlogin2fds.end ())
   {
     google::dense_hash_map<int, std::shared_ptr<FileAbstraction> >::iterator
     iter_file = fd2fabst.find (*iter_fd->second.begin ());

     if (iter_file != fd2fabst.end ())
     {
       std::shared_ptr<FileAbstraction> fabst = iter_file->second;

       off_t cache_size = 0;
       struct stat tmp;
       bool isrw = true;

       if (XFC && fuse_cache_write)
       {
         cache_size = fabst->GetMaxWriteOffset ();
         eos_static_debug ("path=%s ino=%llu cache size %lu fabst=%p\n", path ? path : "-undef-", inode, cache_size, fabst.get());
       }

       // try to stat wih RO file if opened
       LayoutWrapper* file = fabst->GetRawFileRW ();
       if (!file)
       {
         file = fabst->GetRawFileRO ();
         isrw = false;
       }

       rwmutex_fd2fabst.UnLockRead();

       // if we do lazy open, the file should be open on the fst to stat
       // otherwise, the file will be opened on the fst, just for a stat
       if (isrw)
       {
         // only stat via open files if we are don't have cache capabilities
         if (!file->CanCache ())
         {
           if ((!file->Stat (&tmp)))
           {
             file_size = tmp.st_size;
             mtim.tv_sec = tmp.st_mtime;
             atim.tv_sec = tmp.st_atime;

             if (tmp.st_dev & 0x80000000)
             {
               // this server delivers ns resolution in st_dev
               mtim.tv_nsec = tmp.st_dev & 0x7fffffff;
             }

             if (cache_size > file_size)
             {
               file_size = cache_size;
             }
             fabst->GetUtimes (&mtim);
             eos_static_debug ("fd=%i, size-fd=%lld, mtiem=%llu/%llu raw_file=%p", *iter_fd->second.begin (), file_size, tmp.MTIMESPEC.tv_sec, tmp.ATIMESPEC.tv_sec, file);
           }
           else
           {
             eos_static_err ("fd=%i stat failed on open file", *iter_fd->second.begin ());
           }
         }
         else
         {
           file_size = cache_size;
           fabst->GetUtimes (&mtim);
         }
       }
       else
       {
	 if (file->CanCache()) 
	 {
	   // we can use the cache value here
	   file_size = cache_size;
	 }
       }
     }
     else
     {
       rwmutex_fd2fabst.UnLockRead();
       eos_static_err ("fd=%i not found in file obj map", *iter_fd->second.begin ());
     }
   }
   else
   {
     rwmutex_fd2fabst.UnLockRead();
     eos_static_debug ("path=%s not open", path);
   }
 }

 // Do stat using the Fils System object
 std::string request;
 XrdCl::Buffer arg;
 XrdCl::Buffer* response = 0;
 request = safePath(path);
 request += "?";
 request += "mgm.pcmd=stat&eos.app=fuse";
 if(encode_pathname) request += "&eos.encodepath=1";
 arg.FromString (request);

 std::string surl = user_url (uid, gid, pid);
 if ((use_user_krb5cc || use_user_gsiproxy) && fuse_shared) surl += '?';
 surl += strongauth_cgi (pid);

 eos_static_debug ("stat url is %s", surl.c_str ());
 XrdCl::URL Url (surl.c_str ());
 XrdCl::FileSystem fs (Url);
 eos_static_debug ("arg = %s", arg.ToString ().c_str ());
 XrdCl::XRootDStatus status = fs.Query (XrdCl::QueryCode::OpaqueFile, arg, response);
 COMMONTIMING ("GETPLUGIN", &stattiming);

 if (status.IsOK ())
 {
   unsigned long long sval[10];
   unsigned long long ival[6];
   char tag[1024];
   tag[0] = 0;
   // Parse output
   int items = sscanf (response->GetBuffer (),
                       "%s %llu %llu %llu %llu %llu %llu %llu %llu "
                       "%llu %llu %llu %llu %llu %llu %llu %llu",
                       tag, (unsigned long long*) &sval[0],
                       (unsigned long long*) &sval[1],
                       (unsigned long long*) &sval[2],
                       (unsigned long long*) &sval[3],
                       (unsigned long long*) &sval[4],
                       (unsigned long long*) &sval[5],
                       (unsigned long long*) &sval[6],
                       (unsigned long long*) &sval[7],
                       (unsigned long long*) &sval[8],
                       (unsigned long long*) &sval[9],
                       (unsigned long long*) &ival[0],
                       (unsigned long long*) &ival[1],
                       (unsigned long long*) &ival[2],
                       (unsigned long long*) &ival[3],
                       (unsigned long long*) &ival[4],
                       (unsigned long long*) &ival[5]);

   if ((items != 17) || (strcmp (tag, "stat:")))
   {
     int retc = 0;
     items = sscanf (response->GetBuffer (), "%s retc=%i", tag, &retc);
     if ((!strcmp (tag, "stat:")) && (items == 2))
       errno = retc;
     else
       errno = EFAULT;
     eos_static_info ("path=%s errno=%i tag=%s", path, errno, tag);
     delete response;
     return errno;
   }
   else
   {
     buf->st_dev = (dev_t) sval[0];
     buf->st_ino = (ino_t) sval[1];
     buf->st_mode = (mode_t) sval[2];
     buf->st_nlink = (nlink_t) sval[3];
     buf->st_uid = (uid_t) sval[4];
     buf->st_gid = (gid_t) sval[5];
     buf->st_rdev = (dev_t) sval[6];
     buf->st_size = (off_t) sval[7];
     buf->st_blksize = (blksize_t) sval[8];
     buf->st_blocks = (blkcnt_t) sval[9];
     buf->st_atime = (time_t) ival[0];
     buf->st_mtime = (time_t) ival[1];
     buf->st_ctime = (time_t) ival[2];
     buf->ATIMESPEC.tv_sec = (time_t) ival[0];
     buf->MTIMESPEC.tv_sec = (time_t) ival[1];
     buf->CTIMESPEC.tv_sec = (time_t) ival[2];
     buf->ATIMESPEC.tv_nsec = (time_t) ival[3];
     buf->MTIMESPEC.tv_nsec = (time_t) ival[4];
     buf->CTIMESPEC.tv_nsec = (time_t) ival[5];

     if (S_ISREG (buf->st_mode) && fuse_exec)
       buf->st_mode |= (S_IXUSR | S_IXGRP | S_IXOTH);

     buf->st_mode &= (~S_ISVTX); // clear the vxt bit
     buf->st_mode &= (~S_ISUID); // clear suid
     buf->st_mode &= (~S_ISGID); // clear sgid
     errno = 0;
   }
 }
 else
 {
   eos_static_err ("status is NOT ok : %s", status.ToString ().c_str ());
   errno = (status.code == XrdCl::errAuthFailed) ? EPERM : EFAULT;
 }

 if (file_size == (off_t)-1)
 {
   eos_static_debug("querying the cache for inode=%x", inode);
   // retrieve size from our local auth cache
   long long csize=0;
   if ( (csize = LayoutWrapper::CacheAuthSize(inode)) > 0)
   {
     file_size = csize;
   }
   eos_static_debug("local cache size=%lld", csize);
 }

 // eventually configure an overlay mode to enable bits by default
 buf->st_mode |= mode_overlay;


 // If got size using the opened file then return size and mtime from the opened file
 if (file_size != -1)
 {
   buf->st_size = file_size;
   if (mtim.tv_sec)
   {
     buf->MTIMESPEC = mtim;
     buf->ATIMESPEC = mtim;
     buf->st_atime = buf->ATIMESPEC.tv_sec;
     buf->st_mtime = buf->ATIMESPEC.tv_sec;
   }
 }

 COMMONTIMING ("END", &stattiming);

 if (EOS_LOGS_DEBUG)
   stattiming.Print ();

 eos_static_info ("path=%s st-ino =%llu st-size=%llu st-mtim.tv_sec=%llu st-mtim.tv_nsec=%llu errno=%i", path, buf->st_ino, buf->st_size, buf->MTIMESPEC.tv_sec, buf->MTIMESPEC.tv_nsec, errno);
 delete response;
 return errno;
}


//------------------------------------------------------------------------------
// Return statistics about the filesystem
//------------------------------------------------------------------------------

int
filesystem::statfs (const char* path, struct statvfs* stbuf,
                    uid_t uid,
                    gid_t gid,
                    pid_t pid)
{
 eos_static_info ("path=%s", path);
 static unsigned long long a1 = 0;
 static unsigned long long a2 = 0;
 static unsigned long long a3 = 0;
 static unsigned long long a4 = 0;
 static XrdSysMutex statmutex;
 static time_t laststat = 0;
 statmutex.Lock ();
 errno = 0;

 if ((time (NULL) - laststat) < ((15 + (int) 5.0 * rand () / RAND_MAX)))
 {
   stbuf->f_bsize = 4096;
   stbuf->f_frsize = 4096;
   stbuf->f_blocks = a3 / 4096;
   stbuf->f_bfree = a1 / 4096;
   stbuf->f_bavail = a1 / 4096;
   stbuf->f_files = a4;
   stbuf->f_ffree = a2;
   stbuf->f_fsid = 0xcafe;
   stbuf->f_namemax = 256;
   statmutex.UnLock ();
   return errno;
 }

 eos::common::Timing statfstiming ("statfs");
 COMMONTIMING ("START", &statfstiming);

 std::string request;
 XrdCl::Buffer arg;
 XrdCl::Buffer* response = 0;
 request = safePath(path);
 request += "?";
 request += "mgm.pcmd=statvfs&eos.app=fuse&";
 if(encode_pathname) request += "eos.encodepath=1&";
 request += "path=";
 request += safePath(path);
 arg.FromString (request);

 std::string surl = user_url (uid, gid, pid);
 if ((use_user_krb5cc || use_user_gsiproxy) && fuse_shared) surl += '?';
 surl += strongauth_cgi (pid);
 XrdCl::URL Url (surl);
 XrdCl::FileSystem fs (Url);
 XrdCl::XRootDStatus status = fs.Query (XrdCl::QueryCode::OpaqueFile, arg, response);
 errno = 0;

 if (status.IsOK ())
 {
   int retc;
   char tag[1024];

   if (!response->GetBuffer ())
   {
     statmutex.UnLock ();
     errno = EFAULT;
     delete response;
     return errno;
   }

   // Parse output
   int items = sscanf (response->GetBuffer (),
                       "%s retc=%d f_avail_bytes=%llu f_avail_files=%llu "
                       "f_max_bytes=%llu f_max_files=%llu",
                       tag, &retc, &a1, &a2, &a3, &a4);

   if ((items != 6) || (strcmp (tag, "statvfs:")))
   {
     statmutex.UnLock ();
     errno = EFAULT;
     delete response;
     return errno;
   }

   errno = retc;
   laststat = time (NULL);
   statmutex.UnLock ();
   stbuf->f_bsize = 4096;
   stbuf->f_frsize = 4096;
   stbuf->f_blocks = a3 / 4096;
   stbuf->f_bfree = a1 / 4096;
   stbuf->f_bavail = a1 / 4096;
   stbuf->f_files = a4;
   stbuf->f_ffree = a2;
 }
 else
 {
   statmutex.UnLock ();
   eos_static_err ("status is NOT ok : %s", status.ToString ().c_str ());
   errno = status.code == XrdCl::errAuthFailed ? EPERM : EFAULT;
 }

 COMMONTIMING ("END", &statfstiming);

 if (EOS_LOGS_DEBUG)
   statfstiming.Print ();

 delete response;
 return errno;
}

//------------------------------------------------------------------------------
// Change permissions for the file
//------------------------------------------------------------------------------

int
filesystem::chmod (const char* path,
                   mode_t mode,
                   uid_t uid,
                   gid_t gid,
                   pid_t pid)
{
 eos_static_info ("path=%s mode=%x uid=%u pid=%u", path, mode, uid, pid);
 eos::common::Timing chmodtiming ("chmod");
 COMMONTIMING ("START", &chmodtiming);
 int retc = 0;
 XrdOucString smode;
 smode += (int) mode;
 std::string request;
 XrdCl::Buffer arg;
 XrdCl::Buffer* response = 0;
 request = safePath(path);
 request += "?";
 request += "mgm.pcmd=chmod&eos.app=fuse&mode=";
 request += smode.c_str ();
 if(encode_pathname) request += "&eos.encodepath=1";
 arg.FromString (request);

 std::string surl = user_url (uid, gid, pid);
 if ((use_user_krb5cc || use_user_gsiproxy) && fuse_shared) surl += '?';
 surl += strongauth_cgi (pid);
 XrdCl::URL Url (surl);
 XrdCl::FileSystem fs (Url);
 XrdCl::XRootDStatus status = fs.Query (XrdCl::QueryCode::OpaqueFile, arg, response);
 COMMONTIMING ("END", &chmodtiming);
 errno = 0;

 if (EOS_LOGS_DEBUG)
   chmodtiming.Print ();

 if (status.IsOK ())
 {
   char tag[1024];

   if (!response->GetBuffer ())
   {
     errno = EFAULT;
     delete response;
     return errno;
   }

   // Parse output
   int items = sscanf (response->GetBuffer (), "%s retc=%d", tag, &retc);

   if ((items != 2) || (strcmp (tag, "chmod:")))
     errno = EFAULT;
   else
     errno = retc;
 }
 else
 {
   eos_static_err ("status is NOT ok : %s", status.ToString ().c_str ());
   errno = status.code == XrdCl::errAuthFailed ? EPERM : EFAULT;
 }

 delete response;
 return errno;
}


//------------------------------------------------------------------------------
// Postpone utimes to a file close if still open
//------------------------------------------------------------------------------

int
filesystem::utimes_if_open (unsigned long long inode,
                            struct timespec* utimes,
                            uid_t uid, gid_t gid, pid_t pid)
{
 rwmutex_fd2fabst.LockRead();
 std::ostringstream sstr;
 sstr << inode << ":" << get_login (uid, gid, pid);
 google::dense_hash_map<std::string, std::set<int> >::iterator
 iter_fd = inodexrdlogin2fds.find (sstr.str ());

 if (iter_fd != inodexrdlogin2fds.end ())
 {
   google::dense_hash_map<int, std::shared_ptr<FileAbstraction> >::iterator
   iter_file = fd2fabst.find (*iter_fd->second.begin ());
   if (iter_file != fd2fabst.end ())
   {
     std::shared_ptr<FileAbstraction> fabst = iter_file->second;
     rwmutex_fd2fabst.UnLockRead();

     fabst->SetUtimes (utimes);
     return 0;
   }
 }
 rwmutex_fd2fabst.UnLockRead();
 return -1;
}

//------------------------------------------------------------------------------
// Update the last access time and last modification time
//------------------------------------------------------------------------------

int
filesystem::utimes (const char* path,
                    struct timespec* tvp,
                    uid_t uid,
                    gid_t gid,
                    pid_t pid)
{
 eos_static_info ("path=%s uid=%u pid=%u", path, uid, pid);
 eos::common::Timing utimestiming ("utimes");

 COMMONTIMING ("START", &utimestiming);
 std::string request;
 XrdCl::Buffer arg;
 XrdCl::Buffer* response = 0;
 request = safePath(path);
 request += "?";
 request += "mgm.pcmd=utimes&eos.app=fuse&tv1_sec=";
 char lltime[1024];
 sprintf (lltime, "%llu", (unsigned long long) tvp[0].tv_sec);
 request += lltime;
 request += "&tv1_nsec=";
 sprintf (lltime, "%llu", (unsigned long long) tvp[0].tv_nsec);
 request += lltime;
 request += "&tv2_sec=";
 sprintf (lltime, "%llu", (unsigned long long) tvp[1].tv_sec);
 request += lltime;
 request += "&tv2_nsec=";
 sprintf (lltime, "%llu", (unsigned long long) tvp[1].tv_nsec);
 request += lltime;
 if(encode_pathname) request += "&eos.encodepath=1";
 eos_static_debug ("request: %s", request.c_str ());
 arg.FromString (request);

 std::string surl = user_url (uid, gid, pid);
 if ((use_user_krb5cc || use_user_gsiproxy) && fuse_shared) surl += '?';
 surl += strongauth_cgi (pid);
 XrdCl::URL Url (surl);
 XrdCl::FileSystem fs (Url);
 XrdCl::XRootDStatus status = fs.Query (XrdCl::QueryCode::OpaqueFile, arg, response);
 COMMONTIMING ("END", &utimestiming);
 errno = 0;

 if (EOS_LOGS_DEBUG)
   utimestiming.Print ();

 if (status.IsOK ())
 {
   int retc = 0;
   char tag[1024];
   // Parse output
   int items = sscanf (response->GetBuffer (), "%s retc=%d", tag, &retc);

   if ((items != 2) || (strcmp (tag, "utimes:")))
     errno = EFAULT;
   else
     errno = retc;
 }
 else
 {
   eos_static_err ("status is NOT ok : %s", status.ToString ().c_str ());
   errno = status.code == XrdCl::errAuthFailed ? EPERM : EFAULT;
 }

 delete response;
 return errno;
}


//----------------------------------------------------------------------------                                                                                                                
//!                                                                                                                                                                                           
//----------------------------------------------------------------------------                                                                                                                

int
filesystem::symlink (const char* path,
                     const char* link,
                     uid_t uid,
                     gid_t gid,
                     pid_t pid)
{
 eos_static_info ("path=%s link=%s uid=%u pid=%u", path, link, uid, pid);
 eos::common::Timing symlinktiming ("symlink");
 COMMONTIMING ("START", &symlinktiming);

 int retc = 0;
 std::string request;
 XrdCl::Buffer arg;
 XrdCl::Buffer* response = 0;
 request = safePath(path);
 request += "?";
 request += "mgm.pcmd=symlink&eos.app=fuse&target=";
 XrdOucString savelink = link;
  if (encode_pathname)
  {
    savelink = safePath(savelink.c_str ()).c_str();
  }
  else
  {
    while (savelink.replace ("&", "#AND#"))
    {
    }
  }
 request += savelink.c_str ();
 if(encode_pathname) request += "&eos.encodepath=1";
 arg.FromString (request);
 std::string surl = user_url (uid, gid, pid);
 if ((use_user_krb5cc || use_user_gsiproxy) && fuse_shared) surl += '?';
 surl += strongauth_cgi (pid);
 XrdCl::URL Url (surl);
 XrdCl::FileSystem fs (Url);
 XrdCl::XRootDStatus status = fs.Query (XrdCl::QueryCode::OpaqueFile, arg, response);
 COMMONTIMING ("STOP", &symlinktiming);
 errno = 0;

 if (EOS_LOGS_DEBUG)
   symlinktiming.Print ();

 if (status.IsOK ())
 {
   char tag[1024];
   // Parse output
   int items = sscanf (response->GetBuffer (), "%s retc=%d", tag, &retc);

   if (EOS_LOGS_DEBUG)
     fprintf (stderr, "symlink-retc=%d\n", retc);

   if ((items != 2) || (strcmp (tag, "symlink:")))
     errno = EFAULT;
   else
     errno = retc;
 }
 else
 {
   eos_static_err ("error=status is NOT ok : %s", status.ToString ().c_str ());
   errno = status.code == XrdCl::errAuthFailed ? EPERM : EFAULT;
 }

 delete response;
 return errno;
}

//----------------------------------------------------------------------------                                                                                                                
//!                                                                                                                                                                                           
//----------------------------------------------------------------------------                                                                                                                

int
filesystem::readlink (const char* path,
                      char* buf,
                      size_t bufsize,
                      uid_t uid,
                      gid_t gid,
                      pid_t pid)
{
 eos_static_info ("path=%s uid=%u pid=%u", path, uid, pid);
 eos::common::Timing readlinktiming ("readlink");
 COMMONTIMING ("START", &readlinktiming);
 int retc = 0;
 std::string request;
 XrdCl::Buffer arg;
 XrdCl::Buffer* response = 0;
 request = safePath(path);
 request += "?";
 request += "mgm.pcmd=readlink&eos.app=fuse";
 if(encode_pathname) request += "&eos.encodepath=1";
 arg.FromString (request);

 std::string surl = user_url (uid, gid, pid);
 if ((use_user_krb5cc || use_user_gsiproxy) && fuse_shared) surl += '?';
 surl += strongauth_cgi (pid);
 XrdCl::URL Url (surl);
 XrdCl::FileSystem fs (Url);
 XrdCl::XRootDStatus status = fs.Query(XrdCl::QueryCode::OpaqueFile, arg, response);
 COMMONTIMING ("END", &readlinktiming);
 errno = 0;

 if (EOS_LOGS_DEBUG)
   readlinktiming.Print ();

 if (status.IsOK ())
 {
   char tag[1024];

   if (!response->GetBuffer ())
   {
     errno = EFAULT;
     delete response;
     return errno;
   }

   // Parse output
   int items = sscanf (response->GetBuffer (), "%s retc=%d %*s", tag, &retc);

   if (EOS_LOGS_DEBUG)
     fprintf (stderr, "readlink-retc=%d\n", retc);

   if ((items != 2) || (strcmp (tag, "readlink:")))
     errno = EFAULT;
   else
     errno = retc;

   if (!errno)
   {
     const char* rs = strchr (response->GetBuffer (), '=');
     if (rs)
     {
       const char* ss = strchr (rs, ' ');
       if (ss)
       {
          snprintf (buf, bufsize, "%s", ss + 1);
          if (encode_pathname)
          {
            strncpy (buf, eos::common::StringConversion::curl_unescaped (buf).c_str (), bufsize);
          }
        }
       else
       {
         errno = EBADE;
       }
     }
     else
     {
       errno = EBADE;
     }
   }
 }
 else
 {
   eos_static_err ("status is NOT ok : %s", status.ToString ().c_str ());
   errno = status.code == XrdCl::errAuthFailed ? EPERM : EFAULT;
 }

 delete response;
 return errno;
}

//------------------------------------------------------------------------------
// It returns -ENOENT if the path doesn't exist, -EACCESS if the requested
// permission isn't available, or 0 for success. Note that it can be called
// on files, directories, or any other object that appears in the filesystem.
//------------------------------------------------------------------------------

int
filesystem::access (const char* path,
                    int mode,
                    uid_t uid,
                    gid_t gid,
                    pid_t pid
                    )
{
 eos_static_info ("path=%s mode=%d uid=%u pid=%u", path, mode, uid, pid);
 eos::common::Timing accesstiming ("access");
 COMMONTIMING ("START", &accesstiming);

 int retc = 0;
 std::string request;
 XrdCl::Buffer arg;
 XrdCl::Buffer* response = 0;
 char smode[16];
 snprintf (smode, sizeof (smode) - 1, "%d", mode);
 request = safePath(path);
 request += "?";
 request += "mgm.pcmd=access&eos.app=fuse&mode=";
 request += smode;
 if(encode_pathname) request += "&eos.encodepath=1";
 arg.FromString (request);

 std::string surl = user_url (uid, gid, pid);
 if ((use_user_krb5cc || use_user_gsiproxy) && fuse_shared) surl += '?';
 surl += strongauth_cgi (pid);
 XrdCl::URL Url (surl);
 XrdCl::FileSystem fs (Url);
 XrdCl::XRootDStatus status = fs.Query(XrdCl::QueryCode::OpaqueFile, arg, response);
 COMMONTIMING ("STOP", &accesstiming);
 errno = 0;

 if (EOS_LOGS_DEBUG)
   accesstiming.Print ();

 if (status.IsOK ())
 {
   char tag[1024];
   // Parse output
   int items = sscanf (response->GetBuffer (), "%s retc=%d", tag, &retc);

   if (EOS_LOGS_DEBUG)
     fprintf (stderr, "access-retc=%d\n", retc);

   if ((items != 2) || (strcmp (tag, "access:")))
     errno = EFAULT;
   else
     errno = retc;
 }
 else
 {
   eos_static_err ("status is NOT ok : %s", status.ToString ().c_str ());
   errno = status.code == XrdCl::errAuthFailed ? EPERM : EFAULT;
 }

 delete response;
 return errno;
}


//------------------------------------------------------------------------------
// Get list of entries in directory
//------------------------------------------------------------------------------

int
filesystem::inodirlist (unsigned long long dirinode,
                        const char* path,
                        uid_t uid,
                        gid_t gid,
                        pid_t pid,
                        struct fuse_entry_param **stats)
{
 eos_static_info ("inode=%llu path=%s", dirinode, path);
 eos::common::Timing inodirtiming ("inodirlist");
 COMMONTIMING ("START", &inodirtiming);

 int retc = 0;
 char* ptr = 0;
 char* value = 0;
 int doinodirlist = -1;
 std::string request = path;

 // we have to replace '&' in path names with '#AND#'

 size_t a_pos = request.find ("mgm.path=/");

 while ((a_pos = request.find ("&", a_pos + 1)) != std::string::npos)
 {
   request.erase (a_pos, 1);
   request.insert (a_pos, "#AND#");
   a_pos += 4;
 }

 // add the kerberos token
 if ((use_user_krb5cc || use_user_gsiproxy) && fuse_shared) request += '&';
 request += strongauth_cgi (pid);

 COMMONTIMING ("GETSTSTREAM", &inodirtiming);
 request.insert (0, user_url (uid, gid, pid));
 XrdCl::File* file = new XrdCl::File ();
 XrdCl::XRootDStatus status = file->Open (request.c_str (),
                                          XrdCl::OpenFlags::Flags::Read);
 errno = 0;

 if (!status.IsOK ())
 {
   eos_static_err ("got an error to request.");
   delete file;
   eos_static_err ("error=status is NOT ok : %s", status.ToString ().c_str ());
   errno = status.code == XrdCl::errAuthFailed ? EPERM : EFAULT;
   return errno;
 }

 // Start to read
 int npages = 1;
 off_t offset = 0;
 unsigned int nbytes = 0;
 value = (char*) malloc (PAGESIZE + 1);
 COMMONTIMING ("READSTSTREAM", &inodirtiming);
 status = file->Read (offset, PAGESIZE, value + offset, nbytes);

 while ((status.IsOK ()) && (nbytes == PAGESIZE))
 {
   npages++;
   value = (char*) realloc (value, npages * PAGESIZE + 1);
   offset += PAGESIZE;
   status = file->Read (offset, PAGESIZE, value + offset, nbytes);
 }

 if (status.IsOK ()) offset += nbytes;

 value[offset] = 0;
 //eos_static_info("request reply is %s",value);
 delete file;
 dirview_create ((unsigned long long) dirinode);
 COMMONTIMING ("PARSESTSTREAM", &inodirtiming);
 lock_w_dirview (); // =>

 std::vector<struct stat> statvec;
 if (status.IsOK ())
 {
   char tag[128];
   // Parse output
   int items = sscanf (value, "%s retc=%d", tag, &retc);
   bool encodepath = false;

   if (retc)
   {
     free (value);
     unlock_w_dirview (); // <=
     dirview_delete ((unsigned long long) dirinode);
     errno = EFAULT;
     return errno;
   }

   if ((items != 2) || ( (strcmp (tag, "inodirlist:")) && (strcmp (tag, "inodirlist_pathencode:")) ))
   {
     eos_static_err ("got an error(1).");
     free (value);
     unlock_w_dirview (); // <=
     dirview_delete ((unsigned long long) dirinode);
     errno = EFAULT;
     return errno;
   }

   if(!strcmp (tag, "inodirlist_pathencode:"))
     encodepath = true;

   ptr = strchr (value, ' ');
   if (ptr) ptr = strchr (ptr + 1, ' ');
   char* endptr = value + strlen (value) - 1;

   COMMONTIMING ("PARSESTSTREAM1", &inodirtiming);


   bool parseerror = true;
   while ((ptr) && (ptr < endptr))
   {
     parseerror = true;
     bool hasstat = false;
     // parse the entry name
     char* dirpathptr = ptr;
     while (dirpathptr < endptr && *dirpathptr == ' ') dirpathptr++;
     ptr = dirpathptr;
     if (ptr >= endptr) break;

     // go next field and set null character
     ptr = strchr (ptr + 1, ' ');
     if (ptr == 0 || ptr >= endptr) break;
     *ptr = 0;

     // parse the inode
     char* inodeptr = ptr + 1;
     while (inodeptr < endptr && *inodeptr == ' ') inodeptr++;
     ptr = inodeptr;
     if (ptr >= endptr) break;

     // go next field and set null character
     ptr = strchr (ptr + 1, ' ');
     if (!(ptr == 0 || ptr >= endptr))
     {
       hasstat = true;
       *ptr = 0;
     }
     parseerror = false;

     char* statptr = NULL;
     if (hasstat)
     {
       // parse the stat
       statptr = ptr + 1;
       while (statptr < endptr && *statptr == ' ')
         statptr++;
       ptr = statptr;
       hasstat = (ptr < endptr); // we have a third token

       // check if there is actually a stat
       if (hasstat)
       {
         hasstat = (*statptr == '{'); // check if then token is a stat information
         if (!hasstat)
           ptr = statptr;
         else
         {
           ptr = strchr (ptr + 1, ' ');
           if (ptr < endptr) *ptr = 0;
         }
       }
       if (hasstat) ptr++;
     }

     // process the entry
     XrdOucString whitespacedirpath = dirpathptr;
      if (encode_pathname && encodepath)
      {
        whitespacedirpath = eos::common::StringConversion::curl_unescaped(whitespacedirpath.c_str()).c_str();
      }
      else
      {
        whitespacedirpath.replace ("%20", " ");
        whitespacedirpath.replace ("%0A", "\n");
      }
     ino_t inode = strtouq (inodeptr, 0, 10);
     struct stat buf;
     if (stats)
     {

       if (hasstat)
       {
         char *statptr2;
         statptr++; // skip '{'
         for (statptr2 = statptr; *statptr2 && *statptr2 != ',' && *statptr2 != '}'; statptr2++);
         eos::common::StringConversion::FastAsciiHexToUnsigned (statptr, &buf.ATIMESPEC.tv_nsec, statptr2 - statptr);
         statptr = statptr2 + 1; // skip ','
         for (statptr2 = statptr; *statptr2 && *statptr2 != ',' && *statptr2 != '}'; statptr2++);
         eos::common::StringConversion::FastAsciiHexToUnsigned (statptr, &buf.ATIMESPEC.tv_sec, statptr2 - statptr);
         statptr = statptr2 + 1; // skip ','
         for (statptr2 = statptr; *statptr2 && *statptr2 != ',' && *statptr2 != '}'; statptr2++);
         eos::common::StringConversion::FastAsciiHexToUnsigned (statptr, &buf.st_blksize, statptr2 - statptr);
         statptr = statptr2 + 1; // skip ','
         for (statptr2 = statptr; *statptr2 && *statptr2 != ',' && *statptr2 != '}'; statptr2++);
         eos::common::StringConversion::FastAsciiHexToUnsigned (statptr, &buf.st_blocks, statptr2 - statptr);
         statptr = statptr2 + 1; // skip ','
         for (statptr2 = statptr; *statptr2 && *statptr2 != ',' && *statptr2 != '}'; statptr2++);
         eos::common::StringConversion::FastAsciiHexToUnsigned (statptr, &buf.CTIMESPEC.tv_nsec, statptr2 - statptr);
         statptr = statptr2 + 1; // skip ','
         for (statptr2 = statptr; *statptr2 && *statptr2 != ',' && *statptr2 != '}'; statptr2++);
         eos::common::StringConversion::FastAsciiHexToUnsigned (statptr, &buf.CTIMESPEC.tv_sec, statptr2 - statptr);
         statptr = statptr2 + 1; // skip ','
         for (statptr2 = statptr; *statptr2 && *statptr2 != ',' && *statptr2 != '}'; statptr2++);
         eos::common::StringConversion::FastAsciiHexToUnsigned (statptr, &buf.st_dev, statptr2 - statptr);
         statptr = statptr2 + 1; // skip ','
         for (statptr2 = statptr; *statptr2 && *statptr2 != ',' && *statptr2 != '}'; statptr2++);
         eos::common::StringConversion::FastAsciiHexToUnsigned (statptr, &buf.st_gid, statptr2 - statptr);
         statptr = statptr2 + 1; // skip ','
         for (statptr2 = statptr; *statptr2 && *statptr2 != ',' && *statptr2 != '}'; statptr2++);
         eos::common::StringConversion::FastAsciiHexToUnsigned (statptr, &buf.st_ino, statptr2 - statptr);
         statptr = statptr2 + 1; // skip ','
         for (statptr2 = statptr; *statptr2 && *statptr2 != ',' && *statptr2 != '}'; statptr2++);
         eos::common::StringConversion::FastAsciiHexToUnsigned (statptr, &buf.st_mode, statptr2 - statptr);
         statptr = statptr2 + 1; // skip ','
         for (statptr2 = statptr; *statptr2 && *statptr2 != ',' && *statptr2 != '}'; statptr2++);
         eos::common::StringConversion::FastAsciiHexToUnsigned (statptr, &buf.MTIMESPEC.tv_nsec, statptr2 - statptr);
         statptr = statptr2 + 1; // skip ','
         for (statptr2 = statptr; *statptr2 && *statptr2 != ',' && *statptr2 != '}'; statptr2++);
         eos::common::StringConversion::FastAsciiHexToUnsigned (statptr, &buf.MTIMESPEC.tv_sec, statptr2 - statptr);
         statptr = statptr2 + 1; // skip ','
         for (statptr2 = statptr; *statptr2 && *statptr2 != ',' && *statptr2 != '}'; statptr2++);
         eos::common::StringConversion::FastAsciiHexToUnsigned (statptr, &buf.st_nlink, statptr2 - statptr);
         statptr = statptr2 + 1; // skip ','
         for (statptr2 = statptr; *statptr2 && *statptr2 != ',' && *statptr2 != '}'; statptr2++);
         eos::common::StringConversion::FastAsciiHexToUnsigned (statptr, &buf.st_rdev, statptr2 - statptr);
         statptr = statptr2 + 1; // skip ','
         for (statptr2 = statptr; *statptr2 && *statptr2 != ',' && *statptr2 != '}'; statptr2++);
         eos::common::StringConversion::FastAsciiHexToUnsigned (statptr, &buf.st_size, statptr2 - statptr);
         statptr = statptr2 + 1; // skip ','
         for (statptr2 = statptr; *statptr2 && *statptr2 != ',' && *statptr2 != '}'; statptr2++);
         eos::common::StringConversion::FastAsciiHexToUnsigned (statptr, &buf.st_uid, statptr2 - statptr);

	 if (S_ISREG (buf.st_mode) && fuse_exec)
	   buf.st_mode |= (S_IXUSR | S_IXGRP | S_IXOTH);
	 
	 buf.st_mode &= (~S_ISVTX); // clear the vxt bit
	 buf.st_mode &= (~S_ISUID); // clear suid
	 buf.st_mode &= (~S_ISGID); // clear sgid
	 buf.st_mode |= mode_overlay;
       }
       else
         buf.st_ino = 0;
       statvec.push_back (buf);
     }
      if (!encode_pathname && !checkpathname (whitespacedirpath.c_str ()))
      {
        eos_static_err("unsupported name %s : not stored in the FsCache", whitespacedirpath.c_str ());
      }
      else
      {
	bool show_entry = true;
        if ( hide_special_files &&
             ( whitespacedirpath.beginswith(EOS_COMMON_PATH_VERSION_FILE_PREFIX) ||
	       whitespacedirpath.beginswith(EOS_COMMON_PATH_ATOMIC_FILE_PREFIX) ||
	       whitespacedirpath.beginswith(EOS_COMMON_PATH_BACKUP_FILE_PREFIX) ) )
	{
	  show_entry = false;
	}
        
	if (show_entry)
	{
	  store_child_p2i (dirinode, inode, whitespacedirpath.c_str ());
	  dir2inodelist[dirinode].push_back (inode);
	}
      }
   }
   if (parseerror)
   {
     eos_static_err ("got an error(2).");
     free (value);
     unlock_w_dirview (); // <=
     dirview_delete ((unsigned long long) dirinode);
     errno = EFAULT;
     return errno;
   }


   doinodirlist = 0;
 }
 unlock_w_dirview (); // <=
 COMMONTIMING ("PARSESTSTREAM2", &inodirtiming);

 if (stats)
 {
   *stats = (struct fuse_entry_param*) malloc (sizeof (struct fuse_entry_param) * statvec.size ());

   for (auto i = 0; i < (int) statvec.size (); i++)
   {
     struct fuse_entry_param &e = (*stats)[i];
     memset(&e, 0, sizeof(struct fuse_entry_param));
     e.attr = statvec[i];
     e.attr_timeout = 0;
     e.entry_timeout = 0;
     e.ino = e.attr.st_ino;
   }
 }

 COMMONTIMING ("END", &inodirtiming);

 //if (EOS_LOGS_DEBUG)
 //inodirtiming.Print();

 free (value);
 return doinodirlist;
}


//------------------------------------------------------------------------------
// Get directory entries
//------------------------------------------------------------------------------

struct dirent*
filesystem::readdir (const char* path_dir, size_t *size,
                     uid_t uid,
                     gid_t gid,
                     pid_t pid)
{
 eos_static_info ("path=%s", path_dir);
 struct dirent* dirs = NULL;
 XrdCl::DirectoryList* response = 0;
 XrdCl::DirListFlags::Flags flags = XrdCl::DirListFlags::None;
 string path_str = safePath(path_dir);
 if(encode_pathname)
   path_str += "?eos.encodepath=1";

 std::string surl = user_url (uid, gid, pid);
 if ((use_user_krb5cc || use_user_gsiproxy) && fuse_shared) surl += '?';
 surl += strongauth_cgi (pid);
 XrdCl::URL Url (surl);
 XrdCl::FileSystem fs (Url);
 XrdCl::XRootDStatus status = fs.DirList (path_str, flags, response);

 if (status.IsOK ())
 {
   *size = response->GetSize ();
   dirs = static_cast<struct dirent*> (calloc (*size, sizeof ( struct dirent)));
   int i = 0;

   for (XrdCl::DirectoryList::ConstIterator iter = response->Begin ();
       iter != response->End ();
       ++iter)
   {
     XrdCl::DirectoryList::ListEntry* list_entry =
         static_cast<XrdCl::DirectoryList::ListEntry*> (*iter);
     size_t len = list_entry->GetName ().length ();
     const char* cp = list_entry->GetName ().c_str ();
     const int dirhdrln = dirs[i].d_name - (char *) &dirs[i];
#ifdef __APPLE__
     dirs[i].d_fileno = i;
     dirs[i].d_type = DT_UNKNOWN;
     dirs[i].d_namlen = len;
#else
     dirs[i].d_ino = i;
     dirs[i].d_off = i*NAME_MAX;
#endif
     dirs[i].d_reclen = len + dirhdrln;
     dirs[i].d_type = DT_UNKNOWN;
     strncpy (dirs[i].d_name, cp, len);
     dirs[i].d_name[len] = '\0';
     i++;
   }
   
   delete response;
   return dirs;
 }

 *size = 0;
 delete response;
 return NULL;
}


//------------------------------------------------------------------------------
// Create a directory with the given name
//------------------------------------------------------------------------------

int
filesystem::mkdir (const char* path,
                   mode_t mode,
                   uid_t uid,
                   gid_t gid,
                   pid_t pid,
                   struct stat* buf)
{
 eos_static_info ("path=%s mode=%d uid=%u pid=%u", path, mode, uid, pid);
 eos::common::Timing mkdirtiming ("mkdir");
 errno = 0;
 COMMONTIMING ("START", &mkdirtiming);

 std::string request;
 XrdCl::Buffer arg;
 XrdCl::Buffer* response = 0;
 request = safePath(path);
 request += '?';
 request += "mgm.pcmd=mkdir";
 request += "&eos.app=fuse&mode=";
 request += (int) mode;
 if(encode_pathname) request += "&eos.encodepath=1";
 arg.FromString (request);

 std::string surl = user_url (uid, gid, pid);
 if ((use_user_krb5cc || use_user_gsiproxy) && fuse_shared) surl += '?';
 surl += strongauth_cgi (pid);
 XrdCl::URL Url (surl);
 XrdCl::FileSystem fs (Url);
 XrdCl::XRootDStatus status = fs.Query (XrdCl::QueryCode::OpaqueFile, arg, response);
 COMMONTIMING ("GETPLUGIN", &mkdirtiming);

 if (status.IsOK ())
 {
   unsigned long long sval[10];
   unsigned long long ival[6];
   char tag[1024];
   //..........................................................................
   // Parse output
   //..........................................................................
   int items = sscanf (response->GetBuffer (),
                       "%s %llu %llu %llu %llu %llu %llu %llu %llu "
                       "%llu %llu %llu %llu %llu %llu %llu %llu",
                       tag, (unsigned long long*) &sval[0],
                       (unsigned long long*) &sval[1],
                       (unsigned long long*) &sval[2],
                       (unsigned long long*) &sval[3],
                       (unsigned long long*) &sval[4],
                       (unsigned long long*) &sval[5],
                       (unsigned long long*) &sval[6],
                       (unsigned long long*) &sval[7],
                       (unsigned long long*) &sval[8],
                       (unsigned long long*) &sval[9],
                       (unsigned long long*) &ival[0],
                       (unsigned long long*) &ival[1],
                       (unsigned long long*) &ival[2],
                       (unsigned long long*) &ival[3],
                       (unsigned long long*) &ival[4],
                       (unsigned long long*) &ival[5]);

   if ((items != 17) || (strcmp (tag, "mkdir:")))
   {
     int retc = 0;
     char tag[1024];
     // Parse output
     int items = sscanf (response->GetBuffer (), "%s retc=%d", tag, &retc);

     if ((items != 2) || (strcmp (tag, "mkdir:")))
       errno = EFAULT;
     else
       errno = retc;

     delete response;
     return errno;
   }
   else
   {
     buf->st_dev = (dev_t) sval[0];
     buf->st_ino = (ino_t) sval[1];
     buf->st_mode = (mode_t) sval[2];
     buf->st_nlink = (nlink_t) sval[3];
     buf->st_uid = (uid_t) sval[4];
     buf->st_gid = (gid_t) sval[5];
     buf->st_rdev = (dev_t) sval[6];
     buf->st_size = (off_t) sval[7];
     buf->st_blksize = (blksize_t) sval[8];
     buf->st_blocks = (blkcnt_t) sval[9];
     buf->st_atime = (time_t) ival[0];
     buf->st_mtime = (time_t) ival[1];
     buf->st_ctime = (time_t) ival[2];
     buf->ATIMESPEC.tv_sec = (time_t) ival[0];
     buf->MTIMESPEC.tv_sec = (time_t) ival[1];
     buf->CTIMESPEC.tv_sec = (time_t) ival[2];
     buf->ATIMESPEC.tv_nsec = (time_t) ival[3];
     buf->MTIMESPEC.tv_nsec = (time_t) ival[4];
     buf->CTIMESPEC.tv_nsec = (time_t) ival[5];

     if (S_ISREG (buf->st_mode) && fuse_exec)
       buf->st_mode |= (S_IXUSR | S_IXGRP | S_IXOTH);

     buf->st_mode &= (~S_ISVTX); // clear the vxt bit
     buf->st_mode &= (~S_ISUID); // clear suid
     buf->st_mode &= (~S_ISGID); // clear sgid
     errno = 0;
   }
 }
 else
 {
   eos_static_err ("status is NOT ok");
   errno = EFAULT;
 }

 COMMONTIMING ("END", &mkdirtiming);

 if (EOS_LOGS_DEBUG)
   mkdirtiming.Print ();

 eos_static_debug ("path=%s inode=%llu", path, buf->st_ino);
 delete response;
 return errno;
}


//------------------------------------------------------------------------------
// Remove the given directory
//------------------------------------------------------------------------------

int
filesystem::rmdir (const char* path, uid_t uid, gid_t gid, pid_t pid)
{
 eos::common::Timing rmdirtiming ("rmdir");
 COMMONTIMING ("START", &rmdirtiming);

 eos_static_info ("path=%s uid=%u pid=%u", path, uid, pid);

 std::string surl = user_url (uid, gid, pid);
 if ((use_user_krb5cc || use_user_gsiproxy) && fuse_shared) surl += '?';
 surl += strongauth_cgi (pid);
 XrdCl::URL Url (surl);
 XrdCl::FileSystem fs (Url);
 std::string spath = safePath(path);
 if(encode_pathname) spath+="?eos.encodepath=1";
 XrdCl::XRootDStatus status = fs.RmDir (spath);

 if (error_retc_map (status.errNo))
 {
   if (status.GetErrorMessage ().find ("Directory not empty") != std::string::npos)
     errno = ENOTEMPTY;
 }
 else
 {
   errno = 0;
 }

 COMMONTIMING ("END", &rmdirtiming);

 if (EOS_LOGS_DEBUG)
   rmdirtiming.Print ();

 return errno;
}


//------------------------------------------------------------------------------
// Map open return codes to errno's
//------------------------------------------------------------------------------

int
filesystem::error_retc_map (int retc)
{
 if (retc) errno = retc;
 if (retc == kXR_ArgInvalid)
   errno = EINVAL;

 if (retc == kXR_ArgMissing)
   errno = EINVAL;

 if (retc == kXR_ArgTooLong)
   errno = E2BIG;

 if (retc == kXR_FileNotOpen)
   errno = EBADF;

 if (retc == kXR_FSError)
   errno = EIO;

 if (retc == kXR_InvalidRequest)
   errno = EINVAL;

 if (retc == kXR_IOError)
   errno = EIO;

 if (retc == kXR_NoMemory)
   errno = ENOMEM;

 if (retc == kXR_NoSpace)
   errno = ENOSPC;

 if (retc == kXR_ServerError)
   errno = EIO;

 if (retc == kXR_NotAuthorized)
   errno = EACCES;

 if (retc == kXR_NotFound)
   errno = ENOENT;

 if (retc == kXR_Unsupported)
   errno = ENOTSUP;

 if (retc == kXR_NotFile)
   errno = EISDIR;

 if (retc == kXR_isDirectory)
   errno = EISDIR;

 if (retc == kXR_Cancelled)
   errno = ECANCELED;

 if (retc == kXR_ChkLenErr)
   errno = ERANGE;

 if (retc == kXR_ChkSumErr)
   errno = ERANGE;

 if (retc == kXR_inProgress)
   errno = EAGAIN;

 if (retc)
   return -1;

 return 0;
}
//------------------------------------------------------------------------------
// Open a file
//------------------------------------------------------------------------------

int
filesystem::get_open_idx (const unsigned long long &inode)
{
 unsigned long long idx = 0;
 for (auto i = 0; i < (int) sizeof (unsigned long long)*8; i += N_OPEN_MUTEXES_NBITS)
 {
   idx ^= ((N_OPEN_MUTEXES - 1)&(inode >> i));
 }
 //eos_static_debug("inode=%lu  inode|=%lu  >>28|=%lu  xor=%lu",inode,inode&(N_OPEN_MUTEXES-1),(inode>>28)&(N_OPEN_MUTEXES-1),idx);

 return (int) idx;
}

//------------------------------------------------------------------------------
// Open a file
//------------------------------------------------------------------------------

int
filesystem::open (const char* path,
                  int oflags,
                  mode_t mode,
                  uid_t uid,
                  gid_t gid,
                  pid_t pid,
                  unsigned long* return_inode)
{
 eos_static_info ("path=%s flags=%08x mode=%d uid=%u pid=%u", path, oflags, mode, uid, pid);
 XrdOucString spath = user_url (uid, gid, pid).c_str ();
 XrdSfsFileOpenMode flags_sfs = eos::common::LayoutId::MapFlagsPosix2Sfs (oflags);
 eos_static_debug ("flags=%x", flags_sfs);
 struct stat buf;
 bool exists = true;
 bool lazy_open = (flags_sfs == SFS_O_RDONLY) ? lazy_open_ro : lazy_open_rw;
 bool isRO = (flags_sfs == SFS_O_RDONLY);
 eos::common::Timing opentiming ("open");
 COMMONTIMING ("START", &opentiming);
 // eos::common::RWMutex *myOpenMutex = openmutexes + get_open_idx (*return_inode);
 // eos::common::RWMutexWriteLock olock (*myOpenMutex);

 spath += safePath(path).c_str();
 errno = 0;
 int t0;
 int retc = add_fd2file (0, *return_inode, uid, gid, pid, isRO, path);

 if (retc != -1)
 {
   eos_static_debug ("file already opened, return fd=%i path=%s", retc, path);
   return retc;
 }

 if ((t0 = spath.find ("/proc/")) != STR_NPOS)
 {
   XrdOucString orig_path = spath;
   // Clean the path
   int t1 = spath.find ("//");
   int t2 = spath.find ("//", t1 + 2);
   spath.erase (t2 + 2, t0 - t2 - 2);

   while (spath.replace ("///", "//"))
   {
   };

   // Force a reauthentication to the head node
   if (spath.endswith ("/proc/reconnect"))
   {
     if (use_user_gsiproxy || use_user_krb5cc)
     {
       authidmanager.reconnectProcCache (uid, gid, pid);
     }
     else
     {
       authidmanager.IncConnectionId ();
     }
     errno = ECONNABORTED;
     return -1;
   }

   // Return the 'whoami' information in that file
   if (spath.endswith ("/proc/whoami"))
   {
     spath.replace ("/proc/whoami", "/proc/user/");
     //spath += "?mgm.cmd=whoami&mgm.format=fuse&eos.app=fuse";
     spath += '?';
     spath += strongauth_cgi (pid).c_str ();
     if ((use_user_krb5cc || use_user_gsiproxy) && fuse_shared) spath += '&';
     spath += "mgm.cmd=whoami&mgm.format=fuse&eos.app=fuse";
     if(encode_pathname) spath += "&eos.encodepath=1";

     LayoutWrapper* file = new LayoutWrapper (new eos::fst::PlainLayout (NULL, 0, NULL, NULL, eos::common::LayoutId::kXrdCl));

     XrdOucString open_path = get_url_nocgi (spath.c_str ());
     XrdOucString open_cgi = get_cgi (spath.c_str ());

     if (stat (open_path.c_str (), &buf, uid, gid, pid, 0)) exists = false;

     retc = file->Open (open_path.c_str (), flags_sfs, mode, open_cgi.c_str (), exists ? &buf : NULL, true);

     if (retc)
     {
       eos_static_err ("open failed for %s : error code is %d", spath.c_str (), (int) errno);
       delete file;
       return error_retc_map (errno);
     }
     else
     {
       retc = add_fd2file (file, *return_inode, uid, gid, pid, isRO);
       return retc;
     }
   }

   if (spath.endswith ("/proc/who"))
   {
     spath.replace ("/proc/who", "/proc/user/");
     //spath += "?mgm.cmd=who&mgm.format=fuse&eos.app=fuse";
     spath += '?';
     spath += strongauth_cgi (pid).c_str ();
     if ((use_user_krb5cc || use_user_gsiproxy) && fuse_shared) spath += '&';
     spath += "mgm.cmd=who&mgm.format=fuse&eos.app=fuse";
     if(encode_pathname) spath += "&eos.encodepath=1";
     LayoutWrapper* file = new LayoutWrapper (new eos::fst::PlainLayout (NULL, 0, NULL, NULL, eos::common::LayoutId::kXrdCl));
     XrdOucString open_path = get_url_nocgi (spath.c_str ());
     XrdOucString open_cgi = get_cgi (spath.c_str ());

     if (stat (open_path.c_str (), &buf, uid, gid, pid, 0)) exists = false;
     retc = file->Open (open_path.c_str (), flags_sfs, mode, open_cgi.c_str (), exists ? &buf : NULL, true);

     if (retc)
     {
       eos_static_err ("open failed for %s", spath.c_str ());
       delete file;
       return error_retc_map (errno);
     }
     else
     {
       retc = add_fd2file (file, *return_inode, uid, gid, pid, isRO);
       return retc;
     }
   }

   if (spath.endswith ("/proc/quota"))
   {
     spath.replace ("/proc/quota", "/proc/user/");
     //spath += "?mgm.cmd=quota&mgm.subcmd=lsuser&mgm.format=fuse&eos.app=fuse";
     spath += '?';
     spath += strongauth_cgi (pid).c_str ();
     if ((use_user_krb5cc || use_user_gsiproxy) && fuse_shared) spath += '&';
     spath += "mgm.cmd=quota&mgm.subcmd=lsuser&mgm.format=fuse&eos.app=fuse";
     if(encode_pathname) spath += "&eos.encodepath=1";
     LayoutWrapper* file = new LayoutWrapper (new eos::fst::PlainLayout (NULL, 0, NULL, NULL, eos::common::LayoutId::kXrdCl));

     XrdOucString open_path = get_url_nocgi (spath.c_str ());
     XrdOucString open_cgi = get_cgi (spath.c_str ());

     if (stat (open_path.c_str (), &buf, uid, gid, pid, 0)) exists = false;
     retc = file->Open (open_path.c_str (), flags_sfs, mode, open_cgi.c_str (), exists ? &buf : NULL, true);

     if (retc)
     {
       eos_static_err ("open failed for %s", spath.c_str ());
       delete file;
       return error_retc_map (errno);
     }
     else
     {
       retc = add_fd2file (file, *return_inode, uid, gid, pid, isRO);
       return retc;
     }
   }
   spath = orig_path;
 }

 // Try to open file using PIO (parallel io) only in read mode
 if ((!getenv ("EOS_FUSE_NOPIO")) && (flags_sfs == SFS_O_RDONLY))
 {
   XrdCl::Buffer arg;
   XrdCl::Buffer* response = 0;
   std::string file_path = path;
   size_t spos = file_path.rfind ("//");

   if (spos != std::string::npos) file_path.erase (0, spos + 1);

   std::string request = safePath(file_path.c_str());
   request += "?eos.app=fuse&mgm.pcmd=open";
   if(encode_pathname) request += "&eos.encodepath=1";
   arg.FromString (request);

   std::string surl = user_url (uid, gid, pid);
   if ((use_user_krb5cc || use_user_gsiproxy) && fuse_shared) surl += '?';
   surl += strongauth_cgi (pid);
   XrdCl::URL Url (surl);
   XrdCl::FileSystem fs (Url);
   XrdCl::XRootDStatus status = fs.Query (XrdCl::QueryCode::OpaqueFile, arg, response);

   if (status.IsOK ())
   {
     // Parse output
     XrdOucString tag;
     XrdOucString stripePath;
     std::vector<std::string> stripeUrls;

     XrdOucString origResponse = response->GetBuffer ();
     XrdOucString stringOpaque = response->GetBuffer ();

     // Add the eos.app=fuse tag to all future PIO open requests
     origResponse += "&eos.app=fuse";

     while (stringOpaque.replace ("?", "&"))
     {
     }

     while (stringOpaque.replace ("&&", "&"))
     {
     }

     std::unique_ptr<XrdOucEnv> openOpaque (new XrdOucEnv (stringOpaque.c_str ()));
     char* opaqueInfo = (char*) strstr (origResponse.c_str (), "&mgm.logid");

     if (opaqueInfo)
     {
       opaqueInfo += 1;
       LayoutId::layoutid_t layout = openOpaque->GetInt ("mgm.lid");

       for (unsigned int i = 0; i <= eos::common::LayoutId::GetStripeNumber (layout); i++)
       {
         tag = "pio.";
         tag += static_cast<int> (i);
         stripePath = "root://";
         stripePath += openOpaque->Get (tag.c_str ());
         stripePath += "/";
         stripePath += file_path.c_str ();
         stripeUrls.push_back (stripePath.c_str ());
       }

       eos::fst::RaidMetaLayout* file;

       if (LayoutId::GetLayoutType (layout) == LayoutId::kRaidDP)
       {
         file = new eos::fst::RaidDpLayout (NULL, layout, NULL, NULL, eos::common::LayoutId::kXrdCl);
       }
       else if ((LayoutId::GetLayoutType (layout) == LayoutId::kRaid6) || (LayoutId::GetLayoutType (layout) == LayoutId::kArchive))
       {
         file = new eos::fst::ReedSLayout (NULL, layout, NULL, NULL, eos::common::LayoutId::kXrdCl);
       }
       else
       {
         eos_static_warning ("warning=no such supported layout for PIO");
         file = 0;
       }

       if (file)
       {
         retc = file->OpenPio (stripeUrls, flags_sfs, mode, opaqueInfo);
         if (retc)
         {
           eos_static_err ("failed open for pio red, path=%s", spath.c_str ());
	   delete response;
           delete file;
           return error_retc_map (errno);
         }
         else
         {
           if (return_inode)
           {
             // Try to extract the inode from the opaque redirection
             XrdOucEnv RedEnv = file->GetLastUrl ().c_str ();
             const char* sino = RedEnv.Get ("mgm.id");

             if (sino)
               *return_inode = eos::common::FileId::Hex2Fid (sino) << 28;
             else
               *return_inode = 0;

             eos_static_debug ("path=%s created inode=%lu", path, (unsigned long) *return_inode);
           }

           retc = add_fd2file (new LayoutWrapper (file), *return_inode, uid, gid, pid, isRO);
	   delete response;
           return retc;
         }
       }
     }
     else
       eos_static_debug ("opaque info not what we expected");
   }
   else
     eos_static_err ("failed get request for pio read. query was   %s  ,  response was   %s    and   error was    %s",
                     arg.ToString ().c_str (), response ? response->ToString ().c_str () : "no-response", status.ToStr ().c_str ());
   delete response;
 }

 eos_static_debug ("the spath is:%s", spath.c_str ());

 LayoutWrapper* file = new LayoutWrapper(
     new eos::fst::PlainLayout (NULL, 0, NULL, NULL, eos::common::LayoutId::kXrdCl));
 XrdOucString open_cgi = "eos.app=fuse";
 if(encode_pathname) open_cgi += "&eos.encodepath=1";

 if (oflags & (O_RDWR | O_WRONLY))
 {
   open_cgi += "&eos.bookingsize=0";
 }

 if (do_rdahead)
 {
   open_cgi += "&fst.readahead=true&fst.blocksize=";
   open_cgi += rdahead_window.c_str ();
 }

 if ((use_user_krb5cc || use_user_gsiproxy) && fuse_shared)
 {
   open_cgi += "&";
   open_cgi += strongauth_cgi (pid).c_str ();
 }

 // check if the file already exists in case this is a write
 if (stat (path, &buf, uid, gid, pid, 0)) exists = false;
 eos_static_debug ("open_path=%s, open_cgi=%s, exists=%d, flags_sfs=%d", spath.c_str (), open_cgi.c_str (), (int) exists, (int) flags_sfs);
 retc = 1;
 // upgrade the WRONLY open to RW
 if (flags_sfs & SFS_O_WRONLY)
 {
   flags_sfs &= ~SFS_O_WRONLY;
   flags_sfs |= SFS_O_RDWR;
 }

 bool do_inline_repair = getInlineRepair();

 // figure out if this file can be repaired inline
 if (exists)
 {
   if ( ((uint64_t) buf.st_size > getMaxInlineRepairSize() ) )
   {
     eos_static_notice("disabled inline repair path=%s file-size=%llu repair-limit=%llu", spath.c_str(), buf.st_size, getMaxInlineRepairSize());
     do_inline_repair = false;
   }
 }

 retc = file->Open (spath.c_str (), flags_sfs, mode, open_cgi.c_str (), exists ? &buf : NULL, !lazy_open, creator_cap_lifetime, do_inline_repair);

 if (retc)
 {
   eos_static_err ("open failed for %s : error code is %d.", spath.c_str (), (int) errno);
   delete file;
   return error_retc_map (errno);
 }
 else
 {
   if (return_inode)
   {
     // Try to extract the inode from the opaque redirection
     std::string url = file->GetLastUrl ().c_str ();
     XrdOucEnv RedEnv = file->GetLastUrl ().c_str ();

     const char* sino = RedEnv.Get ("mgm.id");

     ino_t old_ino = return_inode ? *return_inode : 0;
     ino_t new_ino = sino ? (eos::common::FileId::Hex2Fid (sino) << 28) : 0;
     if (old_ino && (old_ino != new_ino))
     {
       if (new_ino)
       {
         // an inode of an existing file can be changed during the process of an open due to an auto-repair
         std::ostringstream sstr_old;
         std::ostringstream sstr_new;
         sstr_old << old_ino << ":" << get_login (uid, gid, pid);
         sstr_new << new_ino << ":" << get_login (uid, gid, pid);
         {
           eos::common::RWMutexWriteLock wr_lock (rwmutex_fd2fabst);
           if (inodexrdlogin2fds.count (sstr_old.str ()))
           {
             inodexrdlogin2fds[sstr_new.str ()] = inodexrdlogin2fds[sstr_old.str ()];
             inodexrdlogin2fds.erase (sstr_old.str ());
           }
         }

         {
           eos::common::RWMutexWriteLock wr_lock (mutex_inode_path);
           path2inode.erase (path);
           inode2path.erase (old_ino);
           path2inode[path] = new_ino;
           inode2path[new_ino] = path;
           eos_static_info ("msg=\"inode replaced remotely\" path=%s old-ino=%lu new-ino=%lu", path, old_ino, new_ino);
         }
       }
       else
       {
         eos_static_crit ("new inode is null: cannot move old inode to new inode!");
         errno = EBADR;
	 delete file;
         return errno;
       }
     }

     *return_inode = new_ino;

     eos_static_debug ("path=%s opened ino=%lu", path, (unsigned long) *return_inode);
   }

   retc = add_fd2file (file, *return_inode, uid, gid, pid, isRO, path);

   COMMONTIMING ("END", &opentiming);

   if (EOS_LOGS_DEBUG)
     opentiming.Print ();

   return retc;
 }
}


//------------------------------------------------------------------------------
// Release is called when FUSE is completely done with a file; at that point,
// you can free up any temporarily allocated data structures.
//------------------------------------------------------------------------------

int
filesystem::close (int fildes, unsigned long inode, uid_t uid, gid_t gid, pid_t pid)
{
 eos_static_info ("fd=%d inode=%lu, uid=%i, gid=%i, pid=%i", fildes, inode, uid, gid, pid);
 int ret = -1;

 std::shared_ptr<FileAbstraction> fabst = get_file (fildes);

 if (!fabst.get())
 {
   errno = ENOENT;
   return ret;
 }

 if (XFC)
 {
   LayoutWrapper* file = fabst->GetRawFileRW ();
   error_type error;

   fabst->mMutexRW.WriteLock ();
   XFC->ForceAllWrites (fabst.get());
   eos::common::ConcurrentQueue<error_type> err_queue = fabst->GetErrorQueue ();
   if (file && (err_queue.try_pop (error)))
   {
     eos_static_warning ("write error found in err queue for inode=%llu - enabling restore", inode);
     file->SetRestore();
   }
   fabst->mMutexRW.UnLock ();

 }

 {
   // update our local stat cache
   struct stat buf;
   buf.st_size = fabst->GetMaxWriteOffset();
   dir_cache_update_entry(inode, &buf);
 }

 {
   // Close file and remove it from all mappings
   ret = remove_fd2file (fildes, inode, uid, gid, pid);
 }

 if (ret)
   errno = EIO;

 return ret;
}


//------------------------------------------------------------------------------
// Flush file data to disk
//------------------------------------------------------------------------------

int
filesystem::flush (int fd, uid_t uid, gid_t gid, pid_t pid)
{
 int retc = 0;
 eos_static_info ("fd=%d ", fd);
 bool isRW = false;
 std::shared_ptr<FileAbstraction> fabst = get_file (fd, &isRW);

 if (!fabst.get())
 {
   errno = ENOENT;
   return -1;
 }

 if (!isRW)
 {
   fabst->DecNumRefRO ();
   return 0;
 }

 /*
 LayoutWrapper* file = fabst->GetRawFileRW ();


 if (file)
 {
   // reset the tracked utime with every flush to 0
   struct stat buf;
   memset (&buf, 0, sizeof (struct stat));
   file->Utimes (&buf);
 }
  */

 if (XFC && fuse_cache_write)
 {
   off_t cache_size = fabst->GetMaxWriteOffset ();
   
   fabst->mMutexRW.WriteLock ();
   // if we wrote more than the in-memory cache-size we wait for the writes in flush and evt. report an error
   XFC->ForceAllWrites (fabst.get(), (cache_size > file_write_back_cache_size)?true:false);
   eos::common::ConcurrentQueue<error_type> err_queue = fabst->GetErrorQueue ();
   error_type error;

   if (err_queue.try_pop (error))
   {
     eos_static_info ("Extract error from queue");
     retc = error.first;
   }

   fabst->mMutexRW.UnLock ();

 }
 fabst->DecNumRefRW ();
 return retc;
}


//------------------------------------------------------------------------------
// Truncate file
//------------------------------------------------------------------------------

int
filesystem::truncate (int fildes, off_t offset)
{

 eos::common::Timing truncatetiming ("truncate");
 COMMONTIMING ("START", &truncatetiming);

 int ret = -1;
 eos_static_info ("fd=%d offset=%llu", fildes, (unsigned long long) offset);
 bool isRW = false;
 std::shared_ptr<FileAbstraction> fabst = get_file (fildes, &isRW);
 errno = 0;

 if (!fabst.get())
 {
   errno = ENOENT;
   return ret;
 }

 if (!isRW)
 {
   fabst->DecNumRefRO ();
   errno = EPERM;
   return ret;
 }

 LayoutWrapper* file = fabst->GetRawFileRW ();
 if (!file)
 {
   errno = ENOENT;
   return ret;
 }

 // update modification time
 struct timespec ts[2];
 eos::common::Timing::GetTimeSpec (ts[1], true);
 ts[0] = ts[1];
 fabst->SetUtimes(ts);

 if (XFC && fuse_cache_write)
 {
   fabst->mMutexRW.WriteLock ();
   XFC->ForceAllWrites (fabst.get());
   ret = file->Truncate (offset);
   fabst->SetMaxWriteOffset (offset);
   fabst->mMutexRW.UnLock ();
 }
 else
   ret = file->Truncate (offset);

 fabst->DecNumRefRW ();

 if (ret == -1)
   errno = EIO;

 COMMONTIMING ("END", &truncatetiming);

 if (EOS_LOGS_DEBUG)
   truncatetiming.Print ();


 return ret;
}

//------------------------------------------------------------------------------
// Truncate file
//------------------------------------------------------------------------------

int
filesystem::truncate2 (const char *fullpath, unsigned long inode, unsigned long truncsize, uid_t uid, gid_t gid, pid_t pid)
{
 if (inode)
 {
   // Try to truncate via an open file - first find the file descriptor using the
   // inodeuser2fd map and then find the file object using the fd2fabst map.
   // Meanwhile keep the mutex locked for read so that no other thread can
   // delete the file object
   eos_static_debug ("path=%s, uid=%lu, inode=%lu",
                     fullpath, (unsigned long) uid, inode);
   eos::common::RWMutexReadLock rd_lock (rwmutex_fd2fabst);
   std::ostringstream sstr;
   sstr << inode << ":" << get_login (uid, gid, pid);
   google::dense_hash_map<std::string, std::set<int>>::iterator
   iter_fd = inodexrdlogin2fds.find (sstr.str ());

   if (iter_fd != inodexrdlogin2fds.end ())
   {
     for (auto fdit = iter_fd->second.begin (); fdit != iter_fd->second.end (); fdit++)
       if (fd2count[*fdit] > 0) return truncate (*fdit, truncsize);
   }
   else
     eos_static_debug ("path=%s not open in rw", fullpath);
 }

 int fd, retc = -1;
 unsigned long rinode;

 if ((fd = open (fullpath, O_WRONLY,
                 S_IRUSR | S_IWUSR | S_IRGRP | S_IROTH,
                 uid, gid, pid, &rinode)) > 0)
 {
   retc = truncate (fd, truncsize);
   close (fd, rinode, uid, gid, pid);
 }
 else
   retc = errno;

 return retc;
}

//------------------------------------------------------------------------------
// Read from file. Returns the number of bytes transferred, or 0 if offset
// was at or beyond the end of the file
//------------------------------------------------------------------------------

ssize_t
filesystem::pread (int fildes,
                   void* buf,
                   size_t nbyte,
                   off_t offset)
{
 eos::common::Timing xpr ("pread");
 COMMONTIMING ("start", &xpr);

 eos_static_debug ("fd=%d nbytes=%lu offset=%llu",
                   fildes, (unsigned long) nbyte,
                   (unsigned long long) offset);
 ssize_t ret = -1;
 bool isRW = false;
 std::shared_ptr<FileAbstraction> fabst = get_file (fildes, &isRW);

 std::string origin = "remote-ro";
 if (isRW)
   origin = "remote-rw";

 if (!fabst.get())
 {
   errno = ENOENT;
   return ret;
 }

 LayoutWrapper* file = isRW ? fabst->GetRawFileRW () : fabst->GetRawFileRO ();

 if (XFC && fuse_cache_write)
 {
   ret = file->ReadCache (offset, static_cast<char*> (buf), nbyte, file_write_back_cache_size);
   if (ret != (int) nbyte)
   {
     off_t cache_size = fabst->GetMaxWriteOffset ();
     // either the data is not in the cache, the cache is empty or the cache request is not complete
     if ( (ret == -1) || ( !cache_size ) || ( (off_t)(offset+nbyte) < cache_size) )
     {
       if (isRW)
       {
         origin = "flush";
         // cache miss
         fabst->mMutexRW.WriteLock ();
         XFC->ForceAllWrites (fabst.get());
         ret = file->Read (offset, static_cast<char*> (buf), nbyte, isRW ? false : do_rdahead);
         fabst->mMutexRW.UnLock ();
       }
       else
       {
         ret = file->Read (offset, static_cast<char*> (buf), nbyte, isRW ? false : do_rdahead);
       }
     }
     else
     {
       origin = "cache-short";
     }
   }
   else
   {
     origin = "cache";
   }
 }
 else
 {
   ret = file->Read (offset, static_cast<char*> (buf), nbyte, isRW ? false : do_rdahead);
 }

 // Release file reference
 isRW ? fabst->DecNumRefRW () : fabst->DecNumRefRO ();
 COMMONTIMING ("END", &xpr);

 if (ret == -1)
 {
   eos_static_err ("failed read off=%ld, len=%u", offset, nbyte);
   errno = EIO;
 }
 else if ((size_t) ret != nbyte)
 {
   eos_static_info ("read size=%u, returned=%u origin=%s", nbyte, ret, origin.c_str ());
 }

 eos_static_info ("read size=%u, returned=%u origin=%s", nbyte, ret, origin.c_str ());

 if (EOS_LOGS_DEBUG)
   xpr.Print ();

 return ret;
}


//------------------------------------------------------------------------------
// Write to file
//------------------------------------------------------------------------------

ssize_t
filesystem::pwrite (int fildes,
                    const void* buf,
                    size_t nbyte,
                    off_t offset)
{
 eos::common::Timing xpw ("pwrite");
 COMMONTIMING ("start", &xpw);
 eos_static_debug ("fd=%d nbytes=%lu cache=%d cache-w=%d",
                   fildes, (unsigned long) nbyte, XFC ? 1 : 0,
                   fuse_cache_write);
 int64_t ret = -1;
 bool isRW = false;
 std::shared_ptr<FileAbstraction> fabst = get_file (fildes, &isRW);

 if (!fabst.get())
 {
   errno = ENOENT;
   return ret;
 }

 if (!isRW)
 {
   errno = EPERM;
   fabst->DecNumRefRO ();
   return ret;
 }

 if (XFC && fuse_cache_write)
 {
   // store in cache
   fabst->GetRawFileRW ()->WriteCache (offset, static_cast<const char*> (buf), nbyte, file_write_back_cache_size);

   fabst->mMutexRW.ReadLock ();
   fabst->TestMaxWriteOffset (offset + nbyte);
   FileAbstraction* fab = fabst.get();
   XFC->SubmitWrite (fab, const_cast<void*> (buf), offset, nbyte);
   ret = nbyte;

   eos::common::ConcurrentQueue<error_type> err_queue = fabst->GetErrorQueue ();
   error_type error;

   if (err_queue.try_pop (error))
   {
     eos_static_info ("Extract error from queue");
     ret = error.first;
   }
   fabst->mMutexRW.UnLock ();
 }
 else
 {
   LayoutWrapper* file = fabst->GetRawFileRW ();
   fabst->TestMaxWriteOffset (offset + nbyte);
   ret = file->Write (offset, static_cast<const char*> (buf), nbyte);

   if (ret == -1)
     errno = EIO;
 }
 
 // update modification time
 struct timespec ts[2];
 eos::common::Timing::GetTimeSpec (ts[1], true);
 ts[0] = ts[1];
 fabst->SetUtimes(ts);

 // Release file reference
 fabst->DecNumRefRW ();
 COMMONTIMING ("END", &xpw);

 if (EOS_LOGS_DEBUG)
   xpw.Print ();

 return ret;
}


//------------------------------------------------------------------------------
// Flush any dirty information about the file to disk
//------------------------------------------------------------------------------

int
filesystem::fsync (int fildes)
{
 eos::common::Timing xps ("fsync");
 COMMONTIMING ("start", &xps);

 eos_static_info ("fd=%d", fildes);
 int ret = 0;
 bool isRW;
 std::shared_ptr<FileAbstraction> fabst = get_file (fildes, &isRW);

 if (!fabst.get())
 {
   errno = ENOENT;
   return ret;
 }

 if (!isRW)
 {
   fabst->DecNumRefRO ();
   return 0;
 }

 if (XFC && fuse_cache_write)
 {
   fabst->mMutexRW.WriteLock ();
   XFC->ForceAllWrites (fabst.get());
   fabst->mMutexRW.UnLock ();
 }

 LayoutWrapper* file = fabst->GetRawFileRW ();
 if (file)
   ret = file->Sync ();

 if (ret)
   errno = EIO;

 // Release file reference
 fabst->DecNumRefRW ();

 COMMONTIMING ("END", &xps);

 if (EOS_LOGS_DEBUG)
   xps.Print ();

 return ret;
}


//------------------------------------------------------------------------------
// Remove (delete) the given file, symbolic link, hard link, or special node
//------------------------------------------------------------------------------

int
filesystem::unlink (const char* path,
                    uid_t uid,
                    gid_t gid,
                    pid_t pid, 
		    unsigned long inode)
{
 eos::common::Timing xpu ("unlink");
 COMMONTIMING ("start", &xpu);

 eos_static_info ("path=%s uid=%u, pid=%u", path, uid, pid);
 std::string surl = user_url (uid, gid, pid);
 if ((use_user_krb5cc || use_user_gsiproxy) && fuse_shared) surl += '?';
 surl += strongauth_cgi (pid);
 XrdCl::URL Url (surl);
 XrdCl::FileSystem fs (Url);
 std::string spath = safePath(path);
 if(encode_pathname) spath += "?eos.encodepath=1";
 XrdCl::XRootDStatus status = fs.Rm (spath);

 // drop evt. the in-memory cache
 LayoutWrapper::CacheRemove(inode);

 if (!error_retc_map (status.errNo))
 {
   errno = 0;
 }

 COMMONTIMING ("END", &xpu);

 if (EOS_LOGS_DEBUG)
   xpu.Print ();

 return errno;

}


//------------------------------------------------------------------------------
// Rename file/dir
//------------------------------------------------------------------------------

int
filesystem::rename (const char* oldpath,
                    const char* newpath,
                    uid_t uid,
                    gid_t gid,
                    pid_t pid)
{
 eos::common::Timing xpr ("rename");
 COMMONTIMING ("start", &xpr);

 eos_static_info ("oldpath=%s newpath=%s", oldpath, newpath, uid, pid);
 XrdOucString sOldPath = oldpath;
 XrdOucString sNewPath = newpath;

 // XRootd move cannot deal with space in the path names
 if(encode_pathname)
 {
   sOldPath = safePath(sOldPath.c_str()).c_str();
   sOldPath += "?eos.encodepath=1";
   sNewPath = safePath(sNewPath.c_str()).c_str();
   sNewPath += "?eos.encodepath=1";
 }
 else
 {
   sOldPath.replace (" ", "#space#");
   sNewPath.replace (" ", "#space#");
 }
 std::string surl = user_url (uid, gid, pid);
 if ((use_user_krb5cc || use_user_gsiproxy) && fuse_shared) surl += '?';
 surl += strongauth_cgi (pid);
 XrdCl::URL Url (surl);
 XrdCl::FileSystem fs (Url);

 XrdCl::XRootDStatus status = fs.Mv (sOldPath.c_str (), sNewPath.c_str ());

 if (!error_retc_map (status.errNo))
 {
   errno = 0;
   return 0;
 }

 COMMONTIMING ("END", &xpr);

 if (EOS_LOGS_DEBUG)
   xpr.Print ();

 return errno;
}

std::string
filesystem::strongauth_cgi (pid_t pid)
{
 XrdOucString str = "";

 if (fuse_shared && (use_user_krb5cc || use_user_gsiproxy))
 {
   char buffer[256];
   buffer[0] = (char) 0;
   proccache_GetAuthMethod (pid, buffer, 256);
   std::string authmet (buffer);
   if (authmet.compare (0, 5, "krb5:") == 0)
   {
     str += "xrd.k5ccname=";
     str += (authmet.c_str () + 5);
     str += "&xrd.wantprot=krb5";
   }
   else if (authmet.compare (0, 5, "krk5:") == 0)
   {
     str += "xrd.k5ccname=";
     str += (authmet.c_str () + 5);
     str += "&xrd.wantprot=krb5";
   }
   else if (authmet.compare (0, 5, "x509:") == 0)
   {
     str += "xrd.gsiusrpxy=";
     str += authmet.c_str () + 5;
     str += "&xrd.wantprot=gsi";
   }
   else if (authmet.compare (0, 5, "unix:") == 0)
   {
     str += "xrd.wantprot=unix";
   }
   else
   {
     eos_static_err ("don't know what to do with qualifiedid [%s]", authmet.c_str ());
     goto bye;
   }
 }

bye:
 eos_static_debug ("pid=%lu sep=%s", (unsigned long) pid, str.c_str ());
 return str.c_str ();
}

//------------------------------------------------------------------------------
// Get a user private physical connection URL like root://<user>@<host>
// - if we are a user private mount we don't need to specify that
//------------------------------------------------------------------------------

std::string
filesystem::user_url (uid_t uid, gid_t gid, pid_t pid)
{
 std::string url = "root://";

 if (fuse_shared)
 {
   url += get_login (uid, gid, pid);
   url += "@";
 }

 url += gMgmHost.c_str ();
 url += "//";

 eos_static_debug ("uid=%lu gid=%lu pid=%lu url=%s",
                   (unsigned long) uid,
                   (unsigned long) gid,
                   (unsigned long) pid, url.c_str ());
 return url;
}




//------------------------------------------------------------------------------
// Decide if this is an 'rm -rf' command issued on the toplevel directory or
// anywhere whithin the EOS_FUSE_RMLVL_PROTECT levels from the root directory
//------------------------------------------------------------------------------

int
filesystem::is_toplevel_rm (int pid, const char* local_dir)
{
 eos_static_debug ("is_toplevel_rm for pid %d and mountpoint %s", pid, local_dir);
 if (rm_level_protect == 0)
   return 0;

 time_t psstime;
 if (proccache_GetPsStartTime (pid, &psstime))
   eos_static_err ("could not get process start time");

 // Check the cache
 {
   eos::common::RWMutexReadLock rlock (mMapPidDenyRmMutex);
   auto it_map = mMapPidDenyRm.find (pid);

   if (it_map != mMapPidDenyRm.end ())
   {
     eos_static_debug ("found an entry in the cache");
     // if the cached denial is up to date, return it
     if (psstime <= it_map->second.first)
     {
       eos_static_debug ("found in cache pid=%i, rm_deny=%i", it_map->first, it_map->second.second);
       if (it_map->second.second)
       {
         std::string cmd = gProcCache.GetEntry (pid)->GetArgsStr ();
         eos_static_notice ("rejected toplevel recursive deletion command %s", cmd.c_str ());
       }
       return (it_map->second.second ? 1 : 0);
     }
     eos_static_debug ("the entry is oudated in cache %d, current %d", (int) it_map->second.first, (int) psstime);
   }
 }

 // create an entry if it does not exist or if it's outdated
 eos_static_debug ("no entry found or outdated entry, creating entry with psstime %d", (int) psstime);
 auto entry = std::make_pair (psstime, false);

 // Try to print the command triggering the unlink
 std::ostringstream oss;
 const auto &cmdv = gProcCache.GetEntry (pid)->GetArgsVec ();
 std::string cmd = gProcCache.GetEntry (pid)->GetArgsStr ();
 std::set<std::string> rm_entries;
 std::set<std::string> rm_opt; // rm command options (long and short)
 char exe[PATH_MAX];
 oss.str ("");
 oss.clear ();
 oss << "/proc/" << pid << "/exe";
 ssize_t len = ::readlink (oss.str ().c_str (), exe, sizeof (exe) - 1);
 if (len == -1)
 {
   eos_static_err ("error while reading cwd for path=%s", oss.str ().c_str ());
   return 0;
 }
 exe[len] = '\0';
 //std::string rm_cmd = *cmdv.begin();
 std::string rm_cmd = exe;
 std::string token;
 for (auto it = cmdv.begin () + 1; it != cmdv.end (); it++)
 {
   token = *it;
   // Long option
   if (token.find ("--") == 0)
   {
     token.erase (0, 2);
     rm_opt.insert (token);
   }
   else if (token.find ('-') == 0)
   {
     token.erase (0, 1);

     // Short option
     size_t length = token.length ();

     for (size_t i = 0; i != length; ++i)
       rm_opt.insert (std::string (&token[i], 1));
   }
   else
     rm_entries.insert (token);
 }

 for (std::set<std::string>::iterator it = rm_opt.begin ();
     it != rm_opt.end (); ++it)
 {
   eos_static_debug ("rm option:%s", it->c_str ());
 }

 // Exit if this is not a recursive removal
 auto fname = rm_cmd.length () < 2 ? rm_cmd : rm_cmd.substr (rm_cmd.length () - 2, 2);
 bool isrm = rm_cmd.length () <= 2 ? (fname == "rm") : (fname == "rm" && rm_cmd[rm_cmd.length () - 3] == '/');
 if (!isrm ||
     (isrm &&
      rm_opt.find ("r") == rm_opt.end () &&
      rm_opt.find ("recursive") == rm_opt.end ()))
 {
   eos_static_debug ("%s is not an rm command", rm_cmd.c_str ());
   mMapPidDenyRmMutex.LockWrite ();
   mMapPidDenyRm[pid] = entry;
   mMapPidDenyRmMutex.UnLockWrite ();
   return 0;
 }

 // check that we dealing with the system rm command
 bool skip_relpath = !rm_watch_relpath;
 if ((!skip_relpath) && (rm_cmd != rm_command))
 {
   eos_static_warning ("using rm command %s different from the system rm command %s : cannot watch recursive deletion on relative paths"
                       , rm_cmd.c_str (), rm_command.c_str ());
   skip_relpath = true;
 }

 // get the current working directory
 oss.str ("");
 oss.clear ();
 oss << "/proc/" << pid << "/cwd";
 char cwd[PATH_MAX];
 len = ::readlink (oss.str ().c_str (), cwd, sizeof (cwd) - 1);
 if (len == -1)
 {
   eos_static_err ("error while reading cwd for path=%s", oss.str ().c_str ());
   return 0;
 }

 cwd[len] = '\0';
 std::string scwd (cwd);

 if (*scwd.rbegin () != '/')
   scwd += '/';

 // we are dealing with an rm command
 {
   std::set<std::string> rm_entries2;
   for (auto it = rm_entries.begin (); it != rm_entries.end (); it++)
   {
     char resolved_path[PATH_MAX];
     auto path2resolve = *it;
     eos_static_debug ("path2resolve %s", path2resolve.c_str ());
     if (path2resolve[0] != '/')
     {
       if (skip_relpath)
       {
         eos_static_debug ("skipping recusive deletion check on command %s on relative path %s because rm command used is likely to chdir"
                           , cmd.c_str (), path2resolve.c_str ());
         continue;
       }
       path2resolve = scwd + path2resolve;
     }
     if (myrealpath (path2resolve.c_str (), resolved_path, pid))
     {
       rm_entries2.insert (resolved_path);
       eos_static_debug ("path %s resolves to realpath %s", path2resolve.c_str (), resolved_path);
     }
     else
       eos_static_warning ("could not resolve path %s for top level recursive deletion protection", path2resolve.c_str ());

   }
   std::swap (rm_entries, rm_entries2);
 }

 // Make sure both the cwd and local mount dir ends with '/'
 std::string mount_dir (local_dir);

 if (*mount_dir.rbegin () != '/')
   mount_dir += '/';

 // First check if the command was launched from a location inside the hierarchy
 // of the local mount point
 eos_static_debug ("cwd=%s, mount_dir=%s, skip_relpath=%d", scwd.c_str (), mount_dir.c_str (), skip_relpath ? 1 : 0);
 std::string rel_path;
 int level;

 // Detect remove from inside the mount point hierarchy
 if (!skip_relpath && scwd.find (mount_dir) == 0)
 {
   rel_path = scwd.substr (mount_dir.length ());
   level = std::count (rel_path.begin (), rel_path.end (), '/') + 1;
   eos_static_debug ("rm_int current_lvl=%i, protect_lvl=%i", level, rm_level_protect);

   if (level <= rm_level_protect)
   {
     entry.second = true;
     mMapPidDenyRmMutex.LockWrite ();
     mMapPidDenyRm[pid] = entry;
     mMapPidDenyRmMutex.UnLockWrite ();
     eos_static_notice ("rejected toplevel recursive deletion command %s", cmd.c_str ());
     return 1;
   }
 }

 // At this point, absolute path are used.
 // Get the deepness level it reaches inside the EOS
 // mount point so that we can take the right decision
 for (std::set<std::string>::iterator it = rm_entries.begin ();
     it != rm_entries.end (); ++it)
 {
   token = *it;

   if (token.find (mount_dir) == 0)
   {
     rel_path = token.substr (mount_dir.length ());
     level = std::count (rel_path.begin (), rel_path.end (), '/') + 1;
     eos_static_debug ("rm_ext current_lvl=%i, protect_lvl=%i", level,
                       rm_level_protect);

     if (level <= rm_level_protect)
     {
       entry.second = true;
       mMapPidDenyRmMutex.LockWrite ();
       mMapPidDenyRm[pid] = entry;
       mMapPidDenyRmMutex.UnLockWrite ();
       eos_static_notice ("rejected toplevel recursive deletion command %s", cmd.c_str ());
       return 1;
     }
   }

   // Another case is when the delete command is issued on a directory higher
   // up in the hierarchy where the mountpoint was done
   if (mount_dir.find (*it) == 0)
   {
     level = 1;

     if (level <= rm_level_protect)
     {
       entry.second = true;
       mMapPidDenyRmMutex.LockWrite ();
       mMapPidDenyRm[pid] = entry;
       mMapPidDenyRmMutex.UnLockWrite ();
       eos_static_notice ("rejected toplevel recursive deletion command %s", cmd.c_str ());
       return 1;
     }
   }
 }

 mMapPidDenyRmMutex.LockWrite ();
 mMapPidDenyRm[pid] = entry;
 mMapPidDenyRmMutex.UnLockWrite ();
 return 0;
}

//------------------------------------------------------------------------------
// Get the list of the features available on the MGM
//
// @return true if feature listing is available and the map is updated
//------------------------------------------------------------------------------

bool filesystem::get_features(const std::string &url, std::map<std::string,std::string> *features)
{
  XrdCl::Buffer arg;
  XrdCl::Buffer* response = 0;
  std::string request = "/?mgm.pcmd=version&mgm.version.features=1&eos.app=fuse";
  arg.FromString (request.c_str());
  XrdCl::URL Url (url.c_str());
  XrdCl::FileSystem fs (Url);
  XrdCl::XRootDStatus status = fs.Query (XrdCl::QueryCode::OpaqueFile, arg, response);

  if (!status.IsOK ())
  {
    eos_static_crit("cannot read eos version");
    delete response;
    return false;
  }

  std::string line;
  std::stringstream ss;
  bool infeatures = false;
  ss.str(response->GetBuffer(0));
  do
  { 
    line.clear();
    std::getline(ss,line);
    if(line.empty())
      break;
    if(!infeatures)
    {
    if(line.find("EOS_SERVER_FEATURES")!=std::string::npos)
      infeatures = true;
    }
    else
    {
      auto pos = line.find("  =>  ");
      if(pos == std::string::npos)
      {
        eos_static_crit("error parsing instance features");
        delete response;
        return false; // there is something wrong here
      }
      string key   = line.substr(0,pos);
      string value = line.substr(pos+6,std::string::npos);
      if( (pos = value.rfind("&mgm.proc.stderr")) != std::string::npos)
        value.resize(pos);
      (*features)[key] = value;
    }
  } while(1);
  if(!infeatures)
  {
    eos_static_warning("retrieving features is not supported on this eos instance");
    delete response;
    return false;
  }
  delete response;
  return true;
}

//------------------------------------------------------------------------------
// Extract the EOS MGM endpoint for connection and also check that the MGM
// daemon is available.
//
// @return 1 if MGM avilable, otherwise 0
//------------------------------------------------------------------------------

int
filesystem::check_mgm (std::map<std::string,std::string> *features)
{
 std::string address = getenv ("EOS_RDRURL") ? getenv ("EOS_RDRURL") : "";

 if (address == "")
 {
   fprintf (stderr, "error: EOS_RDRURL is not defined so we fall back to "
            "root://localhost:1094// \n");
   address = "root://localhost:1094//";
   return 0;
 }

 XrdCl::URL url (address);

 if (!url.IsValid ())
 {
   eos_static_err ("URL is not valid: %s", address.c_str ());
   return 0;
 }

 // Check MGM is available
 uint16_t timeout = 3;
 XrdCl::FileSystem fs (url);
 XrdCl::XRootDStatus st = fs.Ping (timeout);

 if (!st.IsOK ())
 {
   eos_static_err ("Unable to contact MGM at address=%s", address.c_str ());
   return 0;
 }

 if(features)
   get_features(address,features);
 // make sure the host has not '/' in the end and no prefix anymore 
 gMgmHost = address.c_str ();
 gMgmHost.replace ("root://", "");
 int pos;
 if ((pos = gMgmHost.find ("//")) != STR_NPOS)
 {
   gMgmHost.erase (pos);
 }

 if (gMgmHost.endswith ("/"))
   gMgmHost.erase (gMgmHost.length () - 1);

 return 1;
}

//------------------------------------------------------------------------------
// Init function
//------------------------------------------------------------------------------

void
filesystem::init (int argc, char* argv[], void *userdata, std::map<std::string,std::string> *features )
{
 FILE* fstderr;

 // Open log file
 if (getuid ())
 {
   fuse_shared = false; //eosfsd
   char logfile[1024];
   if (getenv ("EOS_FUSE_LOGFILE"))
   {
     snprintf (logfile, sizeof ( logfile) - 1, "%s", getenv ("EOS_FUSE_LOGFILE"));
   }
   else
   {
     snprintf (logfile, sizeof ( logfile) - 1, "/tmp/eos-fuse.%d.log", getuid ());
   }

   // Running as a user ... we log into /tmp/eos-fuse.$UID.log
   if (!(fstderr = freopen (logfile, "a+", stderr)))
     fprintf (stderr, "error: cannot open log file %s\n", logfile);
   else
     ::chmod (logfile, S_IRUSR | S_IWUSR | S_IRGRP | S_IROTH);
 }
 else
 {
   fuse_shared = true; //eosfsd

   // Running as root ... we log into /var/log/eos/fuse
   std::string log_path = "/var/log/eos/fuse/fuse.";
   if (getenv ("EOS_FUSE_LOG_PREFIX"))
   {
     log_path += getenv ("EOS_FUSE_LOG_PREFIX");
     log_path += ".log";
   }
   else
   {
     log_path += "log";
   }

   eos::common::Path cPath (log_path.c_str ());
   cPath.MakeParentPath (S_IRWXU | S_IRGRP | S_IROTH);

   if (!(fstderr = freopen (cPath.GetPath (), "a+", stderr)))
     fprintf (stderr, "error: cannot open log file %s\n", cPath.GetPath ());
   else
     ::chmod (cPath.GetPath (), S_IRUSR | S_IWUSR);
 }

 setvbuf (fstderr, (char*) NULL, _IONBF, 0);

 // Initialize hashes
 path2inode.set_empty_key ("");
 path2inode.set_deleted_key ("#__deleted__#");

 inodexrdlogin2fds.set_empty_key ("");
 inodexrdlogin2fds.set_deleted_key ("#__deleted__#");

 fd2fabst.set_empty_key (-1);
 fd2fabst.set_deleted_key (-2);

 fd2count.set_empty_key (-1);
 fd2count.set_deleted_key (-2);

 // initialize unsigned to hex ascii conversion
 eos::common::StringConversion::InitLookupTables ();

 // Create the root entry
 path2inode["/"] = 1;
 inode2path[1] = "/";
 eos::common::Mapping::VirtualIdentity_t vid;
 eos::common::Mapping::Root (vid);
 eos::common::Logging::Init ();
 eos::common::Logging::SetUnit ("FUSE@localhost");
 eos::common::Logging::gShortFormat = true;
 XrdOucString fusedebug = getenv ("EOS_FUSE_DEBUG");

#ifdef STOPONREDIRECT
 // Set the redirect limit
 XrdCl::DefaultEnv::GetEnv()->PutInt("RedirectLimit", 1 );
 setenv("XRD_REDIRECTLIMIT","1",1);
#endif


 // Extract MGM endpoint and check availability
 if (check_mgm ( features ) == 0)
 {
   exit (-1);
 }
 // Get read-ahead configuration
 if (getenv ("EOS_FUSE_RDAHEAD") && (!strcmp (getenv ("EOS_FUSE_RDAHEAD"), "1")))
 {
   do_rdahead = true;

   if (getenv ("EOS_FUSE_RDAHEAD_WINDOW"))
   {
     rdahead_window = getenv ("EOS_FUSE_RDAHEAD_WINDOW");

     try
     {
       (void) std::stol (rdahead_window);
     }
     catch (const std::exception& e)
     {
       rdahead_window = "131072"; // default 128
     }
   }
 }

 // get inline-repair configuration
 if (getenv ("EOS_FUSE_INLINE_REPAIR") && (!strcmp (getenv ("EOS_FUSE_INLINE_REPAIR"), "1")))
 {
   inline_repair = true;

   if (getenv ("EOS_FUSE_MAX_INLINE_REPAIR_SIZE"))
   {
     max_inline_repair_size = strtoul(getenv ("EOS_FUSE_MAX_INLINE_REPAIR_SIZE"),0,10);
   }
   else
   {
     max_inline_repair_size = 268435456; // 256 MB
   }
 }

 encode_pathname = (features && features->count("eos.encodepath"));

 if (getenv ("EOS_FUSE_LAZYOPENRO") && (!strcmp (getenv ("EOS_FUSE_LAZYOPENRO"), "1")))
 {
   lazy_open_ro = true;
 }

 if (getenv ("EOS_FUSE_LAZYOPENRW") && (!strcmp (getenv ("EOS_FUSE_LAZYOPENRW"), "1")))
 {
   lazy_open_rw = true;
 }

 if (getenv("EOS_FUSE_SHOW_SPECIAL_FILES") && (!strcmp(getenv("EOS_FUSE_SHOW_SPECIAL_FILES"),"1")))
 {
   hide_special_files = false;
 }
 else
 {
   hide_special_files = true;
 }

 if (features && !features->count("eos.lazyopen"))
 {
   // disable lazy open, no server side support
   lazy_open_ro = false;
   lazy_open_rw = false;
   lazy_open_disabled = true;
 }
 
 if ((getenv ("EOS_FUSE_DEBUG")) && (fusedebug != "0"))
 {
   eos::common::Logging::SetLogPriority (LOG_DEBUG);
 }
 else
 {
   if ((getenv ("EOS_FUSE_LOGLEVEL")))
     eos::common::Logging::SetLogPriority (atoi (getenv ("EOS_FUSE_LOGLEVEL")));
   else
     eos::common::Logging::SetLogPriority (LOG_INFO);
 }

 if (getenv ("EOS_FUSE_CREATOR_CAP_LIFETIME"))
 {
   creator_cap_lifetime = (int) strtol (getenv ("EOS_FUSE_CREATOR_CAP_LIFETIME"), 0, 10);
 }

 if (getenv ("EOS_FUSE_FILE_WB_CACHE_SIZE"))
 {
   file_write_back_cache_size = (int) strtol (getenv ("EOS_FUSE_FILE_WB_CACHE_SIZE"), 0, 10);
 }

 // Check if we should set files executable
 if (getenv ("EOS_FUSE_EXEC") && (!strcmp (getenv ("EOS_FUSE_EXEC"), "1")))
   fuse_exec = true;

 // Initialise the XrdFileCache
 fuse_cache_write = false;

 if ((!(getenv ("EOS_FUSE_CACHE"))) ||
     (getenv ("EOS_FUSE_CACHE") && (!strcmp (getenv ("EOS_FUSE_CACHE"), "0"))))
 {
   XFC = NULL;
 }
 else
 {
   if (!getenv ("EOS_FUSE_CACHE_SIZE"))
     setenv ("EOS_FUSE_CACHE_SIZE", "30000000", 1); // ~300MB

   XFC = FuseWriteCache::GetInstance (static_cast<size_t> (atol (getenv ("EOS_FUSE_CACHE_SIZE"))));

   fuse_cache_write = true;
 }


 if ((getenv("EOS_FUSE_CACHE_PAGE_SIZE")))
 {
   CacheEntry::SetMaxSize((size_t)strtoul(getenv("EOS_FUSE_CACHE_PAGE_SIZE"), 0, 10));
 }

 // Get the number of levels in the top hierarchy protected agains deletions
 if (!getenv ("EOS_FUSE_RMLVL_PROTECT"))
   rm_level_protect = 1;
 else
   rm_level_protect = atoi (getenv ("EOS_FUSE_RMLVL_PROTECT"));
 if (rm_level_protect)
 {
   rm_watch_relpath = false;
   char rm_cmd[PATH_MAX];
   FILE *f = popen ("`which which` --skip-alias --skip-functions --skip-dot rm", "r");
   if (!f)
   {
     eos_static_err ("could not run the system wide rm command procedure");
   }
   else if (!fscanf (f, "%s", rm_cmd))
   {
     pclose (f);
     eos_static_err ("cannot get rm command to watch");
   }
   else
   {
     pclose (f);
     eos_static_notice ("rm command to watch is %s", rm_cmd);
     rm_command = rm_cmd;
     char cmd[PATH_MAX + 16];
     sprintf (cmd, "%s --version", rm_cmd);
     f = popen (cmd, "r");
     if (!f)
       eos_static_err ("could not run the rm command to watch");
     char *line = NULL;
     size_t len = 0;
     if (f && getline (&line, &len, f) == -1)
     {
       pclose (f);
       if (f) eos_static_err ("could not read rm command version to watch");
     }
     else if (line)
     {
       pclose (f);
       char *lasttoken = strrchr (line, ' ');
       if (lasttoken)
       {
         float rmver;
         if (!sscanf (lasttoken, "%f", &rmver))
           eos_static_err ("could not interpret rm command version to watch %s", lasttoken);
         else
         {
           int rmmajv = floor (rmver);
           eos_static_notice ("top level recursive deletion command to watch is %s, version is %f, major version is %d", rm_cmd, rmver, rmmajv);
           if (rmmajv >= 8)
           {
             rm_watch_relpath = true;
             eos_static_notice ("top level recursive deletion CAN watch relative path removals");
           }
           else
             eos_static_warning ("top level recursive deletion CANNOT watch relative path removals");
         }
       }
       free (line);
     }
   }
 }

 // Get parameters about strong authentication
 if (getenv ("EOS_FUSE_USER_KRB5CC") && (atoi (getenv ("EOS_FUSE_USER_KRB5CC")) == 1))
   use_user_krb5cc = true;
 else
   use_user_krb5cc = false;
 if (getenv ("EOS_FUSE_USER_GSIPROXY") && (atoi (getenv ("EOS_FUSE_USER_GSIPROXY")) == 1))
   use_user_gsiproxy = true;
 else
   use_user_gsiproxy = false;
 if (getenv ("EOS_FUSE_USER_UNSAFEKRB5") && (atoi (getenv ("EOS_FUSE_USER_UNSAFEKRB5")) == 1))
   use_unsafe_krk5 = true;
 else
   use_unsafe_krk5 = false;
 if (getenv ("EOS_FUSE_FALLBACKTONOBODY") && (atoi (getenv ("EOS_FUSE_FALLBACKTONOBODY")) == 1))
   fallback2nobody = true;
 else
   fallback2nobody = false;
 if (getenv ("EOS_FUSE_USER_KRB5FIRST") && (atoi (getenv ("EOS_FUSE_USER_KRB5FIRST")) == 1))
   tryKrb5First = true;
 else
   tryKrb5First = false;

 authidmanager.setAuth (use_user_krb5cc, use_user_gsiproxy, use_unsafe_krk5, fallback2nobody, tryKrb5First);

<<<<<<< HEAD

 if (getenv("EOS_FUSE_MODE_OVERLAY"))
 {
   mode_overlay = (mode_t)strtol(getenv("EOS_FUSE_MODE_OVERLAY"),0,8);
 }
 else
 {
   mode_overlay = 0;
 }
=======
#ifndef __APPLE__
>>>>>>> 7a37f25f

 // get uid and pid specificities of the system
 {
   FILE *f = fopen ("/proc/sys/kernel/pid_max", "r");
   if (f && fscanf (f, "%llu", (unsigned long long*)&pid_max))
     eos_static_notice ("pid_max is %llu", pid_max);
   else
   {
     eos_static_err ("could not read pid_max in /proc/sys/kernel/pid_max. defaulting to 32767");
     pid_max = 32767;
   }
   if (f) fclose (f);
   f = fopen ("/etc/login.defs", "r");
   char line[4096];
   line[0] = '\0';
   uid_max = 0;
   while (f && fgets (line, sizeof (line), f))
   {
     if (line[0] == '#') continue; //commented line on the first character
     auto keyword = strstr (line, "UID_MAX");
     if (!keyword) continue;
     auto comment_tag = strstr (line, "#");
     if (comment_tag && comment_tag < keyword) continue; // commented line with the keyword
     char buffer[4096];
     if (sscanf (line, "%s %llu", buffer, (unsigned long long*)&uid_max) != 2)
     {
       eos_static_err ("could not parse line %s in /etc/login.defs", line);
       uid_max = 0;
       continue;
     }
     else
       break;
   }
   if (uid_max)
   {
     eos_static_notice ("uid_max is %llu", uid_max);
   }
   else
   {
     eos_static_err ("could not read uid_max value in /etc/login.defs. defaulting to 65535");
     uid_max = 65535;
   }
   if (f) fclose (f);
 }

#endif

 authidmanager.resize (pid_max + 1);

 // Get parameters about strong authentication
 if (getenv ("EOS_FUSE_PIDMAP") && (atoi (getenv ("EOS_FUSE_PIDMAP")) == 1))
   link_pidmap = true;
 else
   link_pidmap = false;

 eos_static_notice ("krb5=%d", use_user_krb5cc ? 1 : 0);
}

//------------------------------------------------------------------------------
// this function is just to make it possible to use BSD realpath implementation
//------------------------------------------------------------------------------

size_t
strlcat (char *dst, const char *src, size_t siz)
{
 char *d = dst;
 const char *s = src;
 size_t n = siz;
 size_t dlen;

 /* Find the end of dst and adjust bytes left but don't go past end */
 while (n-- != 0 && *d != '\0')
   d++;
 dlen = d - dst;
 n = siz - dlen;

 if (n == 0) return (dlen + strlen (s));
 while (*s != '\0')
 {
   if (n != 1)
   {
     *d++ = *s;
     n--;
   }
   s++;
 }
 *d = '\0';

 return (dlen + (s - src)); /* count does not include NUL */
}

//------------------------------------------------------------------------------
// this function is a workaround to avoid that
// fuse calls itself while using realpath
// that would require to trace back the user process which made the first call
// to fuse. That would involve keeping track of fuse self call to stat
// especially in is_toplevel_rm
//------------------------------------------------------------------------------

int
filesystem::mylstat (const char *__restrict name, struct stat *__restrict __buf, pid_t pid)
{
 std::string path (name);
 if ((path.length () >= mount_dir.length ()) &&
     (path.find (mount_dir) == 0))
 {
   eos_static_debug ("name=%%s\n", name);

   uid_t uid;
   gid_t gid;
   if (proccache_GetFsUidGid (pid, &uid, &gid)) return ESRCH;

   mutex_inode_path.LockRead ();
   unsigned long long ino = path2inode.count (name) ? path2inode[name] : 0;
   mutex_inode_path.UnLockRead ();
   return this->stat (name, __buf, uid, gid, pid, ino);
 }
 else
   return ::lstat (name, __buf);
}

//------------------------------------------------------------------------------
// this is code from taken from BSD implementation
// it was just made ok for C++ compatibility
// and regular lstat was replaced with the above mylstat
//------------------------------------------------------------------------------

char *
filesystem::myrealpath (const char * __restrict path, char * __restrict resolved, pid_t pid)
{
 struct stat sb;
 char *p, *q, *s;
 size_t left_len, resolved_len;
 unsigned symlinks;
 int m, serrno, slen;
 char left[PATH_MAX], next_token[PATH_MAX], symlink[PATH_MAX];

 if (path == NULL)
 {
   errno = EINVAL;
   return (NULL);
 }
 if (path[0] == '\0')
 {
   errno = ENOENT;
   return (NULL);
 }
 serrno = errno;
 if (resolved == NULL)
 {
   resolved = (char*) malloc (PATH_MAX);
   if (resolved == NULL) return (NULL);
   m = 1;
 }
 else
   m = 0;
 symlinks = 0;
 if (path[0] == '/')
 {
   resolved[0] = '/';
   resolved[1] = '\0';
   if (path[1] == '\0') return (resolved);
   resolved_len = 1;
   left_len = strlcpy (left, path + 1, sizeof (left));
 }
 else
 {
   if (getcwd (resolved, PATH_MAX) == NULL)
   {
     if (m)
       free (resolved);
     else
     {
       resolved[0] = '.';
       resolved[1] = '\0';
     }
     return (NULL);
   }
   resolved_len = strlen (resolved);
   left_len = strlcpy (left, path, sizeof (left));
 }
 if (left_len >= sizeof (left) || resolved_len >= PATH_MAX)
 {
   if (m) free (resolved);
   errno = ENAMETOOLONG;
   return (NULL);
 }

 /*
  * Iterate over path components in `left'.
  */
 while (left_len != 0)
 {
   /*
    * Extract the next path component and adjust `left'
    * and its length.
    */
   p = strchr (left, '/');
   s = p ? p : left + left_len;
   if (s - left >= (int) sizeof (next_token))
   {
     if (m) free (resolved);
     errno = ENAMETOOLONG;
     return (NULL);
   }
   memcpy (next_token, left, s - left);
   next_token[s - left] = '\0';
   left_len -= s - left;
   if (p != NULL) memmove (left, s + 1, left_len + 1);
   if (resolved[resolved_len - 1] != '/')
   {
     if (resolved_len + 1 >= PATH_MAX)
     {
       if (m) free (resolved);
       errno = ENAMETOOLONG;
       return (NULL);
     }
     resolved[resolved_len++] = '/';
     resolved[resolved_len] = '\0';
   }
   if (next_token[0] == '\0')
     continue;
   else if (strcmp (next_token, ".") == 0)
     continue;
   else if (strcmp (next_token, "..") == 0)
   {
     /*
      * Strip the last path component except when we have
      * single "/"
      */
     if (resolved_len > 1)
     {
       resolved[resolved_len - 1] = '\0';
       q = strrchr (resolved, '/') + 1;
       *q = '\0';
       resolved_len = q - resolved;
     }
     continue;
   }

   /*
    * Append the next path component and lstat() it. If
    * lstat() fails we still can return successfully if
    * there are no more path components left.
    */
   resolved_len = strlcat (resolved, next_token, PATH_MAX);
   if (resolved_len >= PATH_MAX)
   {
     if (m) free (resolved);
     errno = ENAMETOOLONG;
     return (NULL);
   }
   if (mylstat (resolved, &sb, pid) != 0)
   {
     if (errno == ENOENT && p == NULL)
     {
       errno = serrno;
       return (resolved);
     }
     if (m) free (resolved);
     return (NULL);
   }
   if (S_ISLNK (sb.st_mode))
   {
     if (symlinks++ > MAXSYMLINKS)
     {
       if (m) free (resolved);
       errno = ELOOP;
       return (NULL);
     }
     slen = ::readlink (resolved, symlink, sizeof (symlink) - 1);
     if (slen < 0)
     {
       if (m) free (resolved);
       return (NULL);
     }
     symlink[slen] = '\0';
     if (symlink[0] == '/')
     {
       resolved[1] = 0;
       resolved_len = 1;
     }
     else if (resolved_len > 1)
     {
       /* Strip the last path component. */
       resolved[resolved_len - 1] = '\0';
       q = strrchr (resolved, '/') + 1;
       *q = '\0';
       resolved_len = q - resolved;
     }

     /*
      * If there are any path components left, then
      * append them to symlink. The result is placed
      * in `left'.
      */
     if (p != NULL)
     {
       if (symlink[slen - 1] != '/')
       {
         if (slen + 1 >= (int) sizeof (symlink))
         {
           if (m) free (resolved);
           errno = ENAMETOOLONG;
           return (NULL);
         }
         symlink[slen] = '/';
         symlink[slen + 1] = 0;
       }
       left_len = strlcat (symlink, left, sizeof (left));
       if (left_len >= sizeof (left))
       {
         if (m) free (resolved);
         errno = ENAMETOOLONG;
         return (NULL);
       }
     }
     left_len = strlcpy (left, symlink, sizeof (left));
   }
 }

 /*
  * Remove trailing slash except when the resolved pathname
  * is a single "/".
  */
 if (resolved_len > 1 && resolved[resolved_len - 1] == '/') resolved[resolved_len - 1] = '\0';
 return (resolved);
}<|MERGE_RESOLUTION|>--- conflicted
+++ resolved
@@ -4643,8 +4643,6 @@
 
  authidmanager.setAuth (use_user_krb5cc, use_user_gsiproxy, use_unsafe_krk5, fallback2nobody, tryKrb5First);
 
-<<<<<<< HEAD
-
  if (getenv("EOS_FUSE_MODE_OVERLAY"))
  {
    mode_overlay = (mode_t)strtol(getenv("EOS_FUSE_MODE_OVERLAY"),0,8);
@@ -4653,10 +4651,8 @@
  {
    mode_overlay = 0;
  }
-=======
+
 #ifndef __APPLE__
->>>>>>> 7a37f25f
-
  // get uid and pid specificities of the system
  {
    FILE *f = fopen ("/proc/sys/kernel/pid_max", "r");
