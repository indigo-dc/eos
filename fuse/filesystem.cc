--- conflicted
+++ resolved
@@ -1904,13 +1904,12 @@
                   gid_t gid,
                   pid_t pid)
 {
-<<<<<<< HEAD
   eos_static_info("path=%s mode=%x uid=%u pid=%u", path, mode, uid, pid);
   eos::common::Timing chmodtiming("chmod");
   COMMONTIMING("START", &chmodtiming);
   int retc = 0;
   XrdOucString smode;
-  smode += (int) mode;
+  smode += (int) mode & 0xfff; // mask sticky, vertex and gid bit
   std::string request;
   XrdCl::Buffer arg;
   XrdCl::Buffer* response = 0;
@@ -1922,23 +1921,6 @@
   if (encode_pathname) {
     request += "&eos.encodepath=1";
   }
-=======
- eos_static_info ("path=%s mode=%x uid=%u pid=%u", path, mode, uid, pid);
- eos::common::Timing chmodtiming ("chmod");
- COMMONTIMING ("START", &chmodtiming);
- int retc = 0;
- XrdOucString smode;
- smode += (int) mode & 0xfff; // mask sticky, vertex and gid bit
- std::string request;
- XrdCl::Buffer arg;
- XrdCl::Buffer* response = 0;
- request = safePath(path);
- request += "?";
- request += "mgm.pcmd=chmod&eos.app=fuse&mode=";
- request += smode.c_str ();
- if(encode_pathname) request += "&eos.encodepath=1";
- arg.FromString (request);
->>>>>>> 725e4043
 
   arg.FromString(request);
   std::string surl = user_url(uid, gid, pid);
