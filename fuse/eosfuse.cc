--- conflicted
+++ resolved
@@ -379,23 +379,13 @@
   int retc = me.fs().stat(fullpath.c_str(), &stbuf, fuse_req_ctx(req)->uid,
                           fuse_req_ctx(req)->gid, fuse_req_ctx(req)->pid, ino);
 
-<<<<<<< HEAD
-  if (!retc) {
-    eos_static_notice("attr-reply %lld %u %u %ld.%ld %ld.%ld",  (long long) stbuf.st_ino, stbuf.st_uid, stbuf.st_gid, (long) stbuf.ATIMESPEC.tv_sec, (long) stbuf.ATIMESPEC.tv_nsec, (long) stbuf.MTIMESPEC.tv_sec, (long) stbuf.MTIMESPEC.tv_nsec);
-    fuse_reply_attr(req, &stbuf, me.config.attrcachetime);
-    eos_static_debug("mode=%x timeout=%.02f\n", stbuf.st_mode,
-                     me.config.attrcachetime);
-  } else {
-    fuse_reply_err(req, retc);
-=======
- int retc = me.fs ().stat (fullpath.c_str (), &stbuf, fuse_req_ctx (req)->uid, fuse_req_ctx (req)->gid, fuse_req_ctx (req)->pid, ino);
-
  if (!retc)
  {
    eos_static_info("attr-reply %lld %u %u %ld.%ld %ld.%ld",  (long long) stbuf.st_ino, stbuf.st_uid, stbuf.st_gid, (long) stbuf.ATIMESPEC.tv_sec, (long) stbuf.ATIMESPEC.tv_nsec, (long) stbuf.MTIMESPEC.tv_sec, (long) stbuf.MTIMESPEC.tv_nsec);
    fuse_reply_attr (req, &stbuf, me.config.attrcachetime);
    eos_static_debug("mode=%x timeout=%.02f\n", stbuf.st_mode, me.config.attrcachetime);
->>>>>>> 37b02bb1
+  } else {
+    fuse_reply_err(req, retc);
  }
 
   COMMONTIMING("_stop_", &timing);
@@ -500,22 +490,14 @@
      newattr.st_size = attr->st_size;
    }
      
-<<<<<<< HEAD
-    if (!retc) {
-      eos_static_notice("attr-reply %lld %u %u %ld.%ld %ld.%ld",  (long long) newattr.st_ino, newattr.st_uid, newattr.st_gid, (long) newattr.ATIMESPEC.tv_sec, (long) newattr.ATIMESPEC.tv_nsec, (long) newattr.MTIMESPEC.tv_sec, (long) newattr.MTIMESPEC.tv_nsec);
-      fuse_reply_attr(req, &newattr, me.config.attrcachetime);
-      eos_static_debug("mode=%x timeout=%.02f\n", newattr.st_mode,
-                       me.config.attrcachetime);
-    } else {
-      fuse_reply_err(req, errno);
-=======
    if (!retc)
    {
      eos_static_info("attr-reply %lld %u %u %ld.%ld %ld.%ld",  (long long) newattr.st_ino, newattr.st_uid, newattr.st_gid, (long) newattr.ATIMESPEC.tv_sec, (long) newattr.ATIMESPEC.tv_nsec, (long) newattr.MTIMESPEC.tv_sec, (long) newattr.MTIMESPEC.tv_nsec);
      fuse_reply_attr (req, &newattr, me.config.attrcachetime);
      eos_static_debug("mode=%x timeout=%.02f\n", newattr.st_mode, me.config.attrcachetime);
->>>>>>> 37b02bb1
-   }
+   }
+   else
+     fuse_reply_err (req, errno);
   } else {
     fuse_reply_err(req, errno);
  }
@@ -591,7 +573,7 @@
      e.ino = e.attr.st_ino;
       me.fs().store_p2i(e.attr.st_ino, ifullpath);
 
-     eos_static_notice("attr-reply %lld %u %u %ld.%ld %ld.%ld",  (long long) e.attr.st_ino, e.attr.st_uid, e.attr.st_gid, (long) e.attr.ATIMESPEC.tv_sec, (long) e.attr.ATIMESPEC.tv_nsec, (long) e.attr.MTIMESPEC.tv_sec, (long) e.attr.MTIMESPEC.tv_nsec); 
+     eos_static_notice("attr-reply %lld %u %u %ld.%ld %ld.%ld",  (long long) e.attr.st_ino, e.attr.st_uid, e.attr.st_gid, (long) e.attr.ATIMESPEC.tv_sec, (long) e.attr.ATIMESPEC.tv_nsec, (long) e.attr.MTIMESPEC.tv_sec, (long) e.attr.MTIMESPEC.tv_nsec);
      fuse_reply_entry(req, &e);
      eos_static_debug("mode=%x timeout=%.02f\n", e.attr.st_mode, e.attr_timeout);
 
