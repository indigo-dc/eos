--- conflicted
+++ resolved
@@ -394,35 +394,17 @@
   int retc = me.fs().stat(fullpath.c_str(), &stbuf, fuse_req_ctx(req)->uid,
                           fuse_req_ctx(req)->gid, fuse_req_ctx(req)->pid, ino);
 
-<<<<<<< HEAD
   if (!retc) {
     eos_static_info("attr-reply %lld %u %u %ld.%ld %ld.%ld",
                     (long long) stbuf.st_ino, stbuf.st_uid, stbuf.st_gid,
                     (long) stbuf.ATIMESPEC.tv_sec, (long) stbuf.ATIMESPEC.tv_nsec,
                     (long) stbuf.MTIMESPEC.tv_sec, (long) stbuf.MTIMESPEC.tv_nsec);
     fuse_reply_attr(req, &stbuf, me.config.attrcachetime);
+    me.fs().store_i2mtime(stbuf.st_ino, stbuf.MTIMESPEC);
     eos_static_debug("mode=%x timeout=%.02f\n", stbuf.st_mode,
                      me.config.attrcachetime);
   } else {
     fuse_reply_err(req, retc);
-=======
- me.fs ().unlock_r_p2i (); // <=
-
-
- eos_static_debug ("inode=%lld path=%s",
-                   (long long) ino, fullpath.c_str ());
-
- int retc = me.fs ().stat (fullpath.c_str (), &stbuf, fuse_req_ctx (req)->uid, fuse_req_ctx (req)->gid, fuse_req_ctx (req)->pid, ino);
-
- if (!retc)
- {
-   eos_static_info("attr-reply %lld %u %u %ld.%ld %ld.%ld",  (long long) stbuf.st_ino, stbuf.st_uid, stbuf.st_gid, (long) stbuf.ATIMESPEC.tv_sec, (long) stbuf.ATIMESPEC.tv_nsec, (long) stbuf.MTIMESPEC.tv_sec, (long) stbuf.MTIMESPEC.tv_nsec);
-   fuse_reply_attr (req, &stbuf, me.config.attrcachetime);
-
-   me.fs ().store_i2mtime(stbuf.st_ino, stbuf.MTIMESPEC);
-
-   eos_static_debug("mode=%x timeout=%.02f\n", stbuf.st_mode, me.config.attrcachetime);
->>>>>>> 07494d6a
   }
 
   COMMONTIMING("_stop_", &timing);
@@ -508,9 +490,7 @@
       newattr.MTIMESPEC.tv_sec = attr->MTIMESPEC.tv_sec;
       newattr.MTIMESPEC.tv_nsec = attr->MTIMESPEC.tv_nsec;
       newattr.st_ino = ino;
-
-      me.fs ().store_i2mtime(ino, attr->MTIMESPEC);
-
+      me.fs().store_i2mtime(ino, attr->MTIMESPEC);
       eos_static_debug("set attr ino=%lld atime=%ld atime.nsec=%ld mtime=%ld mtime.nsec=%ld",
                        (long long) ino, (long) newattr.ATIMESPEC.tv_sec,
                        (long) newattr.ATIMESPEC.tv_nsec, (long) newattr.MTIMESPEC.tv_sec,
@@ -560,7 +540,6 @@
   std::string fullpath;
   char ifullpath[16384];
   UPDATEPROCCACHE;
-<<<<<<< HEAD
   eos_static_debug("name=%s, ino_parent=%llu",
                    name, (unsigned long long) parent);
   me.fs().lock_r_p2i();   // =>
@@ -598,6 +577,10 @@
     entry_found = me.fs().dir_cache_get_entry(req, parent, entry_inode, ifullpath,
                   rc ? 0 : &e.attr);
     eos_static_debug("subentry_found = %i", entry_found);
+
+    if (entry_found) {
+      fuse_reply_entry(req, &e);
+    }
   }
 
   if (!entry_found) {
@@ -607,72 +590,10 @@
     e.entry_timeout = me.config.entrycachetime;
     int retc = me.fs().stat(fullpath.c_str(), &e.attr, fuse_req_ctx(req)->uid,
                             fuse_req_ctx(req)->gid, fuse_req_ctx(req)->pid, entry_inode);
-=======
-
-  eos_static_debug ("name=%s, ino_parent=%llu",
-		    name, (unsigned long long) parent);
-  
-  me.fs ().lock_r_p2i (); // =>
-  parentpath = me.fs ().path ((unsigned long long) parent);
-  
-  if (!parentpath || !checkpathname(name) )
-  {
-    eos_static_err("pathname=%s checkpathname=%d", parentpath, checkpathname(name));
-    fuse_reply_err (req, ENOENT);
-    me.fs ().unlock_r_p2i (); // <=
-    return;
-  }
-  
-  if (name[0] == '/')
-    sprintf (ifullpath, "%s%s", parentpath, name);
-  else
-  {
-    if ((strlen (parentpath) == 1) && (parentpath[0] == '/'))
-      sprintf (ifullpath, "/%s", name);
-    else
-      sprintf (ifullpath, "%s/%s", parentpath, name);
-  }
-
-  me.fs ().getPath (fullpath, me.config.mountprefix, ifullpath);
-  
-  me.fs ().unlock_r_p2i (); // <=
-  
-  eos_static_debug ("parent=%lld path=%s uid=%d",
-		    (long long) parent, fullpath.c_str (), fuse_req_ctx (req)->uid);
-  
-  entry_inode = me.fs ().inode (ifullpath);
-  
-  eos_static_debug ("entry_found = %lli %s", entry_inode, ifullpath);
-  
-  if (entry_inode && ( LayoutWrapper::CacheAuthSize(entry_inode) == -1))
-  {
-   struct fuse_entry_param e;
-   memset (&e, 0, sizeof ( e));
-   int rc = me.fs ().stat (fullpath.c_str (), &e.attr, fuse_req_ctx (req)->uid,
-		  fuse_req_ctx (req)->gid, fuse_req_ctx (req)->pid, entry_inode, true);
-   // Try to get entry from cache if this inode is not currently opened, but eventualy overwrite the cached size & mtime
-   entry_found = me.fs ().dir_cache_get_entry (req, parent, entry_inode, ifullpath, rc?0:&e.attr);
-
-   eos_static_debug ("subentry_found = %i", entry_found);
-   if (entry_found)
-     fuse_reply_entry (req, &e);
-  }
-
- if (!entry_found)
- {
-   struct fuse_entry_param e;
-   memset (&e, 0, sizeof ( e));
-
-   e.attr_timeout = me.config.attrcachetime;
-   e.entry_timeout = me.config.entrycachetime;
-   int retc = me.fs ().stat (fullpath.c_str (), &e.attr, fuse_req_ctx (req)->uid,
-                              fuse_req_ctx (req)->gid, fuse_req_ctx (req)->pid, entry_inode);
->>>>>>> 07494d6a
 
     if (!retc) {
       eos_static_debug("storeinode=%lld path=%s",
                        (long long) e.attr.st_ino, ifullpath);
-<<<<<<< HEAD
       e.ino = e.attr.st_ino;
       me.fs().store_p2i(e.attr.st_ino, ifullpath);
       eos_static_notice("attr-reply %lld %u %u %ld.%ld %ld.%ld",
@@ -691,29 +612,6 @@
       eos_static_debug("mode=%x timeout=%.02f\n", e.attr.st_mode, e.attr_timeout);
     }
   }
-=======
-
-     e.ino = e.attr.st_ino;
-     me.fs ().store_p2i (e.attr.st_ino, ifullpath);
-
-     eos_static_notice("attr-reply %lld %u %u %ld.%ld %ld.%ld",  (long long) e.attr.st_ino, e.attr.st_uid, e.attr.st_gid, (long) e.attr.ATIMESPEC.tv_sec, (long) e.attr.ATIMESPEC.tv_nsec, (long) e.attr.MTIMESPEC.tv_sec, (long) e.attr.MTIMESPEC.tv_nsec);
-     fuse_reply_entry (req, &e);
-     eos_static_debug("mode=%x timeout=%.02f\n", e.attr.st_mode, e.attr_timeout);
-     // Add entry to cached dir
-     // Add entry to cached dir
-     me.fs ().dir_cache_add_entry (parent, e.attr.st_ino, &e);
-   }
-   else
-   {
-     // Add entry as a negative stat cache entry
-     e.ino = 0;
-     e.attr_timeout = me.config.neg_entrycachetime;
-     e.entry_timeout = me.config.neg_entrycachetime;
-     fuse_reply_entry (req, &e);
-     eos_static_debug("mode=%x timeout=%.02f\n", e.attr.st_mode, e.attr_timeout);
-   }
- }
->>>>>>> 07494d6a
 
   COMMONTIMING("_stop_", &timing);
   eos_static_notice("RT %-16s %.04f", __FUNCTION__, timing.RealTime());
@@ -823,16 +721,9 @@
       if (bname.length()) {
         struct stat* buf = NULL;
 
-<<<<<<< HEAD
         if (entriesstats && entriesstats[cnt].attr.st_ino > 0) {
           buf = &entriesstats[cnt].attr;
         }
-=======
-      //........................................................................
-      // Add directory to cache or update it
-    me.fs ().dir_cache_sync (ino, cnt, attr.MTIMESPEC, attr.CTIMESPEC, &b, me.config.attrcachetime*1000000000l);
-      //........................................................................
->>>>>>> 07494d6a
 
         dirbuf_add(req, &b, bname.c_str(), (fuse_ino_t) in, buf);
       } else {
@@ -841,7 +732,8 @@
     }
 
     // Add directory to cache or update it
-    me.fs().dir_cache_sync(ino, cnt, attr.MTIMESPEC, attr.CTIMESPEC, &b);
+    me.fs().dir_cache_sync(ino, cnt, attr.MTIMESPEC, attr.CTIMESPEC, &b,
+                           me.config.attrcachetime * 1000000000l);
     // duplicate the dirbuf response and store in the file handle
     fh_buf = (struct dirbuf*) malloc(sizeof(dirbuf));
     fh_buf->p = (char*) calloc(b.size, sizeof(char));
@@ -1387,24 +1279,17 @@
     // TODO: this should be improved
     if (strstr(fullpath.c_str(), "/proc/")) {
       fi->keep_cache = 0;
-<<<<<<< HEAD
     } else {
-      fi->keep_cache = 1;
-    }
-  } else {
-=======
-   else
-   {
-     // if we created this file, we keep our cache
-     if (LayoutWrapper::CacheAuthSize(ino)>=0)
-       fi->keep_cache = 1;
-     else
-       fi->keep_cache = me.fs ().store_open_i2mtime(ino);
-     eos_static_debug("ino=%lx keep-cache=%d", ino, fi->keep_cache);
-   }
- }
- else
->>>>>>> 07494d6a
+      // If we created this file, we keep our cache
+      if (LayoutWrapper::CacheAuthSize(ino) >= 0) {
+        fi->keep_cache = 1;
+      } else {
+        fi->keep_cache = me.fs().store_open_i2mtime(ino);
+      }
+
+      eos_static_debug("ino=%lx keep-cache=%d", ino, fi->keep_cache);
+    }
+  } else {
     fi->keep_cache = 0;
   }
 
