//------------------------------------------------------------------------------
//! @file eosfuse.cc
//! @author Andreas-Joachim Peters, Geoffray Adde, Elvin Sindrilaru CERN
//! @brief EOS C++ Fuse low-level implementation
//------------------------------------------------------------------------------

/************************************************************************
 * EOS - the CERN Disk Storage System                                   *
 * Copyright (C) 2011 CERN/Switzerland                                  *
 *                                                                      *
 * This program is free software: you can redistribute it and/or modify *
 * it under the terms of the GNU General Public License as published by *
 * the Free Software Foundation, either version 3 of the License, or    *
 * (at your option) any later version.                                  *
 *                                                                      *
 * This program is distributed in the hope that it will be useful,      *
 * but WITHOUT ANY WARRANTY; without even the implied warranty of       *
 * MERCHANTABILITY or FITNESS FOR A PARTICULAR PURPOSE.  See the        *
 * GNU General Public License for more details.                         *
 *                                                                      *
 * You should have received a copy of the GNU General Public License    *
 * along with this program.  If not, see <http://www.gnu.org/licenses/>.*
 ************************************************************************/

#include "eosfuse.hh"
#include "MacOSXHelper.hh"

#include <string>
#include <map>
#include <iostream>
#include <sstream>
#include <memory>
#include <algorithm>

#include <dirent.h>
#include <stdint.h>
#include <errno.h>
#include <unistd.h>
#include <stdio.h>
#include <string.h>

#include <sys/types.h>
#ifdef __APPLE__
#include <sys/xattr.h>
#else
#include <attr/xattr.h>
#endif

#include "common/Timing.hh"

#include <XrdCl/XrdClDefaultEnv.hh>

#define _FILE_OFFSET_BITS 64

#ifdef __APPLE__
#define UPDATEPROCCACHE \
  do {} while (0)

#else
#define UPDATEPROCCACHE \
  do { \
    int errCode; \
    if( (errCode=me.fs().update_proc_cache(fuse_req_ctx(req)->uid,fuse_req_ctx(req)->gid,fuse_req_ctx(req)->pid)) )\
    { \
      fuse_reply_err (req, errCode); \
      return; \
    } \
  } while (0)

#endif

EosFuse::EosFuse()
{
// set default values
  config.entrycachetime = 10.0;
  config.attrcachetime = 10.0;
  config.neg_entrycachetime = 30.0;
  config.readopentime = 5.0;
  config.cap_creator_lifetime = 30;
  config.kernel_cache = 0;
  config.direct_io = 0;
  config.no_access = 0;
}

EosFuse::~EosFuse() { }

int
EosFuse::run(int argc, char* argv[], void* userdata)
{
  eos_static_debug("");
  EosFuse& me = instance();
  struct fuse_chan* ch;
  int err = -1;
  char* epos;
  char* spos;
  char* local_mount_dir;
  char mounthostport[4096];
  char mountprefix[4096];
  int i;

  if (getenv("EOS_FUSE_ENTRY_CACHE_TIME")) {
    me.config.entrycachetime = strtod(getenv("EOS_FUSE_ENTRY_CACHE_TIME"), 0);
  }

  if (getenv("EOS_FUSE_ATTR_CACHE_TIME")) {
    me.config.attrcachetime = strtod(getenv("EOS_FUSE_ATTR_CACHE_TIME"), 0);
  }

  if (getenv("EOS_FUSE_NEG_ENTRY_CACHE_TIME")) {
    me.config.neg_entrycachetime = strtod(getenv("EOS_FUSE_NEG_ENTRY_CACHE_TIME"),
                                          0);
  }

  if ((getenv("EOS_FUSE_KERNELCACHE")) &&
      (!strcmp(getenv("EOS_FUSE_KERNELCACHE"), "1"))) {
    me.config.kernel_cache = 1;
  }

  if (((!getenv("EOS_FUSE_NOACCESS")) ||
       (!strcmp(getenv("EOS_FUSE_NOACCESS"), "1")))) {
    me.config.no_access = 1;
  }

  if ((getenv("EOS_FUSE_DIRECTIO")) &&
      (!strcmp(getenv("EOS_FUSE_DIRECTIO"), "1"))) {
    me.config.direct_io = 1;
  }

  if ((getenv("EOS_FUSE_SYNC")) && (!strcmp(getenv("EOS_FUSE_SYNC"), "1"))) {
    me.config.is_sync = 1;
  } else {
    me.config.is_sync = 0;
  }

  if (getenv("EOS_FUSE_MAX_WB_INMEMORY_SIZE")) {
    me.fs().setMaxWbInMemorySize(strtoull(getenv("EOS_FUSE_MAX_WB_INMEMORY_SIZE"),
                                          0, 10));
  }

  char rdr[4096];
  char url[4096];
  rdr[0] = 0;
  char* cstr = getenv("EOS_RDRURL");

  if (cstr && (strlen(cstr) < 4096)) {
    snprintf(rdr, 4096, "%s", cstr);
  }

  for (i = 0; i < argc; i++) {
    if ((spos = strstr(argv[i], "url=root://"))) {
      size_t os = spos - argv[i];
      argv[i] = strdup(argv[i]);
      argv[i][os - 1] = 0;
      snprintf(rdr, 4096, "%s", spos + 4);
      snprintf(url, 4096, "%s", spos + 4);

      if ((epos = strstr(rdr + 7, "//"))) {
        if ((epos + 2 - rdr) < 4096) {
          rdr[epos + 2 - rdr] = 0;
        }
      }
    }
  }

  if (!rdr[0]) {
    fprintf(stderr, "error: EOS_RDRURL is not defined or add "
            "root://<host>// to the options argument\n");
    exit(-1);
  }

  if (strchr(rdr, '@')) {
    fprintf(stderr, "error: EOS_RDRURL or url option contains user "
            "specification '@' - forbidden\n");
    exit(-1);
  }

  setenv("EOS_RDRURL", rdr, 1);
  struct fuse_args args = FUSE_ARGS_INIT(argc, argv);
  // Move the mounthostport starting with the host name
  char* pmounthostport = 0;
  char* smountprefix = 0;
  pmounthostport = strstr(url, "root://");
#ifndef __APPLE__

  if (::access("/bin/fusermount", X_OK)) {
    fprintf(stderr, "error: /bin/fusermount is not executable for you!\n");
    exit(-1);
  }

#endif

  if (!pmounthostport) {
    fprintf(stderr, "error: EOS_RDRURL or url option is not valid\n");
    exit(-1);
  }

  pmounthostport += 7;

  if (!(smountprefix = strstr(pmounthostport, "//"))) {
    fprintf(stderr, "error: EOS_RDRURL or url option is not valid\n");
    exit(-1);
  } else {
    strncpy(mounthostport, pmounthostport, smountprefix - pmounthostport);
    *smountprefix = 0;
    smountprefix++;
    smountprefix++;
    size_t sz = std::min(strlen(smountprefix), (size_t)4095);
    strncpy(mountprefix, smountprefix, sz);
    mountprefix[sz] = '\0';

    while (mountprefix[strlen(mountprefix) - 1] == '/') {
      mountprefix[strlen(mountprefix) - 1] = '\0';
    }
  }

  if (getuid() <= DAEMONUID) {
    setenv("KRB5CCNAME", "FILE:/dev/null", 1);
    setenv("X509_USER_PROXY", "/dev/null", 1);
  }

  if (!me.fs().check_mgm(NULL)) {
    me.fs().initlogging();
    eos_static_crit("failed to contact configured mgm");
    return 1;
  }

  if ((fuse_parse_cmdline(&args, &local_mount_dir, NULL,
                          &me.config.isdebug) != -1) &&
      ((ch = fuse_mount(local_mount_dir, &args)) != NULL) &&
#ifdef __APPLE__
      (fuse_daemonize(1) != -1)
#else
      (fuse_daemonize(me.config.foreground) != -1)
#endif
     ) {
    me.config.isdebug = 0;

    if (getenv("EOS_FUSE_LOWLEVEL_DEBUG") &&
        (!strcmp(getenv("EOS_FUSE_LOWLEVEL_DEBUG"), "1"))) {
      me.config.isdebug = 1;
    }

    if (me.config.isdebug) {
      XrdCl::DefaultEnv::SetLogLevel("Dump");
      setenv("XRD_LOGLEVEL", "Dump", 1);
    }

    me.config.mount_point = local_mount_dir;
    me.config.mountprefix = mountprefix;
    me.config.mounthostport = mounthostport;
    me.fs().setMountPoint(me.config.mount_point);
    me.fs().setPrefix(me.config.mountprefix);
    std::map<std::string, std::string> features;

    try {
      if (!me.fs().init(argc, argv, userdata, &features)) {
        return 1;
      }
    } catch (const std::length_error& e) {
      fprintf(stderr, "error: failed to insert into google map\n");
      return 1;
    }

    me.config.encode_pathname = features.find("eos.encodepath") != features.end();
    me.config.lazy_open = (features.find("eos.lazyopen") != features.end()) ? true :
                          false;
    eos_static_warning("********************************************************************************");
    eos_static_warning("eosd started version %s - FUSE protocol version %d",
                       VERSION, FUSE_USE_VERSION);
    eos_static_warning("eos-instance-url       := %s", getenv("EOS_RDRURL"));
    eos_static_warning("encode-pathname        := %s",
                       me.config.encode_pathname ? "true" : "false");
    eos_static_warning("lazy-open@server       := %s",
                       me.config.lazy_open ? "true" : "false");
    eos_static_warning("inline-repair          := %s max-size=%llu",
                       me.fs().getInlineRepair() ? "true" : "false", me.fs().getMaxInlineRepairSize());
    eos_static_warning("multi-threading        := %s", (getenv("EOS_FUSE_NO_MT") &&
                       (!strcmp(getenv("EOS_FUSE_NO_MT"), "1"))) ? "false" : "true");
    eos_static_warning("kernel-cache           := %s",
                       me.config.kernel_cache ? "true" : "false");
    eos_static_warning("direct-io              := %s",
                       me.config.direct_io ? "true" : "false");
    eos_static_warning("no-access              := %s",
                       me.config.no_access ? "true" : "false");
    eos_static_warning("fsync                  := %s",
                       me.config.is_sync ? "sync" : "async");
    eos_static_warning("attr-cache-timeout     := %.02f seconds",
                       me.config.attrcachetime);
    eos_static_warning("entry-cache-timeout    := %.02f seconds",
                       me.config.entrycachetime);
    eos_static_warning("negative-entry-timeout := %.02f seconds",
                       me.config.neg_entrycachetime);
    me.fs().log_settings();
    struct fuse_session* se;
    se = fuse_lowlevel_new(&args,
                           &(get_operations()),
                           sizeof(operations), NULL);

    if ((se != NULL)) {
      if (fuse_set_signal_handlers(se) != -1) {
        fuse_session_add_chan(se, ch);

        if (getenv("EOS_FUSE_NO_MT") &&
            (!strcmp(getenv("EOS_FUSE_NO_MT"), "1"))) {
          err = fuse_session_loop(se);
        } else {
          err = fuse_session_loop_mt(se);
        }

        fuse_remove_signal_handlers(se);
        fuse_session_remove_chan(ch);
      }

      fuse_session_destroy(se);
    }

    fuse_unmount(local_mount_dir, ch);
  }

  return err ? 1 : 0;
}

void
EosFuse::init(void* userdata, struct fuse_conn_info* conn)
{
  eos_static_debug("");
}

void
EosFuse::destroy(void* userdata)
{
  eos_static_debug("");
// empty
}

void
EosFuse::dirbuf_add(fuse_req_t req,
                    struct dirbuf* b,
                    const char* name,
                    fuse_ino_t ino,
                    const struct stat* s)
{
  struct stat stbuf;
  size_t oldsize = b->size;
  memset(&stbuf, 0, sizeof(stbuf));
  stbuf.st_ino = ino;
  b->size += fuse_add_direntry(req, NULL, 0, name, s, 0);
  b->p = (char*) realloc(b->p, b->size);
  fuse_add_direntry(req, b->p + oldsize, b->size - oldsize, name,
                    &stbuf, b->size);
}

int
EosFuse::reply_buf_limited(fuse_req_t req,
                           const char* buf,
                           size_t bufsize,
                           off_t off,
                           size_t maxsize)
{
  if ((ssize_t) off < (ssize_t) bufsize) {
    return fuse_reply_buf(req, buf + off, std::min((size_t)(bufsize - off),
                          maxsize));
  } else {
    return fuse_reply_buf(req, NULL, 0);
  }
}

void
EosFuse::getattr(fuse_req_t req, fuse_ino_t ino, struct fuse_file_info* fi)
{
  eos::common::Timing timing(__func__);
  COMMONTIMING("_start_", &timing);
  eos_static_debug("");
  EosFuse& me = instance();
// re-resolve the inode
  ino = me.fs().redirect_i2i(ino);
  struct stat stbuf;
  memset(&stbuf, 0, sizeof(struct stat));
  std::string fullpath;
  UPDATEPROCCACHE;
  me.fs().lock_r_p2i();   // =>
  const char* name = me.fs().path((unsigned long long) ino);

  if (!name || !checkpathname(name)) {
    fuse_reply_err(req, ENOENT);
    me.fs().unlock_r_p2i();   // <=
    return;
  }

  me.fs().getPath(fullpath, me.config.mountprefix, name);
  me.fs().unlock_r_p2i();   // <=
  eos_static_debug("inode=%lld path=%s",
                   (long long) ino, fullpath.c_str());
  int retc = me.fs().stat(fullpath.c_str(), &stbuf, fuse_req_ctx(req)->uid,
                          fuse_req_ctx(req)->gid, fuse_req_ctx(req)->pid, ino);

  if (!retc) {
    eos_static_info("attr-reply %lld %u %u %ld.%ld %ld.%ld",
                    (long long) stbuf.st_ino, stbuf.st_uid, stbuf.st_gid,
                    (long) stbuf.ATIMESPEC.tv_sec, (long) stbuf.ATIMESPEC.tv_nsec,
                    (long) stbuf.MTIMESPEC.tv_sec, (long) stbuf.MTIMESPEC.tv_nsec);
    fuse_reply_attr(req, &stbuf, me.config.attrcachetime);
    me.fs().store_i2mtime(stbuf.st_ino, stbuf.MTIMESPEC);
    eos_static_debug("mode=%x timeout=%.02f\n", stbuf.st_mode,
                     me.config.attrcachetime);
  } else {
    fuse_reply_err(req, retc);
  }

  COMMONTIMING("_stop_", &timing);
  eos_static_notice("RT %-16s %.04f", __FUNCTION__, timing.RealTime());
}

void
EosFuse::setattr(fuse_req_t req, fuse_ino_t ino, struct stat* attr, int to_set,
                 struct fuse_file_info* fi)
{
  eos::common::Timing timing(__func__);
  COMMONTIMING("_start_", &timing);
  eos_static_debug("");
  EosFuse& me = instance();
// re-resolve the inode
  ino = me.fs().redirect_i2i(ino);
  int retc = 0;
  std::string fullpath;
  UPDATEPROCCACHE;
  me.fs().lock_r_p2i();   // =>
  const char* name = me.fs().path((unsigned long long) ino);

  if (!name || !checkpathname(name)) {
    fuse_reply_err(req, ENOENT);
    me.fs().unlock_r_p2i();   // <=
    return;
  }

  me.fs().getPath(fullpath, me.config.mountprefix, name);
  me.fs().unlock_r_p2i();   // <=

  if (to_set & FUSE_SET_ATTR_MODE) {
    struct stat newattr;
    newattr.st_mode = attr->st_mode;
    eos_static_debug("set attr mode ino=%lld", (long long) ino);
    retc = me.fs().chmod(fullpath.c_str(), newattr.st_mode, fuse_req_ctx(req)->uid,
                         fuse_req_ctx(req)->gid, fuse_req_ctx(req)->pid);
  }

  if ((to_set & FUSE_SET_ATTR_UID) && (to_set & FUSE_SET_ATTR_GID)) {
    eos_static_debug("set attr uid  ino=%lld", (long long) ino);
  }

  if (to_set & FUSE_SET_ATTR_SIZE) {
    retc = me.fs().truncate2(fullpath.c_str(), ino, attr->st_size,
                             fuse_req_ctx(req)->uid, fuse_req_ctx(req)->gid, fuse_req_ctx(req)->pid);
  }

  if ((to_set & FUSE_SET_ATTR_ATIME) && (to_set & FUSE_SET_ATTR_MTIME)) {
    struct timespec tvp[2];
    tvp[0].tv_sec = attr->ATIMESPEC.tv_sec;
    tvp[0].tv_nsec = attr->ATIMESPEC.tv_nsec;
    tvp[1].tv_sec = attr->MTIMESPEC.tv_sec;
    tvp[1].tv_nsec = attr->MTIMESPEC.tv_nsec;
    eos_static_debug("set attr time ino=%lld atime=%ld mtime=%ld mtime.nsec=%ld",
                     (long long) ino, (long) attr->ATIMESPEC.tv_sec, (long) attr->MTIMESPEC.tv_sec,
                     (long) attr->MTIMESPEC.tv_nsec);

    if ((retc = me.fs().utimes_if_open(ino,
                                       tvp,
                                       fuse_req_ctx(req)->uid,
                                       fuse_req_ctx(req)->gid,
                                       fuse_req_ctx(req)->pid))) {
      retc = me.fs().utimes(fullpath.c_str(), tvp,
                            fuse_req_ctx(req)->uid,
                            fuse_req_ctx(req)->gid,
                            fuse_req_ctx(req)->pid);
    }
  }

  eos_static_debug("return code =%d", retc);
  struct stat newattr;
  memset(&newattr, 0, sizeof(struct stat));

  if (!retc) {
    retc = me.fs().stat(fullpath.c_str(), &newattr, fuse_req_ctx(req)->uid,
                        fuse_req_ctx(req)->gid, fuse_req_ctx(req)->pid, 0/*ino*/);

    if ((to_set & FUSE_SET_ATTR_ATIME) && (to_set & FUSE_SET_ATTR_MTIME)) {
      // return what was set by the client
      newattr.ATIMESPEC.tv_sec = attr->ATIMESPEC.tv_sec;
      newattr.ATIMESPEC.tv_nsec = attr->ATIMESPEC.tv_nsec;
      newattr.MTIMESPEC.tv_sec = attr->MTIMESPEC.tv_sec;
      newattr.MTIMESPEC.tv_nsec = attr->MTIMESPEC.tv_nsec;
      newattr.st_ino = ino;
      me.fs().store_i2mtime(ino, attr->MTIMESPEC);
      eos_static_debug("set attr ino=%lld atime=%ld atime.nsec=%ld mtime=%ld mtime.nsec=%ld",
                       (long long) ino, (long) newattr.ATIMESPEC.tv_sec,
                       (long) newattr.ATIMESPEC.tv_nsec, (long) newattr.MTIMESPEC.tv_sec,
                       (long) newattr.MTIMESPEC.tv_nsec);
    }

    // the stat above bypasses the local consistency cache
    off_t csize = LayoutWrapper::CacheAuthSize(ino);

    if (csize > 0) {
      newattr.st_size = csize;
    }

    if (to_set & FUSE_SET_ATTR_SIZE) {
      newattr.st_size = attr->st_size;
    }

    if (!retc) {
      eos_static_info("attr-reply %lld %u %u %ld.%ld %ld.%ld",
                      (long long) newattr.st_ino, newattr.st_uid, newattr.st_gid,
                      (long) newattr.ATIMESPEC.tv_sec, (long) newattr.ATIMESPEC.tv_nsec,
                      (long) newattr.MTIMESPEC.tv_sec, (long) newattr.MTIMESPEC.tv_nsec);
      fuse_reply_attr(req, &newattr, me.config.attrcachetime);
      eos_static_debug("mode=%x timeout=%.02f\n", newattr.st_mode,
                       me.config.attrcachetime);
    } else {
      fuse_reply_err(req, errno);
    }
  } else {
    fuse_reply_err(req, errno);
  }

  COMMONTIMING("_stop_", &timing);
  eos_static_notice("RT %-16s %.04f", __FUNCTION__, timing.RealTime());
}

void
EosFuse::lookup(fuse_req_t req, fuse_ino_t parent, const char* name)
{
  eos::common::Timing timing(__func__);
  COMMONTIMING("_start_", &timing);
  eos_static_debug("");
  EosFuse& me = instance();
  int entry_found = 0;
  unsigned long long entry_inode;
  const char* parentpath = NULL;
  std::string fullpath;
  char ifullpath[16384];
  UPDATEPROCCACHE;
  eos_static_debug("name=%s, ino_parent=%llu",
                   name, (unsigned long long) parent);
  me.fs().lock_r_p2i();   // =>
  parentpath = me.fs().path((unsigned long long) parent);

  if (!parentpath || !checkpathname(name)) {
    eos_static_err("pathname=%s checkpathname=%d", parentpath, checkpathname(name));
    fuse_reply_err(req, ENOENT);
    me.fs().unlock_r_p2i();   // <=
    return;
  }

  if (name[0] == '/') {
    sprintf(ifullpath, "%s%s", parentpath, name);
  } else {
    if ((strlen(parentpath) == 1) && (parentpath[0] == '/')) {
      sprintf(ifullpath, "/%s", name);
    } else {
      sprintf(ifullpath, "%s/%s", parentpath, name);
    }
  }

  me.fs().getPath(fullpath, me.config.mountprefix, ifullpath);
  me.fs().unlock_r_p2i();   // <=
  eos_static_debug("parent=%lld path=%s uid=%d",
                   (long long) parent, fullpath.c_str(), fuse_req_ctx(req)->uid);
  entry_inode = me.fs().inode(ifullpath);
  eos_static_debug("entry_found = %lli %s", entry_inode, ifullpath);

  if (entry_inode && (LayoutWrapper::CacheAuthSize(entry_inode) == -1)) {
    struct fuse_entry_param e;
    memset(&e, 0, sizeof(e));
    int rc = me.fs().stat(fullpath.c_str(), &e.attr, fuse_req_ctx(req)->uid,
                          fuse_req_ctx(req)->gid, fuse_req_ctx(req)->pid, entry_inode, true);
    entry_found = me.fs().dir_cache_get_entry(req, parent, entry_inode, ifullpath,
                  rc ? 0 : &e.attr);
    eos_static_debug("subentry_found = %i", entry_found);

    if (entry_found) {
      fuse_reply_entry(req, &e);
    }
  }

  if (!entry_found) {
    struct fuse_entry_param e;
    memset(&e, 0, sizeof(e));
    e.attr_timeout = me.config.attrcachetime;
    e.entry_timeout = me.config.entrycachetime;
    int retc = me.fs().stat(fullpath.c_str(), &e.attr, fuse_req_ctx(req)->uid,
                            fuse_req_ctx(req)->gid, fuse_req_ctx(req)->pid, entry_inode);

    if (!retc) {
      eos_static_debug("storeinode=%lld path=%s",
                       (long long) e.attr.st_ino, ifullpath);
      e.ino = e.attr.st_ino;
      me.fs().store_p2i(e.attr.st_ino, ifullpath);
      eos_static_notice("attr-reply %lld %u %u %ld.%ld %ld.%ld",
                        (long long) e.attr.st_ino, e.attr.st_uid, e.attr.st_gid,
                        (long) e.attr.ATIMESPEC.tv_sec, (long) e.attr.ATIMESPEC.tv_nsec,
                        (long) e.attr.MTIMESPEC.tv_sec, (long) e.attr.MTIMESPEC.tv_nsec);
      fuse_reply_entry(req, &e);
      eos_static_debug("mode=%x timeout=%.02f\n", e.attr.st_mode, e.attr_timeout);
      me.fs().dir_cache_add_entry(parent, e.attr.st_ino, &e);
    } else {
      // Add entry as a negative stat cache entry
      e.ino = 0;
      e.attr_timeout = me.config.neg_entrycachetime;
      e.entry_timeout = me.config.neg_entrycachetime;
      fuse_reply_entry(req, &e);
      eos_static_debug("mode=%x timeout=%.02f\n", e.attr.st_mode, e.attr_timeout);
    }
  }

<<<<<<< HEAD
  COMMONTIMING("_stop_", &timing);
  eos_static_notice("RT %-16s %.04f", __FUNCTION__, timing.RealTime());
=======
     e.ino = e.attr.st_ino;
     me.fs ().store_p2i (e.attr.st_ino, ifullpath);

     eos_static_notice("attr-reply %lld %u %u %ld.%ld %ld.%ld",  (long long) e.attr.st_ino, e.attr.st_uid, e.attr.st_gid, (long) e.attr.ATIMESPEC.tv_sec, (long) e.attr.ATIMESPEC.tv_nsec, (long) e.attr.MTIMESPEC.tv_sec, (long) e.attr.MTIMESPEC.tv_nsec);
     fuse_reply_entry (req, &e);
     eos_static_debug("mode=%x timeout=%.02f\n", e.attr.st_mode, e.attr_timeout);
     // Add entry to cached dir
     // Add entry to cached dir
     me.fs ().dir_cache_add_entry (parent, e.attr.st_ino, &e);
     me.fs ().store_i2mtime(e.attr.st_ino, e.attr.MTIMESPEC);
   }
   else
   {
     // Add entry as a negative stat cache entry
     e.ino = 0;
     e.attr_timeout = me.config.neg_entrycachetime;
     e.entry_timeout = me.config.neg_entrycachetime;
     fuse_reply_entry (req, &e);
     eos_static_debug("mode=%x timeout=%.02f\n", e.attr.st_mode, e.attr_timeout);
   }
 }

 COMMONTIMING ("_stop_", &timing);


 eos_static_notice ("RT %-16s %.04f", __FUNCTION__, timing.RealTime ());
>>>>>>> 183d524b
}

void
EosFuse::opendir(fuse_req_t req, fuse_ino_t ino, struct fuse_file_info* fi)
{
  eos::common::Timing timing(__func__);
  COMMONTIMING("_start_", &timing);
  eos_static_debug("");
  EosFuse& me = instance();
  // concurrency monitor
  filesystem::Track::Monitor mon(__func__, me.fs().iTrack, ino);
  std::string dirfullpath;
  char fullpath[16384];
  char* name = 0;
  int retc = 0;
  int dir_status = 0;
  size_t cnt = 0;
  struct dirbuf b;
  struct dirbuf* tmp_buf;
  struct dirbuf* fh_buf;
  struct stat attr {};
  b.size = 0;
  b.alloc_size = 0;
  b.p = 0;
  UPDATEPROCCACHE;
  me.fs().lock_r_p2i();   // =>
  const char* tmpname = me.fs().path((unsigned long long) ino);

  if (tmpname) {
    name = strdup(tmpname);
  }

  me.fs().unlock_r_p2i();   // <=

  if (!name || !checkpathname(name)) {
    fuse_reply_err(req, ENOENT);
    free(name);
    return;
  }

  me.fs().getPath(dirfullpath, me.config.mountprefix, name);

  if (me.config.encode_pathname) {
    sprintf(fullpath, "/proc/user/?mgm.cmd=fuse&"
            "mgm.subcmd=inodirlist&eos.encodepath=1&mgm.statentries=1&mgm.path=%s"
            , me.fs().safePath((("/" + me.config.mountprefix) + name).c_str()).c_str());
  } else {
    sprintf(fullpath, "/proc/user/?mgm.cmd=fuse&"
            "mgm.subcmd=inodirlist&mgm.statentries=1&mgm.path=/%s%s",
            me.config.mountprefix.c_str(), name);
  }

  eos_static_debug("inode=%lld path=%s",
                   (long long) ino, dirfullpath.c_str());

  if (me.config.no_access) {
    // if ACCESS is disabled we have to make sure that we can actually read this directory if we are not 'root'
    if (me.fs().access(dirfullpath.c_str(),
                       R_OK | X_OK,
                       fuse_req_ctx(req)->uid,
                       fuse_req_ctx(req)->gid,
                       fuse_req_ctx(req)->pid)) {
      eos_static_err("no access to %s", dirfullpath.c_str());
      fuse_reply_err(req, errno);
      free(name);
      return;
    }
  }

  // No dirview entry, try to use the directory cache
  if ((retc = me.fs().stat(dirfullpath.c_str(), &attr, fuse_req_ctx(req)->uid,
                           fuse_req_ctx(req)->gid, fuse_req_ctx(req)->pid, ino))) {
    eos_static_err("could not stat %s", dirfullpath.c_str());
    fuse_reply_err(req, errno);
    free(name);
    return;
  }

  dir_status = me.fs().dir_cache_get(ino, attr.MTIMESPEC, attr.CTIMESPEC,
                                     &tmp_buf);

  if (!dir_status) {
    // Dir not in cache or invalid, fall-back to normal reading
    struct fuse_entry_param* entriesstats = NULL;
    filesystem::dirlist dlist;
    size_t nstats = 0;
    me.fs().inodirlist((unsigned long long) ino, fullpath, fuse_req_ctx(req)->uid,
                       fuse_req_ctx(req)->gid, fuse_req_ctx(req)->pid, dlist,
                       &entriesstats, &nstats);
    unsigned long long in;

    for (cnt = 0; cnt < dlist.size(); cnt++) {
      in = dlist[cnt];
      std::string bname = me.fs().base_name(in);

      if (cnt == 0) {
        // this is the '.' directory
        bname = ".";
      } else if (cnt == 1) {
        // this is the '..' directory
        bname = "..";
      }

      if (bname.length()) {
        struct stat* buf = NULL;

        if (entriesstats && entriesstats[cnt].attr.st_ino > 0) {
          buf = &entriesstats[cnt].attr;
        }

        dirbuf_add(req, &b, bname.c_str(), (fuse_ino_t) in, buf);
      } else {
        eos_static_err("failed for inode=%llu", in);
      }
    }

    // Add directory to cache or update it
    me.fs().dir_cache_sync(ino, cnt, attr.MTIMESPEC, attr.CTIMESPEC, &b,
                           me.config.attrcachetime * 1000000000l);
    // duplicate the dirbuf response and store in the file handle
    fh_buf = (struct dirbuf*) malloc(sizeof(dirbuf));
    fh_buf->p = (char*) calloc(b.size, sizeof(char));
    fh_buf->p = (char*) memcpy(fh_buf->p, b.p, b.size);
    fh_buf->size = b.size;
    fh_buf->alloc_size = b.size;
    fi->fh = (uint64_t) fh_buf;

    if (entriesstats) {
      // Add the stat to the cache
      for (size_t i = 2; i < nstats; i++) { // the two first ones are . and ..
        entriesstats[i].attr_timeout = me.config.attrcachetime;
        entriesstats[i].entry_timeout = me.config.entrycachetime;
        me.fs().dir_cache_add_entry(ino, entriesstats[i].attr.st_ino, entriesstats + i);
        eos_static_debug("add_entry  %lu  %lu", entriesstats[i].ino,
                         entriesstats[i].attr.st_ino);
      }

      free(entriesstats);
    }
  } else {
    // duplicate the dirbuf from cache and store in the file handle
    fh_buf = (struct dirbuf*) malloc(sizeof(dirbuf));
    fh_buf->p = (char*) calloc(tmp_buf->size, sizeof(char));
    fh_buf->p = (char*) memcpy(fh_buf->p, tmp_buf->p, tmp_buf->size);
    fh_buf->size = tmp_buf->size;
    fh_buf->alloc_size = tmp_buf->size;
    fi->fh = (uint64_t) fh_buf;
    free(tmp_buf);
  }

  free(name);
  fuse_reply_open(req, fi);
  COMMONTIMING("_stop_", &timing);
  eos_static_notice("RT %-16s %.04f", __FUNCTION__, timing.RealTime());
}

void
EosFuse::readdir(fuse_req_t req, fuse_ino_t ino, size_t size, off_t off,
                 struct fuse_file_info* fi)
{
  eos::common::Timing timing(__func__);
  COMMONTIMING("_start_", &timing);
  eos_static_debug("");

  if (!fi->fh) {
    fuse_reply_err(req, ENXIO);
    return;
  }

  struct dirbuf* b = (struct dirbuf*)(fi->fh);

  eos_static_debug("return size=%lld ptr=%lld",
                   (long long) b->size, (long long) b->p);

  reply_buf_limited(req, b->p, b->size, off, size);

  COMMONTIMING("_stop_", &timing);

  eos_static_notice("RT %-16s %.04f", __FUNCTION__, timing.RealTime());
}

void
EosFuse::releasedir(fuse_req_t req, fuse_ino_t ino, struct fuse_file_info* fi)
{
  eos::common::Timing timing(__func__);
  COMMONTIMING("_start_", &timing);
  eos_static_debug("");

  if (!fi->fh) {
    fuse_reply_err(req, ENXIO);
    return;
  }

  struct dirbuf* b = (struct dirbuf*)(fi->fh);

  if (b->p) {
    free(b->p);
  }

  if (fi->fh) {
    free(b);
  }

  fuse_reply_err(req, 0);
  COMMONTIMING("_stop_", &timing);
  eos_static_notice("RT %-16s %.04f", __FUNCTION__, timing.RealTime());
}

void
EosFuse::statfs(fuse_req_t req, fuse_ino_t ino)
{
  eos::common::Timing timing(__func__);
  COMMONTIMING("_start_", &timing);
  eos_static_debug("");
  EosFuse& me = instance();
  filesystem::Track::Monitor mon(__func__, me.fs().iTrack, ino);
  int res = 0;
  char* path = NULL;
  struct statvfs svfs, svfs2;
  UPDATEPROCCACHE;
  me.fs().lock_r_p2i();   // =>
  const char* tmppath = me.fs().path((unsigned long long) ino);

  if (tmppath) {
    path = strdup(tmppath);
  }

  me.fs().unlock_r_p2i();   // <=

  if (!path) {
    svfs.f_bsize = 128 * 1024;
    svfs.f_blocks = 1000000000ll;
    svfs.f_bfree = 1000000000ll;
    svfs.f_bavail = 1000000000ll;
    svfs.f_files = 1000000;
    svfs.f_ffree = 1000000;
    fuse_reply_statfs(req, &svfs);
    return;
  }

  std::string rootpath = "/" + me.config.mountprefix + path;
  res = me.fs().statfs(rootpath.c_str(), &svfs2, fuse_req_ctx(req)->uid,
                       fuse_req_ctx(req)->gid, fuse_req_ctx(req)->pid);
  free(path);

  if (res) {
    svfs.f_bsize = 128 * 1024;
    svfs.f_blocks = 1000000000ll;
    svfs.f_bfree = 1000000000ll;
    svfs.f_bavail = 1000000000ll;
    svfs.f_files = 1000000;
    svfs.f_ffree = 1000000;
    fuse_reply_statfs(req, &svfs);
  } else {
    fuse_reply_statfs(req, &svfs2);
  }

  COMMONTIMING("_stop_", &timing);
  eos_static_notice("RT %-16s %.04f", __FUNCTION__, timing.RealTime());
}

void
EosFuse::mkdir(fuse_req_t req, fuse_ino_t parent, const char* name, mode_t mode)
{
  eos::common::Timing timing(__func__);
  COMMONTIMING("_start_", &timing);
  eos_static_debug("");
  EosFuse& me = instance();
  filesystem::Track::Monitor mon(__func__, me.fs().iTrack, parent);
  std::string parentpath;
  std::string fullpath;
  UPDATEPROCCACHE;
  me.fs().lock_r_p2i();   // =>
  const char* tmp = me.fs().path((unsigned long long) parent);

  if (!tmp || !checkpathname(name)) {
    fuse_reply_err(req, ENOENT);
    me.fs().unlock_r_p2i();   // <=
    return;
  }

  parentpath = tmp;
  std::string ifullpath;
  ifullpath = parentpath + "/" + name;
  fullpath = "/" + me.config.mountprefix + parentpath + "/" + name;
  me.fs().unlock_r_p2i();   // <=
  eos_static_debug("path=%s", fullpath.c_str());
  struct fuse_entry_param e;
  memset(&e, 0, sizeof(e));
  e.attr_timeout = me.config.attrcachetime;
  e.entry_timeout = me.config.entrycachetime;
  int retc = me.fs().mkdir(fullpath.c_str(),
                           mode,
                           fuse_req_ctx(req)->uid,
                           fuse_req_ctx(req)->gid,
                           fuse_req_ctx(req)->pid,
                           &e.attr);

  if (!retc) {
    e.ino = e.attr.st_ino;
    me.fs().store_p2i((unsigned long long) e.attr.st_ino, ifullpath.c_str());
    const char* ptr = strrchr(parentpath.c_str(), (int)('/'));

    if (ptr) {
      size_t sz = 16384;
      char gparent[sz];
      int num = (int)(ptr - parentpath.c_str());

      if (num) {
        strncpy(gparent, parentpath.c_str(), num);
        gparent[num] = '\0';
        ptr = strrchr(gparent, (int)('/'));

        if (ptr && ptr != gparent) {
          num = (int)(ptr - gparent);
          strncpy(gparent, parentpath.c_str(), num);
          parentpath[num] = '\0';
          size_t len = std::min(sz, parentpath.length());
          strncpy(gparent, parentpath.c_str(), len);
          gparent[len] = '\0';
        }
      } else {
        strcpy(gparent, "/\0");
      }

      unsigned long long ino_gparent = me.fs().inode(gparent);
      me.fs().dir_cache_forget(ino_gparent);
    }

    fuse_reply_entry(req, &e);
    eos_static_debug("mode=%x timeout=%.02f\n", e.attr.st_mode, e.attr_timeout);
  } else {
    fuse_reply_err(req, errno);
  }

  COMMONTIMING("_stop_", &timing);
  eos_static_notice("RT %-16s %.04f", __FUNCTION__, timing.RealTime());
}

void
EosFuse::unlink(fuse_req_t req, fuse_ino_t parent, const char* name)
{
  eos::common::Timing timing(__func__);
  COMMONTIMING("_start_", &timing);
  eos_static_debug("");
  EosFuse& me = instance();
  filesystem::Track::Monitor pmon(__func__, me.fs().iTrack, parent);
  const char* parentpath = 0;
  std::string fullpath;
  char ifullpath[16384];
  unsigned long long ino;
  UPDATEPROCCACHE;
#ifndef __APPLE__

  if (me.fs().is_toplevel_rm(fuse_req_ctx(req)->pid,
                             me.config.mount_point.c_str()) == 1) {
    fuse_reply_err(req, EPERM);
    return;
  }

#endif
  me.fs().lock_r_p2i();   // =>
  parentpath = me.fs().path((unsigned long long) parent);

  if (!parentpath || !checkpathname(name)) {
    fuse_reply_err(req, ENOENT);
    me.fs().unlock_r_p2i();   // <=
    return;
  }

  me.fs().getPPath(fullpath, me.config.mountprefix, parentpath, name);

  if (name[0] == '/') {
    sprintf(ifullpath, "%s%s", parentpath, name);
  } else {
    if ((strlen(parentpath) == 1) && (parentpath[0] == '/')) {
      sprintf(ifullpath, "/%s", name);
    } else {
      sprintf(ifullpath, "%s/%s", parentpath, name);
    }
  }

  ino = me.fs().inode(ifullpath);
  me.fs().unlock_r_p2i();   // <=
  filesystem::Track::Monitor mon(__func__, me.fs().iTrack, ino, true);
  eos_static_debug("path=%s ipath=%s inode=%llu", fullpath.c_str(), ifullpath,
                   ino);
  me.fs().dir_cache_forget(parent);
  int retc = me.fs().unlink(fullpath.c_str(), fuse_req_ctx(req)->uid,
                            fuse_req_ctx(req)->gid, fuse_req_ctx(req)->pid, ino);

  if (!retc) {
    me.fs().forget_p2i((unsigned long long) ino);
    fuse_reply_buf(req, NULL, 0);
  } else {
    fuse_reply_err(req, errno);
  }

  COMMONTIMING("_stop_", &timing);
  eos_static_notice("RT %-16s %.04f", __FUNCTION__, timing.RealTime());
}

void
EosFuse::rmdir(fuse_req_t req, fuse_ino_t parent, const char* name)
{
  eos::common::Timing timing(__func__);
  COMMONTIMING("_start_", &timing);
  eos_static_debug("");
  EosFuse& me = instance();
  filesystem::Track::Monitor mon(__func__, me.fs().iTrack, parent);
  const char* parentpath = NULL;
  std::string fullpath;
  char ifullpath[16384];
  unsigned long long ino;
  UPDATEPROCCACHE;

  if (me.fs().is_toplevel_rm(fuse_req_ctx(req)->pid,
                             me.config.mount_point.c_str()) == 1) {
    fuse_reply_err(req, EPERM);
    return;
  }

  me.fs().lock_r_p2i();   // =>
  parentpath = me.fs().path((unsigned long long) parent);

  if (!parentpath || !checkpathname(name)) {
    fuse_reply_err(req, ENOENT);
    me.fs().unlock_r_p2i();   // <=
    return;
  }

  me.fs().getPPath(fullpath, me.config.mountprefix, parentpath, name);
  me.fs().unlock_r_p2i();   // <=
  eos_static_debug("path=%s", fullpath.c_str());
  int retc = me.fs().rmdir(fullpath.c_str(),
                           fuse_req_ctx(req)->uid,
                           fuse_req_ctx(req)->gid,
                           fuse_req_ctx(req)->pid);

  if ((strlen(parentpath) == 1) && (parentpath[0] == '/')) {
    sprintf(ifullpath, "/%s", name);
  } else {
    sprintf(ifullpath, "%s/%s", parentpath, name);
  }

  ino = me.fs().inode(ifullpath);
  me.fs().dir_cache_forget((unsigned long long) parent);

  if (!retc) {
    if (ino) {
      me.fs().forget_p2i((unsigned long long) ino);
    }

    fuse_reply_err(req, 0);
  } else {
    if (errno == ENOSYS) {
      fuse_reply_err(req, ENOTEMPTY);
    } else {
      fuse_reply_err(req, errno);
    }
  }

  COMMONTIMING("_stop_", &timing);
  eos_static_notice("RT %-16s %.04f", __FUNCTION__, timing.RealTime());
}

#ifdef _FUSE3
void
EosFuse::rename(fuse_req_t req, fuse_ino_t parent, const char* name,
                fuse_ino_t newparent, const char* newname, unsigned int flags)
#else
void
EosFuse::rename(fuse_req_t req, fuse_ino_t parent, const char* name,
                fuse_ino_t newparent, const char* newname)
#endif
{
  eos::common::Timing timing(__func__);
  COMMONTIMING("_start_", &timing);
  eos_static_debug("oldparent=%llu newparent=%llu oldname=%s newname=%s",
                   (unsigned long long)parent, (unsigned long long)newparent, name, newname);
  EosFuse& me = instance();
  filesystem::Track::Monitor monp(__func__, me.fs().iTrack, parent);
  filesystem::Track::Monitor monn(__func__, me.fs().iTrack, newparent);
  const char* parentpath = NULL;
  const char* newparentpath = NULL;
  std::string fullpath;
  std::string newfullpath;
  char iparentpath[16384];
  char ipath[16384];
  UPDATEPROCCACHE;
  me.fs().lock_r_p2i();   // =>
  parentpath = me.fs().path((unsigned long long) parent);

  if (!parentpath || !checkpathname(name)) {
    fuse_reply_err(req, ENOENT);
    me.fs().unlock_r_p2i();   // <=
    return;
  }

  newparentpath = me.fs().path((unsigned long long) newparent);

  if (!newparentpath || !checkpathname(newname)) {
    fuse_reply_err(req, ENOENT);
    me.fs().unlock_r_p2i();   // <=
    return;
  }

  me.fs().getPPath(fullpath, me.config.mountprefix, parentpath, name);
  me.fs().getPPath(newfullpath, me.config.mountprefix, newparentpath, newname);
  sprintf(ipath, "%s/%s", parentpath, name);
  sprintf(iparentpath, "%s/%s", newparentpath, newname);
  me.fs().unlock_r_p2i();   // <=
  struct stat stbuf;
  int retcold = me.fs().stat(fullpath.c_str(), &stbuf, fuse_req_ctx(req)->uid,
                             fuse_req_ctx(req)->gid, fuse_req_ctx(req)->pid, 0);
  eos_static_debug("path=%s newpath=%s inode=%llu op=%llu np=%llu [%d]",
                   fullpath.c_str(), newfullpath.c_str(), (unsigned long long) stbuf.st_ino,
                   (unsigned long long) parent, (unsigned long long) newparent, retcold);
  int retc = 0;
  filesystem::Track::Monitor mone(__func__, me.fs().iTrack, stbuf.st_ino, true);
  retc = me.fs().rename(fullpath.c_str(), newfullpath.c_str(),
                        fuse_req_ctx(req)->uid,
                        fuse_req_ctx(req)->gid, fuse_req_ctx(req)->pid);

  if (!retc) {
    if (!retcold) {
      eos_static_debug("forgetting inode=%llu storing as %s",
                       (unsigned long long) stbuf.st_ino, iparentpath);
      me.fs().dir_cache_forget((unsigned long long) parent);

      if (parent != newparent) {
        me.fs().dir_cache_forget((unsigned long long) newparent);
      }

      me.fs().forget_p2i((unsigned long long) stbuf.st_ino);
      me.fs().store_p2i((unsigned long long) stbuf.st_ino, iparentpath);

      // if a directory is renamed we have to replace the whole map by prefix
      if (S_ISDIR(stbuf.st_mode)) {
        // if a directory is renamed we have to replace the whole map by prefix
        me.fs().replace_prefix(ipath, iparentpath);
      }
    }

    fuse_reply_err(req, 0);
  } else {
    fuse_reply_err(req, errno);
  }

  COMMONTIMING("_stop_", &timing);
  eos_static_notice("RT %-16s %.04f", __FUNCTION__, timing.RealTime());
}

void
EosFuse::access(fuse_req_t req, fuse_ino_t ino, int mask)
{
  eos::common::Timing timing(__func__);
  COMMONTIMING("_start_", &timing);
  eos_static_debug("");
  EosFuse& me = instance();
// re-resolve the inode
  ino = me.fs().redirect_i2i(ino);
  filesystem::Track::Monitor mon(__func__, me.fs().iTrack, ino);
  std::string fullpath;
  const char* name = NULL;
  UPDATEPROCCACHE;
  me.fs().lock_r_p2i();   // =>
  name = me.fs().path((unsigned long long) ino);

  if (!name || !checkpathname(name)) {
    fuse_reply_err(req, ENOENT);
    me.fs().unlock_r_p2i();   // <=
    return;
  }

  me.fs().getPath(fullpath, me.config.mountprefix, name);
  me.fs().unlock_r_p2i();   // <=
  eos_static_debug("inode=%lld path=%s",
                   (long long) ino, fullpath.c_str());

  if ((getenv("EOS_FUSE_NOACCESS")) &&
      (!strcmp(getenv("EOS_FUSE_NOACCESS"), "1"))) {
    fuse_reply_err(req, 0);
    return;
  }

// this is useful only if krb5 is not enabled
  uid_t fsuid = fuse_req_ctx(req)->uid;
  gid_t fsgid = fuse_req_ctx(req)->gid;
  gProcCache(fuse_req_ctx(req)->pid).GetFsUidGid(fuse_req_ctx(req)->pid, fsuid,
      fsgid);
  int retc = me.fs().access(fullpath.c_str(), mask, fsuid,
                            fsgid, fuse_req_ctx(req)->pid);

  if (!retc) {
    fuse_reply_err(req, 0);
  } else {
    fuse_reply_err(req, errno);
  }

  COMMONTIMING("_stop_", &timing);
  eos_static_notice("RT %-16s %.04f", __FUNCTION__, timing.RealTime());
}

void
EosFuse::open(fuse_req_t req, fuse_ino_t ino, struct fuse_file_info* fi)
{
  eos::common::Timing timing(__func__);
  COMMONTIMING("_start_", &timing);
  eos_static_debug("");
  EosFuse& me = instance();
// re-resolve the inode
  ino = me.fs().redirect_i2i(ino);
  filesystem::Track::Monitor mon(__func__, me.fs().iTrack, ino, true);
  int res;
  mode_t mode = 0;
  std::string fullpath;
  const char* name = NULL;
  UPDATEPROCCACHE;
  me.fs().lock_r_p2i();   // =>
  name = me.fs().path((unsigned long long) ino);

  if (!name || !checkpathname(name)) {
    fuse_reply_err(req, ENOENT);
    me.fs().unlock_r_p2i();   // <=
    return;
  }

  me.fs().getPath(fullpath, me.config.mountprefix, name);
  me.fs().unlock_r_p2i();   // <=

  if (fi->flags & (O_RDWR | O_WRONLY | O_CREAT)) {
    mode = S_IRUSR | S_IWUSR | S_IRGRP | S_IROTH;
  }

  fuse_ino_t rino = ino;
// Do open
  res = me.fs().open(fullpath.c_str(), fi->flags, mode, fuse_req_ctx(req)->uid,
                     fuse_req_ctx(req)->gid, fuse_req_ctx(req)->pid, &rino);
  eos_static_debug("inode=%lld path=%s res=%d",
                   (long long) ino, fullpath.c_str(), res);

  if (rino != ino) {
    // this indicates a repaired file
    eos_static_notice("migrating inode=%llu to inode=%llu after repair", ino, rino);
    me.fs().redirect_p2i(ino, rino);
  }

  if (res == -1) {
    fuse_reply_err(req, errno);
    return;
  }

<<<<<<< HEAD
  filesystem::fd_user_info* info = (struct filesystem::fd_user_info*) calloc(1,
                                   sizeof(struct filesystem::fd_user_info));
  info->fd = res;
  info->uid = fuse_req_ctx(req)->uid;
  info->gid = fuse_req_ctx(req)->gid;
  info->pid = fuse_req_ctx(req)->pid;
=======
 filesystem::fd_user_info* info = (struct filesystem::fd_user_info*) calloc (1, sizeof (struct filesystem::fd_user_info));
 info->fd = res;
 info->uid = fuse_req_ctx (req)->uid;
 info->gid = fuse_req_ctx (req)->gid;
 info->pid = fuse_req_ctx (req)->pid;
>>>>>>> 183d524b
  fi->fh = (uint64_t) info;

  if (me.config.kernel_cache) {
    // TODO: this should be improved
    if (strstr(fullpath.c_str(), "/proc/")) {
      fi->keep_cache = 0;
    } else {
      // If we created this file, we keep our cache
      if (LayoutWrapper::CacheAuthSize(ino) >= 0) {
        fi->keep_cache = 1;
      } else {
        fi->keep_cache = me.fs().store_open_i2mtime(ino);
      }

      eos_static_debug("ino=%lx keep-cache=%d", ino, fi->keep_cache);
    }
  } else {
    fi->keep_cache = 0;
  }

  if (me.config.direct_io) {
    fi->direct_io = 1;
  } else {
    fi->direct_io = 0;
  }

  fuse_reply_open(req, fi);
  COMMONTIMING("_stop_", &timing);
  eos_static_notice("RT %-16s %.04f", __FUNCTION__, timing.RealTime());
}

void
EosFuse::mknod(fuse_req_t req, fuse_ino_t parent, const char* name, mode_t mode,
               dev_t rdev)
{
  eos::common::Timing timing(__func__);
  COMMONTIMING("_start_", &timing);
  eos_static_debug("");

  if (!S_ISREG(mode)) {
    // we only imnplement files
    fuse_reply_err(req, ENOSYS);
    return;
  }

  struct fuse_file_info fi;

  return create(req, parent, name, mode | S_IFBLK, &fi);
}

void
EosFuse::create(fuse_req_t req, fuse_ino_t parent, const char* name,
                mode_t mode, struct fuse_file_info* fi)
{
  eos::common::Timing timing(__func__);
  COMMONTIMING("_start_", &timing);
  eos_static_debug("");
  EosFuse& me = instance();
  filesystem::Track::Monitor mon(__func__, me.fs().iTrack, parent, true);
  int res;
  unsigned long rinode = 0;
  bool mknod = false;

  if (mode & S_IFBLK) {
    mode &= (~S_IFBLK);
    mknod = true;
  }

  if (S_ISREG(mode)) {
    const char* parentpath = NULL;
    std::string fullpath;
    char ifullpath[16384];
    UPDATEPROCCACHE;
    me.fs().lock_r_p2i();   // =>
    parentpath = me.fs().path((unsigned long long) parent);

    if (!parentpath || !checkpathname(parentpath) || !checkpathname(name)) {
      fuse_reply_err(req, ENOENT);
      me.fs().unlock_r_p2i();   // <=
      return;
    }

    me.fs().getPPath(fullpath, me.config.mountprefix, parentpath, name);

    if ((strlen(parentpath) == 1) && (parentpath[0] == '/')) {
      sprintf(ifullpath, "/%s", name);
    } else {
      sprintf(ifullpath, "%s/%s", parentpath, name);
    }

#ifdef __APPLE__
    // OSX calls several creates and we have to do the EEXIST check here
    eos_static_info("apple check");

    if (me.fs().inode(ifullpath)) {
      eos_static_info("apple check - EEXIST");
      fuse_reply_err(req, EEXIST);
      me.fs().unlock_r_p2i();   // <=
      return;
    }

#endif
    me.fs().unlock_r_p2i();   // <=
    eos_static_debug("parent=%lld path=%s uid=%d",
                     (long long) parent, fullpath.c_str(), fuse_req_ctx(req)->uid);
    res = me.fs().open(fullpath.c_str(), O_CREAT | O_EXCL | O_RDWR,
                       mode,
                       fuse_req_ctx(req)->uid,
                       fuse_req_ctx(req)->gid,
                       fuse_req_ctx(req)->pid,
                       &rinode,
                       mknod);

    if (res == -1) {
      fuse_reply_err(req, errno);
      return;
    }

    // Update file information structure
    filesystem::fd_user_info* info = (struct filesystem::fd_user_info*) calloc(1,
                                     sizeof(struct filesystem::fd_user_info));
    info->fd = res;
    info->uid = fuse_req_ctx(req)->uid;
    info->gid = fuse_req_ctx(req)->gid;
    info->pid = fuse_req_ctx(req)->pid;
    fi->fh = (uint64_t) info;
    struct fuse_entry_param e;
    memset(&e, 0, sizeof(e));
    //   e.attr_timeout = me.config.attrcachetime;
    e.attr_timeout = 0 ;
    e.entry_timeout = me.config.entrycachetime;
    e.ino = rinode;
    e.attr.st_mode = S_IFREG | mode | me.fs().get_mode_overlay();
    e.attr.st_uid = fuse_req_ctx(req)->uid;
    e.attr.st_gid = fuse_req_ctx(req)->gid;
    e.attr.st_dev = 0;
    e.attr.st_atime = e.attr.st_mtime = e.attr.st_ctime = time(NULL);
    eos_static_debug("update inode=%llu", __FUNCTION__, (unsigned long long) e.ino);

    if (!rinode) {
      me.fs().close(res, 0, fuse_req_ctx(req)->uid, fuse_req_ctx(req)->gid,
                    fuse_req_ctx(req)->pid);
      fuse_reply_err(req, -res);
      return;
    } else {
      me.fs().store_p2i((unsigned long long) e.ino, ifullpath);
      eos_static_debug("storeinode=%lld path=%s",
                       (long long) e.ino, ifullpath);

      if (me.config.kernel_cache) {
        // TODO: this should be improved
        if (strstr(fullpath.c_str(), "/proc/")) {
          fi->keep_cache = 0;
        } else {
          fi->keep_cache = 1;
        }
      } else {
        fi->keep_cache = 0;
      }

      if (me.config.direct_io) {
        fi->direct_io = 1;
      } else {
        fi->direct_io = 0;
      }

      if (mknod) {
        fuse_reply_entry(req, &e);
      } else {
        fuse_reply_create(req, &e, fi);
      }

      eos_static_debug("mode=%x timeout=%.02f\n", e.attr.st_mode, e.attr_timeout);
      COMMONTIMING("_stop_", &timing);
      eos_static_notice("RT %-16s %.04f", __FUNCTION__, timing.RealTime());
      return;
    }
  }

  fuse_reply_err(req, EINVAL);
}

void
EosFuse::read(fuse_req_t req, fuse_ino_t ino, size_t size, off_t off,
              struct fuse_file_info* fi)
{
  eos_static_debug("");
  EosFuse& me = instance();
  eos_static_debug("inode=%llu size=%li off=%llu",
                   (unsigned long long) ino, size, (unsigned long long) off);

  if (fi && fi->fh) {
    struct filesystem::fd_user_info* info = (filesystem::fd_user_info*) fi->fh;
    char* buf = me.fs().attach_rd_buff(thread_id(), size);
    eos_static_debug("inode=%lld size=%lld off=%lld buf=%lld fh=%lld",
                     (long long) ino, (long long) size,
                     (long long) off, (long long) buf, (long long) info->fd);
    int res = me.fs().pread(info->fd, buf, size, off);

    if (res == -1) {
      if (errno == ENOSYS) {
        errno = EIO;
      }

      fuse_reply_err(req, errno);
      return;
    }

    fuse_reply_buf(req, buf, res);
  } else {
    fuse_reply_err(req, ENXIO);
  }

  return;
}

void
EosFuse::write(fuse_req_t req, fuse_ino_t ino, const char* buf, size_t size,
               off_t off, struct fuse_file_info* fi)
{
  eos_static_debug("");
  EosFuse& me = instance();
  filesystem::Track::Monitor mon(__func__, me.fs().iTrack, ino, true);

  if (fi && fi->fh) {
    struct filesystem::fd_user_info* info = (filesystem::fd_user_info*) fi->fh;
    eos_static_debug("inode=%lld size=%lld off=%lld buf=%lld fh=%lld",
                     (long long) ino, (long long) size,
                     (long long) off, (long long) buf, (long long) info->fd);
    int res = me.fs().pwrite(info->fd, buf, size, off);

    if (res == -1) {
      if (errno == ENOSYS) {
        errno = EIO;
      }

      fuse_reply_err(req, errno);
      return;
    }

    fuse_reply_write(req, res);
  } else {
    fuse_reply_err(req, ENXIO);
  }

  return;
}

void
EosFuse::release(fuse_req_t req, fuse_ino_t ino, struct fuse_file_info* fi)
{
  eos::common::Timing timing(__func__);
  COMMONTIMING("_start_", &timing);
  eos_static_debug("");
  EosFuse& me = instance();
  filesystem::Track::Monitor mon(__func__, me.fs().iTrack, ino, true);
  errno = 0;

  if (fi && fi->fh) {
    struct filesystem::fd_user_info* info = (filesystem::fd_user_info*) fi->fh;
    int fd = info->fd;
    eos_static_debug("inode=%lld fh=%lld",
                     (long long) ino, (long long) fd);
    eos_static_debug("try to close file fd=%llu", info->fd);
    me.fs().close(info->fd, ino, info->uid, info->gid, info->pid);
    // Free memory
    free(info);
    fi->fh = 0;
    unsigned long long new_inode;

    // evt. call the inode migration procedure in the cache and lookup tables
    if ((new_inode = LayoutWrapper::CacheRestore(ino))) {
      eos_static_notice("migrating inode=%llu to inode=%llu after restore", ino,
                        new_inode);
      me.fs().redirect_p2i(ino, new_inode);
    }
  }

  fuse_reply_err(req, errno);
  COMMONTIMING("_stop_", &timing);
  eos_static_notice("RT %-16s %.04f", __FUNCTION__, timing.RealTime());
}

void
EosFuse::fsync(fuse_req_t req, fuse_ino_t ino, int datasync,
               struct fuse_file_info* fi)
{
  eos::common::Timing timing(__func__);
  COMMONTIMING("_start_", &timing);
  eos_static_debug("");
  EosFuse& me = instance();

  if (!me.config.is_sync) {
    fuse_reply_err(req, 0);
    return;
  }

// concurrency monitor
  filesystem::Track::Monitor mon(__func__, me.fs().iTrack, ino);

  if (fi && fi->fh) {
    struct filesystem::fd_user_info* info = (filesystem::fd_user_info*) fi->fh;
    eos_static_debug("inode=%lld fh=%lld",
                     (long long) ino, (long long) info->fd);

    if (me.fs().fsync(info->fd)) {
      fuse_reply_err(req, errno);
      return;
    }
  }

  fuse_reply_err(req, 0);
  COMMONTIMING("_stop_", &timing);
  eos_static_notice("RT %-16s %.04f", __FUNCTION__, timing.RealTime());
}

void
EosFuse::forget(fuse_req_t req, fuse_ino_t ino, unsigned long nlookup)
{
  eos::common::Timing timing(__func__);
  COMMONTIMING("_start_", &timing);
  eos_static_debug("");
  EosFuse& me = instance();
  eos_static_debug("inode=%lld",
                   (long long) ino);
  me.fs().iTrack.forget(ino);
  me.fs().forget_p2i((unsigned long long) ino);
  fuse_reply_none(req);
  COMMONTIMING("_stop_", &timing);
  eos_static_notice("RT %-16s %.04f", __FUNCTION__, timing.RealTime());
}

void
EosFuse::flush(fuse_req_t req, fuse_ino_t ino, struct fuse_file_info* fi)
{
  eos::common::Timing timing(__func__);
  COMMONTIMING("_start_", &timing);
  eos_static_debug("");
  EosFuse& me = instance();
  filesystem::Track::Monitor mon(__func__, me.fs().iTrack, ino, true);
  errno = 0;

  if (fi && fi->fh) {
    struct filesystem::fd_user_info* info = (filesystem::fd_user_info*) fi->fh;
    int err_flush = me.fs().flush(info->fd, fuse_req_ctx(req)->uid,
                                  fuse_req_ctx(req)->gid, fuse_req_ctx(req)->pid);

    if (err_flush) {
      errno = EIO;
    }
  }

  fuse_reply_err(req, errno);
  COMMONTIMING("_stop_", &timing);
  eos_static_notice("RT %-16s %.04f errno=%d", __FUNCTION__, timing.RealTime(),
                    errno);
}

#ifdef __APPLE__
void EosFuse::getxattr(fuse_req_t req, fuse_ino_t ino, const char* xattr_name,
                       size_t size, uint32_t position)
#else
void
EosFuse::getxattr(fuse_req_t req, fuse_ino_t ino, const char* xattr_name,
                  size_t size)
#endif
{
  eos::common::Timing timing(__func__);
  COMMONTIMING("_start_", &timing);
  eos_static_debug("");

  if (getenv("EOS_FUSE_XATTR_ENOSYS")) {
    if ((!strcmp(xattr_name, "system.posix_acl_access")) ||
        (!strcmp(xattr_name, "system.posix_acl_default") ||
         (!strcmp(xattr_name, "security.capability")))) {
      // Filter out specific requests to increase performance
      fuse_reply_err(req, ENOSYS);
      return;
    }
  }

  XrdOucString xa = xattr_name;

// exclude security attributes
  if (xa.beginswith("security.")) {
    fuse_reply_err(req, ENOATTR);
    return;
  }

  if (xa.beginswith("system.posix_acl")) {
    fuse_reply_err(req, ENOATTR);
    return;
  }

  EosFuse& me = instance();
// re-resolve the inode
  ino = me.fs().redirect_i2i(ino);
  filesystem::Track::Monitor mon(__func__, me.fs().iTrack, ino);
  int retc = 0;
  size_t init_size = size;
  std::string fullpath;
  const char* name = NULL;
  UPDATEPROCCACHE;
  me.fs().lock_r_p2i();   // =>
  name = me.fs().path((unsigned long long) ino);

  if (!name || !checkpathname(name)) {
    fuse_reply_err(req, ENOENT);
    me.fs().unlock_r_p2i();   // <=
    return;
  }

  me.fs().getPath(fullpath, me.config.mountprefix, name);
  me.fs().unlock_r_p2i();   // <=
  eos_static_debug("inode=%lld path=%s",
                   (long long) ino, fullpath.c_str());
  char* xattr_value = NULL;
  retc = me.fs().getxattr(fullpath.c_str(), xattr_name, &xattr_value, &size,
                          fuse_req_ctx(req)->uid, fuse_req_ctx(req)->gid, fuse_req_ctx(req)->pid);

  if (retc) {
    fuse_reply_err(req, ENOATTR);
  } else {
    if (init_size) {
      if (init_size < size) {
        fuse_reply_err(req, ERANGE);
      } else {
        fuse_reply_buf(req, xattr_value, size);
      }
    } else {
      fuse_reply_xattr(req, size);
    }
  }

  if (xattr_value) {
    free(xattr_value);
  }

  COMMONTIMING("_stop_", &timing);
  eos_static_notice("RT %-16s %.04f", __FUNCTION__, timing.RealTime());
}

#ifdef __APPLE__
void EosFuse::setxattr(fuse_req_t req, fuse_ino_t ino, const char* xattr_name,
                       const char* xattr_value, size_t size, int flags, uint32_t position)
#else

void
EosFuse::setxattr(fuse_req_t req, fuse_ino_t ino, const char* xattr_name,
                  const char* xattr_value, size_t size, int flags)
#endif
{
  eos::common::Timing timing(__func__);
  COMMONTIMING("_start_", &timing);
  eos_static_debug("");
  XrdOucString xa = xattr_name;

// exclude security attributes
  if (xa.beginswith("security.")) {
    fuse_reply_err(req, 0);
    return;
  }

  if (xa.beginswith("system.posix_acl")) {
    fuse_reply_err(req, 0);
    return;
  }

#ifdef __APPLE__

  if (xa.beginswith("com.apple")) {
    fuse_reply_err(req, 0);
    return;
  }

#endif
  EosFuse& me = instance();
// re-resolve the inode
  ino = me.fs().redirect_i2i(ino);
  filesystem::Track::Monitor mon(__func__, me.fs().iTrack, ino, true);
  int retc = 0;
  std::string fullpath;
  const char* name = NULL;
  UPDATEPROCCACHE;
  me.fs().lock_r_p2i();   // =>
  name = me.fs().path((unsigned long long) ino);

  if (!name || !checkpathname(name)) {
    fuse_reply_err(req, ENOENT);
    me.fs().unlock_r_p2i();   // <=
    return;
  }

  me.fs().getPath(fullpath, me.config.mountprefix, name);
  me.fs().unlock_r_p2i();   // <=
  eos_static_debug("inode=%lld path=%s",
                   (long long) ino, fullpath.c_str());
  retc = me.fs().setxattr(fullpath.c_str(), xattr_name, xattr_value, size,
                          fuse_req_ctx(req)->uid, fuse_req_ctx(req)->gid, fuse_req_ctx(req)->pid);
  eos_static_debug("setxattr_retc=%i", retc);
  fuse_reply_err(req, retc);
  COMMONTIMING("_stop_", &timing);
  eos_static_notice("RT %-16s %.04f", __FUNCTION__, timing.RealTime());
}

void
EosFuse::listxattr(fuse_req_t req, fuse_ino_t ino, size_t size)
{
  eos::common::Timing timing(__func__);
  COMMONTIMING("_start_", &timing);
  eos_static_debug("");
  EosFuse& me = instance();
// re-resolve the inode
  ino = me.fs().redirect_i2i(ino);
  filesystem::Track::Monitor mon(__func__, me.fs().iTrack, ino);
  int retc = 0;
  size_t init_size = size;
  std::string fullpath;
  const char* name = NULL;
  UPDATEPROCCACHE;
  me.fs().lock_r_p2i();   // =>
  name = me.fs().path((unsigned long long) ino);

  if (!name || !checkpathname(name)) {
    fuse_reply_err(req, ENOENT);
    me.fs().unlock_r_p2i();   // <=
    return;
  }

  me.fs().getPath(fullpath, me.config.mountprefix, name);
  me.fs().unlock_r_p2i();   // <=
  eos_static_debug("inode=%lld path=%s",
                   (long long) ino, fullpath.c_str());
  char* xattr_list = NULL;
  retc = me.fs().listxattr(fullpath.c_str(), &xattr_list, &size,
                           fuse_req_ctx(req)->uid,
                           fuse_req_ctx(req)->gid, fuse_req_ctx(req)->pid);

  if (retc) {
    fuse_reply_err(req, retc);
  } else {
    if (init_size) {
      if (init_size < size) {
        fuse_reply_err(req, ERANGE);
      } else {
        fuse_reply_buf(req, xattr_list, size);
      }
    } else {
      fuse_reply_xattr(req, size);
    }
  }

  if (xattr_list) {
    free(xattr_list);
  }

  COMMONTIMING("_stop_", &timing);
  eos_static_notice("RT %-16s %.04f", __FUNCTION__, timing.RealTime());
}

void
EosFuse::removexattr(fuse_req_t req, fuse_ino_t ino, const char* xattr_name)
{
  eos::common::Timing timing(__func__);
  COMMONTIMING("_start_", &timing);
  eos_static_debug("");
  XrdOucString xa = xattr_name;

// exclude security attributes
  if (xa.beginswith("security.")) {
    fuse_reply_err(req, 0);
    return;
  }

  if (xa.beginswith("system.posix_acl")) {
    fuse_reply_err(req, 0);
    return;
  }

  EosFuse& me = instance();
// re-resolve the inode
  ino = me.fs().redirect_i2i(ino);
  filesystem::Track::Monitor mon(__func__, me.fs().iTrack, ino);
  int retc = 0;
  std::string fullpath;
  const char* name = NULL;
  UPDATEPROCCACHE;
  me.fs().lock_r_p2i();   // =>
  name = me.fs().path((unsigned long long) ino);

  if (!name || !checkpathname(name)) {
    fuse_reply_err(req, ENOENT);
    me.fs().unlock_r_p2i();   // <=
    return;
  }

  me.fs().getPath(fullpath, me.config.mountprefix, name);
  me.fs().unlock_r_p2i();   // <=
  eos_static_debug("inode=%lld path=%s",
                   (long long) ino, fullpath.c_str());
  retc = me.fs().rmxattr(fullpath.c_str(), xattr_name, fuse_req_ctx(req)->uid,
                         fuse_req_ctx(req)->gid, fuse_req_ctx(req)->pid);
  fuse_reply_err(req, retc);
  COMMONTIMING("_stop_", &timing);
  eos_static_notice("RT %-16s %.04f", __FUNCTION__, timing.RealTime());
}

void
EosFuse::readlink(fuse_req_t req, fuse_ino_t ino)
{
  eos::common::Timing timing(__func__);
  COMMONTIMING("_start_", &timing);
  eos_static_debug("");
  EosFuse& me = instance();
// re-resolve the inode
  ino = me.fs().redirect_i2i(ino);
  filesystem::Track::Monitor mon(__func__, me.fs().iTrack, ino);
  std::string fullpath;
  const char* name = NULL;
  UPDATEPROCCACHE;
  me.fs().lock_r_p2i();   // =>
  name = me.fs().path((unsigned long long) ino);

  if (!name || !checkpathname(name)) {
    fuse_reply_err(req, ENOENT);
    me.fs().unlock_r_p2i();   // <=
    return;
  }

  me.fs().getPath(fullpath, me.config.mountprefix, name);
  me.fs().unlock_r_p2i();   // <=
  char linkbuffer[8912];
  int retc = me.fs().readlink(fullpath.c_str(), linkbuffer, sizeof(linkbuffer),
                              fuse_req_ctx(req)->uid,
                              fuse_req_ctx(req)->gid,
                              fuse_req_ctx(req)->pid);

  if (!retc) {
    fuse_reply_readlink(req, linkbuffer);
    return;
  } else {
    fuse_reply_err(req, errno);
    return;
  }

  COMMONTIMING("_stop_", &timing);
  eos_static_notice("RT %-16s %.04f", __FUNCTION__, timing.RealTime());
}

void
EosFuse::symlink(fuse_req_t req, const char* link, fuse_ino_t parent,
                 const char* name)
{
  eos::common::Timing timing(__func__);
  COMMONTIMING("_start_", &timing);
  eos_static_debug("");
  EosFuse& me = instance();
  filesystem::Track::Monitor mon(__func__, me.fs().iTrack, parent);
  const char* parentpath = NULL;
  char partialpath[16384];
  std::string fullpath;
  char ifullpath[16384];
  UPDATEPROCCACHE;
  me.fs().lock_r_p2i();   // =>
  parentpath = me.fs().path((unsigned long long) parent);

  if (!parentpath || !checkpathname(parentpath) || !checkpathname(name)) {
    fuse_reply_err(req, ENOENT);
    me.fs().unlock_r_p2i();   // <=
    return;
  }

  sprintf(partialpath, "/%s%s/%s", me.config.mountprefix.c_str(), parentpath,
          name);
  me.fs().getPPath(fullpath, me.config.mountprefix, parentpath, name);

  if ((strlen(parentpath) == 1) && (parentpath[0] == '/')) {
    sprintf(ifullpath, "/%s", name);
  } else {
    sprintf(ifullpath, "%s/%s", parentpath, name);
  }

  me.fs().unlock_r_p2i();   // <=
  eos_static_debug("path=%s link=%s", fullpath.c_str(), link);
  int retc = me.fs().symlink(fullpath.c_str(),
                             link,
                             fuse_req_ctx(req)->uid,
                             fuse_req_ctx(req)->gid,
                             fuse_req_ctx(req)->pid);

  if (!retc) {
    struct fuse_entry_param e;
    memset(&e, 0, sizeof(e));
    e.attr_timeout = me.config.attrcachetime;
    e.entry_timeout = me.config.entrycachetime;
    int retc = me.fs().stat(fullpath.c_str(), &e.attr,
                            fuse_req_ctx(req)->uid,
                            fuse_req_ctx(req)->gid,
                            fuse_req_ctx(req)->pid, 0);

    if (!retc) {
      eos_static_debug("storeinode=%lld path=%s", (long long) e.attr.st_ino,
                       ifullpath);
      e.ino = e.attr.st_ino;
      me.fs().store_p2i((unsigned long long) e.attr.st_ino, ifullpath);
      fuse_reply_entry(req, &e);
      eos_static_debug("mode=%x timeout=%.02f\n", e.attr.st_mode, e.attr_timeout);
      return;
    } else {
      fuse_reply_err(req, errno);
      return;
    }
  } else {
    fuse_reply_err(req, errno);
    return;
  }

  COMMONTIMING("_stop_", &timing);
  eos_static_notice("RT %-16s %.04f", __FUNCTION__, timing.RealTime());
}<|MERGE_RESOLUTION|>--- conflicted
+++ resolved
@@ -603,6 +603,7 @@
       fuse_reply_entry(req, &e);
       eos_static_debug("mode=%x timeout=%.02f\n", e.attr.st_mode, e.attr_timeout);
       me.fs().dir_cache_add_entry(parent, e.attr.st_ino, &e);
+      me.fs().store_i2mtime(e.attr.st_ino, e.attr.MTIMESPEC);
     } else {
       // Add entry as a negative stat cache entry
       e.ino = 0;
@@ -613,37 +614,8 @@
     }
   }
 
-<<<<<<< HEAD
-  COMMONTIMING("_stop_", &timing);
-  eos_static_notice("RT %-16s %.04f", __FUNCTION__, timing.RealTime());
-=======
-     e.ino = e.attr.st_ino;
-     me.fs ().store_p2i (e.attr.st_ino, ifullpath);
-
-     eos_static_notice("attr-reply %lld %u %u %ld.%ld %ld.%ld",  (long long) e.attr.st_ino, e.attr.st_uid, e.attr.st_gid, (long) e.attr.ATIMESPEC.tv_sec, (long) e.attr.ATIMESPEC.tv_nsec, (long) e.attr.MTIMESPEC.tv_sec, (long) e.attr.MTIMESPEC.tv_nsec);
-     fuse_reply_entry (req, &e);
-     eos_static_debug("mode=%x timeout=%.02f\n", e.attr.st_mode, e.attr_timeout);
-     // Add entry to cached dir
-     // Add entry to cached dir
-     me.fs ().dir_cache_add_entry (parent, e.attr.st_ino, &e);
-     me.fs ().store_i2mtime(e.attr.st_ino, e.attr.MTIMESPEC);
-   }
-   else
-   {
-     // Add entry as a negative stat cache entry
-     e.ino = 0;
-     e.attr_timeout = me.config.neg_entrycachetime;
-     e.entry_timeout = me.config.neg_entrycachetime;
-     fuse_reply_entry (req, &e);
-     eos_static_debug("mode=%x timeout=%.02f\n", e.attr.st_mode, e.attr_timeout);
-   }
- }
-
- COMMONTIMING ("_stop_", &timing);
-
-
- eos_static_notice ("RT %-16s %.04f", __FUNCTION__, timing.RealTime ());
->>>>>>> 183d524b
+  COMMONTIMING("_stop_", &timing);
+  eos_static_notice("RT %-16s %.04f", __FUNCTION__, timing.RealTime());
 }
 
 void
@@ -1297,20 +1269,12 @@
     return;
   }
 
-<<<<<<< HEAD
   filesystem::fd_user_info* info = (struct filesystem::fd_user_info*) calloc(1,
                                    sizeof(struct filesystem::fd_user_info));
   info->fd = res;
   info->uid = fuse_req_ctx(req)->uid;
   info->gid = fuse_req_ctx(req)->gid;
   info->pid = fuse_req_ctx(req)->pid;
-=======
- filesystem::fd_user_info* info = (struct filesystem::fd_user_info*) calloc (1, sizeof (struct filesystem::fd_user_info));
- info->fd = res;
- info->uid = fuse_req_ctx (req)->uid;
- info->gid = fuse_req_ctx (req)->gid;
- info->pid = fuse_req_ctx (req)->pid;
->>>>>>> 183d524b
   fi->fh = (uint64_t) info;
 
   if (me.config.kernel_cache) {
