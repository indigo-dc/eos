//------------------------------------------------------------------------------
//! @file eosfuse.cc
//! @author Andreas-Joachim Peters, Geoffray Adde, Elvin Sindrilaru CERN
//! @brief EOS C++ Fuse low-level implementation 
//------------------------------------------------------------------------------

/************************************************************************
 * EOS - the CERN Disk Storage System                                   *
 * Copyright (C) 2011 CERN/Switzerland                                  *
 *                                                                      *
 * This program is free software: you can redistribute it and/or modify *
 * it under the terms of the GNU General Public License as published by *
 * the Free Software Foundation, either version 3 of the License, or    *
 * (at your option) any later version.                                  *
 *                                                                      *
 * This program is distributed in the hope that it will be useful,      *
 * but WITHOUT ANY WARRANTY; without even the implied warranty of       *
 * MERCHANTABILITY or FITNESS FOR A PARTICULAR PURPOSE.  See the        *
 * GNU General Public License for more details.                         *
 *                                                                      *
 * You should have received a copy of the GNU General Public License    *
 * along with this program.  If not, see <http://www.gnu.org/licenses/>.*
 ************************************************************************/

#include "eosfuse.hh"
#include "MacOSXHelper.hh"

#include <string>
#include <map>
#include <iostream>
#include <sstream>
#include <memory>
#include <algorithm>

#include <dirent.h>
#include <stdint.h>
#include <errno.h>
#include <unistd.h>
#include <stdio.h>
#include <string.h>

#include <sys/types.h>
#ifdef __APPLE__
#include <sys/xattr.h>
#else
#include <attr/xattr.h>
#endif

#include "common/Timing.hh"

#include <XrdCl/XrdClDefaultEnv.hh>

#define _FILE_OFFSET_BITS 64 

#ifdef __APPLE__
#define UPDATEPROCCACHE \
  do {} while (0)

#else
#define UPDATEPROCCACHE \
  do { \
    int errCode; \
    if( (errCode=me.fs().update_proc_cache(fuse_req_ctx(req)->uid,fuse_req_ctx(req)->gid,fuse_req_ctx(req)->pid)) )\
    { \
      fuse_reply_err (req, errCode); \
      return; \
    } \
  } while (0)

#endif

EosFuse::EosFuse()
{
 // set default values
 config.entrycachetime = 10.0;
 config.attrcachetime = 10.0;
 config.neg_entrycachetime = 30.0;
 config.readopentime = 5.0;
 config.cap_creator_lifetime = 30;
 config.kernel_cache = 0;
 config.direct_io = 0;
 config.no_access = 0;
}

EosFuse::~EosFuse() { }

int
EosFuse::run(int argc, char* argv[], void* userdata)
{
  eos_static_debug("");
  EosFuse& me = instance();
 struct fuse_chan* ch;
 int err = -1;
 char* epos;
 char* spos;
 char* local_mount_dir;
 char mounthostport[4096];
 char mountprefix[4096];
 int i;

  if (getenv("EOS_FUSE_ENTRY_CACHE_TIME")) {
    me.config.entrycachetime = strtod(getenv("EOS_FUSE_ENTRY_CACHE_TIME"), 0);
 }

  if (getenv("EOS_FUSE_ATTR_CACHE_TIME")) {
    me.config.attrcachetime = strtod(getenv("EOS_FUSE_ATTR_CACHE_TIME"), 0);
 }

  if (getenv("EOS_FUSE_NEG_ENTRY_CACHE_TIME")) {
    me.config.neg_entrycachetime = strtod(getenv("EOS_FUSE_NEG_ENTRY_CACHE_TIME"),
                                          0);
 }

  if ((getenv("EOS_FUSE_KERNELCACHE")) &&
      (!strcmp(getenv("EOS_FUSE_KERNELCACHE"), "1"))) {
   me.config.kernel_cache = 1;
 }

  if (((!getenv("EOS_FUSE_NOACCESS")) ||
       (!strcmp(getenv("EOS_FUSE_NOACCESS"), "1")))) {
   me.config.no_access = 1;
 }

  if ((getenv("EOS_FUSE_DIRECTIO")) &&
      (!strcmp(getenv("EOS_FUSE_DIRECTIO"), "1"))) {
   me.config.direct_io = 1;
 }

  if ((getenv("EOS_FUSE_SYNC")) && (!strcmp(getenv("EOS_FUSE_SYNC"), "1"))) {
   me.config.is_sync = 1;
  } else {
   me.config.is_sync = 0;
 }


 if (getenv("EOS_FUSE_MAX_WB_INMEMORY_SIZE"))
 {
   me.fs().setMaxWbInMemorySize(strtoull(getenv("EOS_FUSE_MAX_WB_INMEMORY_SIZE"),0,10));
 }

 char rdr[4096];
 char url[4096];
 rdr[0] = 0;

  if (getenv("EOS_RDRURL")) {
    snprintf(rdr, 4096, "%s", getenv("EOS_RDRURL"));
  }

  for (i = 0; i < argc; i++) {
    if ((spos = strstr(argv[i], "url=root://"))) {
     size_t os = spos - argv[i];
      argv[i] = strdup(argv[i]);
     argv[i][os - 1] = 0;
      snprintf(rdr, 4096, "%s", spos + 4);
      snprintf(url, 4096, "%s", spos + 4);

      if ((epos = strstr(rdr + 7, "//"))) {
        if ((epos + 2 - rdr) < 4096) {
         rdr[epos + 2 - rdr] = 0;
     }
   }
 }
  }

  if (!rdr[0]) {
    fprintf(stderr, "error: EOS_RDRURL is not defined or add "
            "root://<host>// to the options argument\n");
    exit(-1);
 }

  if (strchr(rdr, '@')) {
    fprintf(stderr, "error: EOS_RDRURL or url option contains user "
            "specification '@' - forbidden\n");
    exit(-1);
 }

  setenv("EOS_RDRURL", rdr, 1);
  struct fuse_args args = FUSE_ARGS_INIT(argc, argv);
 // Move the mounthostport starting with the host name
 char* pmounthostport = 0;
 char* smountprefix = 0;
  pmounthostport = strstr(url, "root://");
#ifndef __APPLE__

  if (::access("/bin/fusermount", X_OK)) {
    fprintf(stderr, "error: /bin/fusermount is not executable for you!\n");
    exit(-1);
  }

#endif

  if (!pmounthostport) {
    fprintf(stderr, "error: EOS_RDRURL or url option is not valid\n");
    exit(-1);
 }

 pmounthostport += 7;

  if (!(smountprefix = strstr(pmounthostport, "//"))) {
    fprintf(stderr, "error: EOS_RDRURL or url option is not valid\n");
    exit(-1);
  } else {
    strncpy(mounthostport, pmounthostport, smountprefix - pmounthostport);
   *smountprefix = 0;
   smountprefix++;
   smountprefix++;
    strcpy(mountprefix, smountprefix);

    while (mountprefix[strlen(mountprefix) - 1] == '/') {
      mountprefix[strlen(mountprefix) - 1] = '\0';
    }
}

 if (getuid () <= DAEMONUID)
 {
  unsetenv ("KRB5CCNAME");
  unsetenv ("X509_USER_PROXY");
 }

  if (!me.fs ().check_mgm (NULL))
  {
    me.fs().initlogging();
    eos_static_crit("failed to contact configured mgm");
    return 1;
 }

  if ((fuse_parse_cmdline(&args, &local_mount_dir, NULL,
                          &me.config.isdebug) != -1) &&
      ((ch = fuse_mount(local_mount_dir, &args)) != NULL) &&
#ifdef __APPLE__
      (fuse_daemonize(1) != -1))
#else
      (fuse_daemonize(0) != -1))
#endif
 {
   me.config.isdebug = 0;

    if (getenv("EOS_FUSE_LOWLEVEL_DEBUG") &&
        (!strcmp(getenv("EOS_FUSE_LOWLEVEL_DEBUG"), "1"))) {
     me.config.isdebug = 1;
    }

    if (me.config.isdebug) {
     XrdCl::DefaultEnv::SetLogLevel("Dump");
      setenv("XRD_LOGLEVEL", "Dump", 1);
   }

   me.config.mount_point = local_mount_dir;
   me.config.mountprefix = mountprefix;
   me.config.mounthostport = mounthostport;
    me.fs().setMountPoint(me.config.mount_point);
    me.fs().setPrefix(me.config.mountprefix);
    std::map<std::string, std::string> features;
    if(!me.fs ().init (argc, argv, userdata, &features)) return 1;
 
   me.config.encode_pathname = features.find("eos.encodepath") != features.end();
    me.config.lazy_open = (features.find("eos.lazyopen") != features.end()) ? true :
                          false;
    eos_static_warning("********************************************************************************");
    eos_static_warning("eosd started version %s - FUSE protocol version %d",
                       VERSION, FUSE_USE_VERSION);
    eos_static_warning("eos-instance-url       := %s", getenv("EOS_RDRURL"));
    eos_static_warning("encode-pathname        := %s",
                       me.config.encode_pathname ? "true" : "false");
    eos_static_warning("lazy-open@server       := %s",
                       me.config.lazy_open ? "true" : "false");
    eos_static_warning("inline-repair          := %s max-size=%llu",
                       me.fs().getInlineRepair() ? "true" : "false", me.fs().getMaxInlineRepairSize());
    eos_static_warning("multi-threading        := %s", (getenv("EOS_FUSE_NO_MT") &&
                       (!strcmp(getenv("EOS_FUSE_NO_MT"), "1"))) ? "false" : "true");
    eos_static_warning("kernel-cache           := %s",
                       me.config.kernel_cache ? "true" : "false");
    eos_static_warning("direct-io              := %s",
                       me.config.direct_io ? "true" : "false");
    eos_static_warning("no-access              := %s",
                       me.config.no_access ? "true" : "false");
    eos_static_warning("fsync                  := %s",
                       me.config.is_sync ? "sync" : "async");
    eos_static_warning("attr-cache-timeout     := %.02f seconds",
                       me.config.attrcachetime);
    eos_static_warning("entry-cache-timeout    := %.02f seconds",
                       me.config.entrycachetime);
    eos_static_warning("negative-entry-timeout := %.02f seconds",
                       me.config.neg_entrycachetime);
    me.fs().log_settings();
   struct fuse_session* se;
    se = fuse_lowlevel_new(&args,
                           &(get_operations()),
                           sizeof(operations), NULL);

    if ((se != NULL)) {
      if (fuse_set_signal_handlers(se) != -1) {
        fuse_session_add_chan(se, ch);

        if (getenv("EOS_FUSE_NO_MT") &&
            (!strcmp(getenv("EOS_FUSE_NO_MT"), "1"))) {
          err = fuse_session_loop(se);
        } else {
          err = fuse_session_loop_mt(se);
       }

        fuse_remove_signal_handlers(se);
        fuse_session_remove_chan(ch);
       }

      fuse_session_destroy(se);
     }

    fuse_unmount(local_mount_dir, ch);
   }

 return err ? 1 : 0;
}

void
EosFuse::init(void* userdata, struct fuse_conn_info* conn)
{
  eos_static_debug("");
}

void
EosFuse::destroy(void* userdata)
{
  eos_static_debug("");
 // empty
}

void
EosFuse::dirbuf_add(fuse_req_t req,
                     struct dirbuf* b,
                     const char* name,
                     fuse_ino_t ino,
                    const struct stat* s)
{
 struct stat stbuf;
 size_t oldsize = b->size;
  memset(&stbuf, 0, sizeof(stbuf));
 stbuf.st_ino = ino;
  b->size += fuse_add_direntry(req, NULL, 0, name, s, 0);
  b->p = (char*) realloc(b->p, b->size);
  fuse_add_direntry(req, b->p + oldsize, b->size - oldsize, name,
                    &stbuf, b->size);
}

int
EosFuse::reply_buf_limited(fuse_req_t req,
                            const char* buf,
                            size_t bufsize,
                            off_t off,
                            size_t maxsize)
{
  if ((ssize_t) off < (ssize_t) bufsize) {
    return fuse_reply_buf(req, buf + off, std::min((size_t)(bufsize - off),
                          maxsize));
  } else {
    return fuse_reply_buf(req, NULL, 0);
  }
}

void
EosFuse::getattr(fuse_req_t req, fuse_ino_t ino, struct fuse_file_info* fi)
{
  eos::common::Timing timing(__func__);
  COMMONTIMING("_start_", &timing);
  eos_static_debug("");
  EosFuse& me = instance();
 // re-resolve the inode
 ino = me.fs().redirect_i2i(ino);

 struct stat stbuf;
  memset(&stbuf, 0, sizeof(struct stat));
 std::string fullpath;
 UPDATEPROCCACHE;
  me.fs().lock_r_p2i();   // =>
  const char* name = me.fs().path((unsigned long long) ino);

  if (!name || !checkpathname(name)) {
   eos_static_err("name=%s checkpathname=%d", name, checkpathname(name));
    fuse_reply_err(req, ENOENT);
    me.fs().unlock_r_p2i();   // <=
   return;
 }

  me.fs().getPath(fullpath, me.config.mountprefix, name);
  me.fs().unlock_r_p2i();   // <=
  eos_static_debug("inode=%lld path=%s",
                   (long long) ino, fullpath.c_str());
  int retc = me.fs().stat(fullpath.c_str(), &stbuf, fuse_req_ctx(req)->uid,
                          fuse_req_ctx(req)->gid, fuse_req_ctx(req)->pid, ino);

 if (!retc)
 {
   eos_static_info("attr-reply %lld %u %u %ld.%ld %ld.%ld",  (long long) stbuf.st_ino, stbuf.st_uid, stbuf.st_gid, (long) stbuf.ATIMESPEC.tv_sec, (long) stbuf.ATIMESPEC.tv_nsec, (long) stbuf.MTIMESPEC.tv_sec, (long) stbuf.MTIMESPEC.tv_nsec);
   fuse_reply_attr (req, &stbuf, me.config.attrcachetime);
   eos_static_debug("mode=%x timeout=%.02f\n", stbuf.st_mode, me.config.attrcachetime);
  } else {
    fuse_reply_err(req, retc);
 }

  COMMONTIMING("_stop_", &timing);
  eos_static_notice("RT %-16s %.04f", __FUNCTION__, timing.RealTime());
}

void
EosFuse::setattr(fuse_req_t req, fuse_ino_t ino, struct stat* attr, int to_set,
                 struct fuse_file_info* fi)
{
  eos::common::Timing timing(__func__);
  COMMONTIMING("_start_", &timing);
  eos_static_debug("");
  EosFuse& me = instance();
 // re-resolve the inode
 ino = me.fs().redirect_i2i(ino);

 int retc = 0;
 std::string fullpath;
 UPDATEPROCCACHE;
  me.fs().lock_r_p2i();   // =>
  const char* name = me.fs().path((unsigned long long) ino);


  if (!name || !checkpathname(name)) {
    fuse_reply_err(req, ENOENT);
    me.fs().unlock_r_p2i();   // <=
   return;
 }

  me.fs().getPath(fullpath, me.config.mountprefix, name);
  me.fs().unlock_r_p2i();   // <=

  if (to_set & FUSE_SET_ATTR_MODE) {
   struct stat newattr;
   newattr.st_mode = attr->st_mode;
    eos_static_debug("set attr mode ino=%lld", (long long) ino);
    retc = me.fs().chmod(fullpath.c_str(), newattr.st_mode, fuse_req_ctx(req)->uid,
                         fuse_req_ctx(req)->gid, fuse_req_ctx(req)->pid);
 }

  if ((to_set & FUSE_SET_ATTR_UID) && (to_set & FUSE_SET_ATTR_GID)) {
    eos_static_debug("set attr uid  ino=%lld", (long long) ino);
 }

  if (to_set & FUSE_SET_ATTR_SIZE) {
    retc = me.fs().truncate2(fullpath.c_str(), ino, attr->st_size,
                             fuse_req_ctx(req)->uid, fuse_req_ctx(req)->gid, fuse_req_ctx(req)->pid);
 }

  if ((to_set & FUSE_SET_ATTR_ATIME) && (to_set & FUSE_SET_ATTR_MTIME)) {
   struct timespec tvp[2];
   tvp[0].tv_sec = attr->ATIMESPEC.tv_sec;
   tvp[0].tv_nsec = attr->ATIMESPEC.tv_nsec;
   tvp[1].tv_sec = attr->MTIMESPEC.tv_sec;
   tvp[1].tv_nsec = attr->MTIMESPEC.tv_nsec;
    eos_static_debug("set attr time ino=%lld atime=%ld mtime=%ld mtime.nsec=%ld",
                     (long long) ino, (long) attr->ATIMESPEC.tv_sec, (long) attr->MTIMESPEC.tv_sec,
                     (long) attr->MTIMESPEC.tv_nsec);

    if ((retc = me.fs().utimes_if_open(ino,
                                         tvp,
                                       fuse_req_ctx(req)->uid,
                                       fuse_req_ctx(req)->gid,
                                       fuse_req_ctx(req)->pid))) {
      retc = me.fs().utimes(fullpath.c_str(), tvp,
                            fuse_req_ctx(req)->uid,
                            fuse_req_ctx(req)->gid,
                            fuse_req_ctx(req)->pid);
   }
 }

  eos_static_debug("return code =%d", retc);
 struct stat newattr;
  memset(&newattr, 0, sizeof(struct stat));

  if (!retc) {
    retc = me.fs().stat(fullpath.c_str(), &newattr, fuse_req_ctx(req)->uid,
                        fuse_req_ctx(req)->gid, fuse_req_ctx(req)->pid, 0/*ino*/);

    if ((to_set & FUSE_SET_ATTR_ATIME) && (to_set & FUSE_SET_ATTR_MTIME)) {
     // return what was set by the client
     newattr.ATIMESPEC.tv_sec = attr->ATIMESPEC.tv_sec;
     newattr.ATIMESPEC.tv_nsec = attr->ATIMESPEC.tv_nsec;
     newattr.MTIMESPEC.tv_sec = attr->MTIMESPEC.tv_sec;
     newattr.MTIMESPEC.tv_nsec = attr->MTIMESPEC.tv_nsec;
     newattr.st_ino = ino;
     eos_static_debug("set attr ino=%lld atime=%ld atime.nsec=%ld mtime=%ld mtime.nsec=%ld",
                       (long long) ino, (long) newattr.ATIMESPEC.tv_sec,
                       (long) newattr.ATIMESPEC.tv_nsec, (long) newattr.MTIMESPEC.tv_sec,
                       (long) newattr.MTIMESPEC.tv_nsec);
   }

   // the stat above bypasses the local consistency cache
   off_t csize = LayoutWrapper::CacheAuthSize(ino);

    if (csize > 0) {
     newattr.st_size = csize;
    }

    if (to_set & FUSE_SET_ATTR_SIZE) {
     newattr.st_size = attr->st_size;
   }
     
   if (!retc)
   {
     eos_static_info("attr-reply %lld %u %u %ld.%ld %ld.%ld",  (long long) newattr.st_ino, newattr.st_uid, newattr.st_gid, (long) newattr.ATIMESPEC.tv_sec, (long) newattr.ATIMESPEC.tv_nsec, (long) newattr.MTIMESPEC.tv_sec, (long) newattr.MTIMESPEC.tv_nsec);
     fuse_reply_attr (req, &newattr, me.config.attrcachetime);
     eos_static_debug("mode=%x timeout=%.02f\n", newattr.st_mode, me.config.attrcachetime);
   }
   else
     fuse_reply_err (req, errno);
  } else {
    fuse_reply_err(req, errno);
 }

  COMMONTIMING("_stop_", &timing);
  eos_static_notice("RT %-16s %.04f", __FUNCTION__, timing.RealTime());
}

void
EosFuse::lookup(fuse_req_t req, fuse_ino_t parent, const char* name)
{
  eos::common::Timing timing(__func__);
  COMMONTIMING("_start_", &timing);
  eos_static_debug("");
  EosFuse& me = instance();
 int entry_found = 0;
 unsigned long long entry_inode;
 const char* parentpath = NULL;
 std::string fullpath;
 char ifullpath[16384];
 UPDATEPROCCACHE;
  eos_static_debug("name=%s, ino_parent=%llu",
                   name, (unsigned long long) parent);
  me.fs().lock_r_p2i();   // =>
  parentpath = me.fs().path((unsigned long long) parent);

  if (!parentpath || !checkpathname(name)) {
   eos_static_err("pathname=%s checkpathname=%d", parentpath, checkpathname(name));
    fuse_reply_err(req, ENOENT);
    me.fs().unlock_r_p2i();   // <=
   return;
 }

  if (name[0] == '/') {
    sprintf(ifullpath, "%s%s", parentpath, name);
  } else {
    if ((strlen(parentpath) == 1) && (parentpath[0] == '/')) {
      sprintf(ifullpath, "/%s", name);
    } else {
      sprintf(ifullpath, "%s/%s", parentpath, name);
    }
 }

  me.fs().getPath(fullpath, me.config.mountprefix, ifullpath);
  me.fs().unlock_r_p2i();   // <=
  eos_static_debug("parent=%lld path=%s uid=%d",
                   (long long) parent, fullpath.c_str(), fuse_req_ctx(req)->uid);
  entry_inode = me.fs().inode(ifullpath);
  eos_static_debug("entry_found = %lli %s", entry_inode, ifullpath);

  if (entry_inode && (LayoutWrapper::CacheAuthSize(entry_inode) == -1)) {
   struct fuse_entry_param e;
    memset(&e, 0, sizeof(e));
    int rc = me.fs().stat(fullpath.c_str(), &e.attr, fuse_req_ctx(req)->uid,
                          fuse_req_ctx(req)->gid, fuse_req_ctx(req)->pid, entry_inode, true);

    entry_found = me.fs().dir_cache_get_entry(req, parent, entry_inode, ifullpath,
                  rc ? 0 : &e.attr);
    eos_static_debug("subentry_found = %i", entry_found);
 }

  if (!entry_found) {
   struct fuse_entry_param e;
    memset(&e, 0, sizeof(e));
   e.attr_timeout = me.config.attrcachetime;
   e.entry_timeout = me.config.entrycachetime;
    int retc = me.fs().stat(fullpath.c_str(), &e.attr, fuse_req_ctx(req)->uid,
                            fuse_req_ctx(req)->gid, fuse_req_ctx(req)->pid, entry_inode);

    if (!retc) {
      eos_static_debug("storeinode=%lld path=%s",
                       (long long) e.attr.st_ino, ifullpath);
     e.ino = e.attr.st_ino;
      me.fs().store_p2i(e.attr.st_ino, ifullpath);

     eos_static_notice("attr-reply %lld %u %u %ld.%ld %ld.%ld",  (long long) e.attr.st_ino, e.attr.st_uid, e.attr.st_gid, (long) e.attr.ATIMESPEC.tv_sec, (long) e.attr.ATIMESPEC.tv_nsec, (long) e.attr.MTIMESPEC.tv_sec, (long) e.attr.MTIMESPEC.tv_nsec);
     fuse_reply_entry(req, &e);
     eos_static_debug("mode=%x timeout=%.02f\n", e.attr.st_mode, e.attr_timeout);

      me.fs().dir_cache_add_entry(parent, e.attr.st_ino, &e);
    } else {
     // Add entry as a negative stat cache entry
     e.ino = 0;
     e.attr_timeout = me.config.neg_entrycachetime;
     e.entry_timeout = me.config.neg_entrycachetime;
      fuse_reply_entry(req, &e);
     eos_static_debug("mode=%x timeout=%.02f\n", e.attr.st_mode, e.attr_timeout);
   }
 }

  COMMONTIMING("_stop_", &timing);
  eos_static_notice("RT %-16s %.04f", __FUNCTION__, timing.RealTime());
}

void 
EosFuse::opendir (fuse_req_t req, fuse_ino_t ino, struct fuse_file_info *fi)
{ 
  eos::common::Timing timing (__func__);
  COMMONTIMING ("_start_", &timing);
  eos_static_debug ("");
  EosFuse& me = instance ();
  
  // concurrency monitor
  filesystem::Track::Monitor mon (__func__, me.fs ().iTrack, ino);
  
  std::string dirfullpath;
  char fullpath[16384];
  char* name = 0;
  int retc = 0;
  int dir_status = 0;
  size_t cnt = 0;
  struct dirbuf b;
  struct dirbuf* tmp_buf;
  struct dirbuf* fh_buf;
  struct stat attr;
  
  b.size=0;
  b.alloc_size=0;
  b.p=0;

  UPDATEPROCCACHE;
  
  me.fs ().lock_r_p2i (); // =>
  const char* tmpname = me.fs ().path ((unsigned long long) ino);
  
  if (tmpname)
    name = strdup (tmpname);
  
  me.fs ().unlock_r_p2i (); // <=
  
  if (!name || !checkpathname(name) )
  {
    fuse_reply_err (req, ENOENT);
    return;
  }
  
  me.fs ().getPath (dirfullpath, me.config.mountprefix, name);
  if(me.config.encode_pathname)
  {
    sprintf (fullpath, "/proc/user/?mgm.cmd=fuse&"
	     "mgm.subcmd=inodirlist&eos.encodepath=1&mgm.statentries=1&mgm.path=%s"
	     , me.fs().safePath((("/"+me.config.mountprefix)+name).c_str()).c_str());
  }
  else
  {
    sprintf (fullpath, "/proc/user/?mgm.cmd=fuse&"
	     "mgm.subcmd=inodirlist&mgm.statentries=1&mgm.path=/%s%s", me.config.mountprefix.c_str (), name);
  }
  
  eos_static_debug ("inode=%lld path=%s",
		    (long long) ino, dirfullpath.c_str ());
  

  if (me.config.no_access)
  {
    // if ACCESS is disabled we have to make sure that we can actually read this directory if we are not 'root'
    if (me.fs ().access (dirfullpath.c_str (),
			 R_OK | X_OK,
			 fuse_req_ctx (req)->uid,
			 fuse_req_ctx (req)->gid,
			 fuse_req_ctx (req)->pid))
    {
      eos_static_err ("no access to %s", dirfullpath.c_str ());
      fuse_reply_err (req, errno);
      free (name);
      return;
   }
  }

  // No dirview entry, try to use the directory cache
  if ((retc = me.fs ().stat (dirfullpath.c_str (), &attr, fuse_req_ctx (req)->uid, fuse_req_ctx (req)->gid, fuse_req_ctx (req)->pid, ino)))
  {
    eos_static_err ("could not stat %s", dirfullpath.c_str ());
    fuse_reply_err (req, errno);
    free (name);
    return;
  }
  
  dir_status = me.fs ().dir_cache_get (ino, attr.MTIMESPEC, attr.CTIMESPEC, &tmp_buf);
  
  if (!dir_status)
  {
    // Dir not in cache or invalid, fall-back to normal reading
    struct fuse_entry_param *entriesstats = NULL;
    filesystem::dirlist dlist;
    size_t nstats=0;

    me.fs ().inodirlist ((unsigned long long) ino, fullpath,
			 fuse_req_ctx (req)->uid, fuse_req_ctx (req)->gid, fuse_req_ctx (req)->pid, dlist, &entriesstats, &nstats);
    
    unsigned long long in;
    
    for (cnt = 0; cnt < dlist.size(); cnt++)
    {
      in = dlist[cnt];
      std::string bname = me.fs ().base_name (in);
      if (cnt == 0)
      {
	// this is the '.' directory
	bname = ".";
      }
      else if (cnt == 1)
      {
	// this is the '..' directory
	bname = "..";
      }
      if (bname.length ())
      {
	struct stat *buf = NULL;
	if (entriesstats && entriesstats[cnt].attr.st_ino > 0) buf = &entriesstats[cnt].attr;
	dirbuf_add (req, &b, bname.c_str (), (fuse_ino_t) in, buf);
      }
      else
	eos_static_err("failed for inode=%llu", in);
    }
    
    //........................................................................
    // Add directory to cache or update it
    //........................................................................
    me.fs ().dir_cache_sync (ino, cnt, attr.MTIMESPEC, attr.CTIMESPEC, &b);

    // duplicate the dirbuf response and store in the file handle
    fh_buf = (struct dirbuf*) malloc(sizeof(dirbuf));
    fh_buf->p = (char*) calloc( b.size, sizeof ( char));
    fh_buf->p = (char*) memcpy (fh_buf->p, b.p, b.size);
    fh_buf->size = b.size;
    fh_buf->alloc_size = b.size;
    
    fi->fh = (uint64_t) fh_buf;
    
    //........................................................................
    // Add the stat to the cache
    //........................................................................
    for (size_t i = 2; i < nstats; i++) // the two first ones are . and ..
    {
      entriesstats[i].attr_timeout = me.config.attrcachetime;
      entriesstats[i].entry_timeout = me.config.entrycachetime;
      
      me.fs ().dir_cache_add_entry (ino, entriesstats[i].attr.st_ino, entriesstats + i);
      eos_static_debug ("add_entry  %lu  %lu", entriesstats[i].ino, entriesstats[i].attr.st_ino);
    }

    free (entriesstats);
  }
  else
  {
    // duplicate the dirbuf from cache and store in the file handle
    fh_buf = (struct dirbuf*) malloc(sizeof(dirbuf));
    fh_buf->p = (char*) calloc( tmp_buf->size, sizeof ( char));
    fh_buf->p = (char*) memcpy (fh_buf->p, tmp_buf->p, tmp_buf->size);
    fh_buf->size = tmp_buf->size;
    fh_buf->alloc_size = tmp_buf->size;
    fi->fh = (uint64_t) fh_buf;
  }
  
  free (name);

  fuse_reply_open (req, fi);

  COMMONTIMING ("_stop_", &timing);
  eos_static_notice ("RT %-16s %.04f", __FUNCTION__, timing.RealTime ());
}

void
EosFuse::readdir (fuse_req_t req, fuse_ino_t ino, size_t size, off_t off, struct fuse_file_info *fi)
{
 eos::common::Timing timing (__func__);
 COMMONTIMING ("_start_", &timing);
 eos_static_debug ("");

 if (!fi->fh)
 {
   fuse_reply_err (req, ENXIO);
   return;
 }

 struct dirbuf* b = (struct dirbuf*) (fi->fh);
 

 eos_static_debug ("return size=%lld ptr=%lld",
                   (long long) b->size, (long long) b->p);

 reply_buf_limited (req, b->p, b->size, off, size);
 COMMONTIMING ("_stop_", &timing);

 eos_static_notice ("RT %-16s %.04f", __FUNCTION__, timing.RealTime ());
}

void
EosFuse::releasedir (fuse_req_t req, fuse_ino_t ino, struct fuse_file_info *fi)
{
  eos::common::Timing timing (__func__);
  COMMONTIMING ("_start_", &timing);
  eos_static_debug ("");
  
  if (!fi->fh)
  {
    fuse_reply_err (req, ENXIO);
    return;
  }

  struct dirbuf* b = (struct dirbuf*) (fi->fh);
 
  if (b->p)
  {
    free (b->p);
  }

  if (fi->fh)
  {
    free ( b );
  }
  fuse_reply_err (req, 0);
  
  COMMONTIMING ("_stop_", &timing);
  
  eos_static_notice ("RT %-16s %.04f", __FUNCTION__, timing.RealTime ());
}

void
EosFuse::statfs(fuse_req_t req, fuse_ino_t ino)
{
  eos::common::Timing timing(__func__);
  COMMONTIMING("_start_", &timing);
  eos_static_debug("");
  EosFuse& me = instance();

  filesystem::Track::Monitor mon(__func__, me.fs().iTrack, ino);
 int res = 0;
 char* path = NULL;
 struct statvfs svfs, svfs2;
 UPDATEPROCCACHE;
  me.fs().lock_r_p2i();   // =>
  const char* tmppath = me.fs().path((unsigned long long) ino);

  if (tmppath) {
    path = strdup(tmppath);
  }

  me.fs().unlock_r_p2i();   // <=

  if (!path) {
   svfs.f_bsize = 128 * 1024;
   svfs.f_blocks = 1000000000ll;
   svfs.f_bfree = 1000000000ll;
   svfs.f_bavail = 1000000000ll;
   svfs.f_files = 1000000;
   svfs.f_ffree = 1000000;
    fuse_reply_statfs(req, &svfs);
   return;
 }

 std::string rootpath = "/" + me.config.mountprefix + path;
  res = me.fs().statfs(rootpath.c_str(), &svfs2, fuse_req_ctx(req)->uid,
                       fuse_req_ctx(req)->gid, fuse_req_ctx(req)->pid);
  free(path);

  if (res) {
   svfs.f_bsize = 128 * 1024;
   svfs.f_blocks = 1000000000ll;
   svfs.f_bfree = 1000000000ll;
   svfs.f_bavail = 1000000000ll;
   svfs.f_files = 1000000;
   svfs.f_ffree = 1000000;
    fuse_reply_statfs(req, &svfs);
  } else {
    fuse_reply_statfs(req, &svfs2);
 }

  COMMONTIMING("_stop_", &timing);
  eos_static_notice("RT %-16s %.04f", __FUNCTION__, timing.RealTime());
}

void
EosFuse::mkdir(fuse_req_t req, fuse_ino_t parent, const char* name, mode_t mode)
{
  eos::common::Timing timing(__func__);
  COMMONTIMING("_start_", &timing);
  eos_static_debug("");
  EosFuse& me = instance();

  filesystem::Track::Monitor mon(__func__, me.fs().iTrack, parent);
 std::string parentpath;
 std::string fullpath;
 UPDATEPROCCACHE;
  me.fs().lock_r_p2i();   // =>
  const char* tmp = me.fs().path((unsigned long long) parent);

  if (!tmp || !checkpathname(name)) {
    fuse_reply_err(req, ENOENT);
    me.fs().unlock_r_p2i();   // <=
   return;
 }

 parentpath = tmp;
 std::string ifullpath;
 ifullpath = parentpath + "/" + name;
 fullpath = "/" + me.config.mountprefix + parentpath + "/" + name;
  me.fs().unlock_r_p2i();   // <=
  eos_static_debug("path=%s", fullpath.c_str());
 struct fuse_entry_param e;
  memset(&e, 0, sizeof(e));
 e.attr_timeout = me.config.attrcachetime;
 e.entry_timeout = me.config.entrycachetime;
  int retc = me.fs().mkdir(fullpath.c_str(),
                            mode,
                           fuse_req_ctx(req)->uid,
                           fuse_req_ctx(req)->gid,
                           fuse_req_ctx(req)->pid,
                            &e.attr);

  if (!retc) {
    e.ino = e.attr.st_ino;

    me.fs ().store_p2i ((unsigned long long) e.attr.st_ino, ifullpath.c_str ());

    const char* ptr = strrchr (parentpath.c_str (), (int) ('/'));

    if (ptr)
    {
      char gparent[16384];
      int num = (int) (ptr - parentpath.c_str ());

      if (num)
      {
        strncpy (gparent, parentpath.c_str (), num);
        gparent[num] = '\0';

        ptr = strrchr (gparent, (int) ('/'));

        if (ptr && ptr != gparent)
        {
          num = (int) (ptr - gparent);
          strncpy (gparent, parentpath.c_str (), num);
          parentpath[num] = '\0';
          strcpy (gparent, parentpath.c_str ());
        }
      }
      else
      {
        strcpy (gparent, "/\0");
      }

      unsigned long long ino_gparent = me.fs ().inode (gparent);
      me.fs ().dir_cache_forget (ino_gparent);
    }

    fuse_reply_entry (req, &e);
    eos_static_debug("mode=%x timeout=%.02f\n", e.attr.st_mode, e.attr_timeout);

  } else {
    fuse_reply_err(req, errno);
 }

  COMMONTIMING("_stop_", &timing);
  eos_static_notice("RT %-16s %.04f", __FUNCTION__, timing.RealTime());
}

void
EosFuse::unlink(fuse_req_t req, fuse_ino_t parent, const char* name)
{
  eos::common::Timing timing(__func__);
  COMMONTIMING("_start_", &timing);
  eos_static_debug("");
  EosFuse& me = instance();

  filesystem::Track::Monitor pmon(__func__, me.fs().iTrack, parent);
 const char* parentpath = 0;
 std::string fullpath;
 char ifullpath[16384];
 unsigned long long ino;
 UPDATEPROCCACHE;
#ifndef __APPLE__

  if (me.fs().is_toplevel_rm(fuse_req_ctx(req)->pid,
                             me.config.mount_point.c_str()) == 1) {
    fuse_reply_err(req, EPERM);
   return;
 }

#endif
  me.fs().lock_r_p2i();   // =>
  parentpath = me.fs().path((unsigned long long) parent);

  if (!parentpath || !checkpathname(name)) {
    fuse_reply_err(req, ENOENT);
    me.fs().unlock_r_p2i();   // <=
   return;
 }

  me.fs().getPPath(fullpath, me.config.mountprefix, parentpath, name);

  if (name[0] == '/') {
    sprintf(ifullpath, "%s%s", parentpath, name);
  } else {
    if ((strlen(parentpath) == 1) && (parentpath[0] == '/')) {
      sprintf(ifullpath, "/%s", name);
    } else {
      sprintf(ifullpath, "%s/%s", parentpath, name);
    }
 }

  ino = me.fs().inode(ifullpath);
  me.fs().unlock_r_p2i();   // <=

  filesystem::Track::Monitor mon(__func__, me.fs().iTrack, ino, true);
  eos_static_debug("path=%s ipath=%s inode=%llu", fullpath.c_str(), ifullpath,
                   ino);
  me.fs().dir_cache_forget(parent);
  int retc = me.fs().unlink(fullpath.c_str(), fuse_req_ctx(req)->uid,
                            fuse_req_ctx(req)->gid, fuse_req_ctx(req)->pid, ino);

  if (!retc) {
    me.fs().forget_p2i((unsigned long long) ino);
    fuse_reply_buf(req, NULL, 0);
  } else {
    fuse_reply_err(req, errno);
 }

  COMMONTIMING("_stop_", &timing);
  eos_static_notice("RT %-16s %.04f", __FUNCTION__, timing.RealTime());
}

void
EosFuse::rmdir(fuse_req_t req, fuse_ino_t parent, const char* name)
{
  eos::common::Timing timing(__func__);
  COMMONTIMING("_start_", &timing);
  eos_static_debug("");
  EosFuse& me = instance();

  filesystem::Track::Monitor mon(__func__, me.fs().iTrack, parent);
 const char* parentpath = NULL;
 std::string fullpath;
 char ifullpath[16384];
 unsigned long long ino;
 UPDATEPROCCACHE;

  if (me.fs().is_toplevel_rm(fuse_req_ctx(req)->pid,
                             me.config.mount_point.c_str()) == 1) {
    fuse_reply_err(req, EPERM);
   return;
 }

  me.fs().lock_r_p2i();   // =>
  parentpath = me.fs().path((unsigned long long) parent);

  if (!parentpath || !checkpathname(name)) {
    fuse_reply_err(req, ENOENT);
    me.fs().unlock_r_p2i();   // <=
   return;
 }

  me.fs().getPPath(fullpath, me.config.mountprefix, parentpath, name);
  me.fs().unlock_r_p2i();   // <=
  eos_static_debug("path=%s", fullpath.c_str());
  int retc = me.fs().rmdir(fullpath.c_str(),
                           fuse_req_ctx(req)->uid,
                           fuse_req_ctx(req)->gid,
                           fuse_req_ctx(req)->pid);

  if ((strlen(parentpath) == 1) && (parentpath[0] == '/')) {
    sprintf(ifullpath, "/%s", name);
  } else {
    sprintf(ifullpath, "%s/%s", parentpath, name);
  }

  ino = me.fs().inode(ifullpath);
  me.fs().dir_cache_forget((unsigned long long) parent);

  if (!retc) {
    if (ino) {
      me.fs().forget_p2i((unsigned long long) ino);
    }

    fuse_reply_err(req, 0);
  } else {
    if (errno == ENOSYS) {
      fuse_reply_err(req, ENOTEMPTY);
    } else {
      fuse_reply_err(req, errno);
   }
 }

  COMMONTIMING("_stop_", &timing);
  eos_static_notice("RT %-16s %.04f", __FUNCTION__, timing.RealTime());
}

#ifdef _FUSE3
void
EosFuse::rename(fuse_req_t req, fuse_ino_t parent, const char* name,
                fuse_ino_t newparent, const char* newname, unsigned int flags)
#else
void
EosFuse::rename(fuse_req_t req, fuse_ino_t parent, const char* name,
                fuse_ino_t newparent, const char* newname)
#endif
{
  eos::common::Timing timing(__func__);
  COMMONTIMING("_start_", &timing);
  eos_static_debug("oldparent=%llu newparent=%llu oldname=%s newname=%s",
                   (unsigned long long)parent, (unsigned long long)newparent, name, newname);
  EosFuse& me = instance();

  filesystem::Track::Monitor monp(__func__, me.fs().iTrack, parent);
  filesystem::Track::Monitor monn(__func__, me.fs().iTrack, newparent);
 const char* parentpath = NULL;
 const char* newparentpath = NULL;
 std::string fullpath;
 std::string newfullpath;
 char iparentpath[16384];
 char ipath[16384];
 UPDATEPROCCACHE;
  me.fs().lock_r_p2i();   // =>
  parentpath = me.fs().path((unsigned long long) parent);

  if (!parentpath || !checkpathname(name)) {
    fuse_reply_err(req, ENOENT);
    me.fs().unlock_r_p2i();   // <=
   return;
 }

  newparentpath = me.fs().path((unsigned long long) newparent);

  if (!newparentpath || !checkpathname(newname)) {
    fuse_reply_err(req, ENOENT);
    me.fs().unlock_r_p2i();   // <=
   return;
 }

  me.fs().getPPath(fullpath, me.config.mountprefix, parentpath, name);
  me.fs().getPPath(newfullpath, me.config.mountprefix, newparentpath, newname);
  sprintf(ipath, "%s/%s", parentpath, name);
  sprintf(iparentpath, "%s/%s", newparentpath, newname);
  me.fs().unlock_r_p2i();   // <=
 struct stat stbuf;
  int retcold = me.fs().stat(fullpath.c_str(), &stbuf, fuse_req_ctx(req)->uid,
                             fuse_req_ctx(req)->gid, fuse_req_ctx(req)->pid, 0);
  eos_static_debug("path=%s newpath=%s inode=%llu op=%llu np=%llu [%d]",
                   fullpath.c_str(), newfullpath.c_str(), (unsigned long long) stbuf.st_ino,
                   (unsigned long long) parent, (unsigned long long) newparent, retcold);
 int retc = 0;
  filesystem::Track::Monitor mone(__func__, me.fs().iTrack, stbuf.st_ino, true);
  retc = me.fs().rename(fullpath.c_str(), newfullpath.c_str(),
                        fuse_req_ctx(req)->uid,
                        fuse_req_ctx(req)->gid, fuse_req_ctx(req)->pid);

  if (!retc) {
 
    if (!retcold) {
      eos_static_debug("forgetting inode=%llu storing as %s",
                       (unsigned long long) stbuf.st_ino, iparentpath);
      me.fs().dir_cache_forget((unsigned long long) parent);

      if (parent != newparent) {
        me.fs().dir_cache_forget((unsigned long long) newparent);
     }

      me.fs().forget_p2i((unsigned long long) stbuf.st_ino);
      me.fs().store_p2i((unsigned long long) stbuf.st_ino, iparentpath);
       // if a directory is renamed we have to replace the whole map by prefix
      if (S_ISDIR(stbuf.st_mode)) {
        // if a directory is renamed we have to replace the whole map by prefix
        me.fs().replace_prefix(ipath, iparentpath);
     }
   }

    fuse_reply_err(req, 0);
  } else {
    fuse_reply_err(req, errno);
 }

  COMMONTIMING("_stop_", &timing);
  eos_static_notice("RT %-16s %.04f", __FUNCTION__, timing.RealTime());
}

void
EosFuse::access(fuse_req_t req, fuse_ino_t ino, int mask)
{
  eos::common::Timing timing(__func__);
  COMMONTIMING("_start_", &timing);
  eos_static_debug("");
  EosFuse& me = instance();
 // re-resolve the inode
 ino = me.fs().redirect_i2i(ino);

  filesystem::Track::Monitor mon(__func__, me.fs().iTrack, ino);
 std::string fullpath;
 const char* name = NULL;
 UPDATEPROCCACHE;
  me.fs().lock_r_p2i();   // =>
  name = me.fs().path((unsigned long long) ino);

  if (!name || !checkpathname(name)) {
    fuse_reply_err(req, ENOENT);
    me.fs().unlock_r_p2i();   // <=
   return;
 }

  me.fs().getPath(fullpath, me.config.mountprefix, name);
  me.fs().unlock_r_p2i();   // <=
  eos_static_debug("inode=%lld path=%s",
                   (long long) ino, fullpath.c_str());

  if ((getenv("EOS_FUSE_NOACCESS")) &&
      (!strcmp(getenv("EOS_FUSE_NOACCESS"), "1"))) {
    fuse_reply_err(req, 0);
   return;
 }

 // this is useful only if krb5 is not enabled
  uid_t fsuid = fuse_req_ctx(req)->uid;
  gid_t fsgid = fuse_req_ctx(req)->gid;
  if(gProcCache.HasEntry(fuse_req_ctx(req)->pid))
    gProcCache.GetEntry(fuse_req_ctx(req)->pid)->GetFsUidGid(fsuid, fsgid);
  int retc = me.fs().access(fullpath.c_str(), mask, fsuid,
                            fsgid, fuse_req_ctx(req)->pid);

  if (!retc) {
    fuse_reply_err(req, 0);
  } else {
    fuse_reply_err(req, errno);
  }

  COMMONTIMING("_stop_", &timing);
  eos_static_notice("RT %-16s %.04f", __FUNCTION__, timing.RealTime());
}

void
EosFuse::open(fuse_req_t req, fuse_ino_t ino, struct fuse_file_info* fi)
{
  eos::common::Timing timing(__func__);
  COMMONTIMING("_start_", &timing);
  eos_static_debug("");
  EosFuse& me = instance();
 // re-resolve the inode
 ino = me.fs().redirect_i2i(ino);

  filesystem::Track::Monitor mon(__func__, me.fs().iTrack, ino, true);
 int res;
 mode_t mode = 0;
 std::string fullpath;
 const char* name = NULL;
 UPDATEPROCCACHE;
  me.fs().lock_r_p2i();   // =>
  name = me.fs().path((unsigned long long) ino);

  if (!name || !checkpathname(name)) {
    fuse_reply_err(req, ENOENT);
    me.fs().unlock_r_p2i();   // <=
   return;
 }

  me.fs().getPath(fullpath, me.config.mountprefix, name);
  me.fs().unlock_r_p2i();   // <=

  if (fi->flags & (O_RDWR | O_WRONLY | O_CREAT)) {
   mode = S_IRUSR | S_IWUSR | S_IRGRP | S_IROTH;
  }

  fuse_ino_t rino = ino;
 // Do open
  res = me.fs().open(fullpath.c_str(), fi->flags, mode, fuse_req_ctx(req)->uid,
                     fuse_req_ctx(req)->gid, fuse_req_ctx(req)->pid, &rino);
  eos_static_debug("inode=%lld path=%s res=%d",
                   (long long) ino, fullpath.c_str(), res);

  if (rino != ino) {
   // this indicates a repaired file
   eos_static_notice("migrating inode=%llu to inode=%llu after repair", ino, rino);
    me.fs().redirect_p2i(ino, rino);
 }

  if (res == -1) {
    fuse_reply_err(req, errno);
   return;
 }

  filesystem::fd_user_info* info = (struct filesystem::fd_user_info*) calloc(1,
                                   sizeof(struct filesystem::fd_user_info));
 info->fd = res;
  info->uid = fuse_req_ctx(req)->uid;
  info->gid = fuse_req_ctx(req)->gid;
  info->pid = fuse_req_ctx(req)->pid;
 fi->fh = (uint64_t) info;

  if (me.config.kernel_cache) {
   // TODO: this should be improved
    if (strstr(fullpath.c_str(), "/proc/")) {
     fi->keep_cache = 0;
    } else {
     fi->keep_cache = 1;
 }
  } else {
   fi->keep_cache = 0;
  }

  if (me.config.direct_io) {
   fi->direct_io = 1;
  } else {
   fi->direct_io = 0;
  }

  fuse_reply_open(req, fi);
  COMMONTIMING("_stop_", &timing);
  eos_static_notice("RT %-16s %.04f", __FUNCTION__, timing.RealTime());
}

void 
EosFuse::mknod(fuse_req_t req, fuse_ino_t parent, const char* name, mode_t mode,
               dev_t rdev)
{
  eos::common::Timing timing(__func__);
  COMMONTIMING("_start_", &timing);
  eos_static_debug("");

  if (!S_ISREG(mode)) {
   // we only imnplement files
    fuse_reply_err(req, ENOSYS);
   return;
 }

 struct fuse_file_info fi;

 return create(req, parent, name, mode | S_IFBLK, &fi);
}

void
EosFuse::create(fuse_req_t req, fuse_ino_t parent, const char* name,
                mode_t mode, struct fuse_file_info* fi)
{
  eos::common::Timing timing(__func__);
  COMMONTIMING("_start_", &timing);
  eos_static_debug("");
  EosFuse& me = instance();

  filesystem::Track::Monitor mon(__func__, me.fs().iTrack, parent, true);
 int res;
 unsigned long rinode = 0;
 bool mknod = false;

  if (mode & S_IFBLK) {
   mode &= (~S_IFBLK);
   mknod = true;
 }

  if (S_ISREG(mode)) {
   const char* parentpath = NULL;
   std::string fullpath;
   char ifullpath[16384];
   UPDATEPROCCACHE;
    me.fs().lock_r_p2i();   // =>
    parentpath = me.fs().path((unsigned long long) parent);

    if (!parentpath || !checkpathname(parentpath) || !checkpathname(name)) {
      fuse_reply_err(req, ENOENT);
      me.fs().unlock_r_p2i();   // <=
     return;
   }

    me.fs().getPPath(fullpath, me.config.mountprefix, parentpath, name);

    if ((strlen(parentpath) == 1) && (parentpath[0] == '/')) {
      sprintf(ifullpath, "/%s", name);
    } else {
      sprintf(ifullpath, "%s/%s", parentpath, name);
    }

#ifdef __APPLE__
   // OSX calls several creates and we have to do the EEXIST check here
   eos_static_info("apple check");

    if (me.fs().inode(ifullpath)) {
   eos_static_info("apple check - EEXIST");
      fuse_reply_err(req, EEXIST);
      me.fs().unlock_r_p2i();   // <=
     return;
   }

#endif
    me.fs().unlock_r_p2i();   // <=
    eos_static_debug("parent=%lld path=%s uid=%d",
                     (long long) parent, fullpath.c_str(), fuse_req_ctx(req)->uid);
    res = me.fs().open(fullpath.c_str(), O_CREAT | O_EXCL | O_RDWR,
                        mode,
                       fuse_req_ctx(req)->uid,
                       fuse_req_ctx(req)->gid,
                       fuse_req_ctx(req)->pid,
                        &rinode, 
			mknod);

    if (res == -1) {
      fuse_reply_err(req, errno);
     return;
   }

   // Update file information structure
    filesystem::fd_user_info* info = (struct filesystem::fd_user_info*) calloc(1,
                                     sizeof(struct filesystem::fd_user_info));
   info->fd = res;
    info->uid = fuse_req_ctx(req)->uid;
    info->gid = fuse_req_ctx(req)->gid;
    info->pid = fuse_req_ctx(req)->pid;
   fi->fh = (uint64_t) info;

   struct fuse_entry_param e;
    memset(&e, 0, sizeof(e));
   //   e.attr_timeout = me.config.attrcachetime;
   e.attr_timeout = 0 ;
   e.entry_timeout = me.config.entrycachetime;
   e.ino = rinode;
   e.attr.st_mode = S_IFREG | mode | me.fs().get_mode_overlay();
    e.attr.st_uid = fuse_req_ctx(req)->uid;
    e.attr.st_gid = fuse_req_ctx(req)->gid;
   e.attr.st_dev = 0;
    e.attr.st_atime = e.attr.st_mtime = e.attr.st_ctime = time(NULL);
    eos_static_debug("update inode=%llu", __FUNCTION__, (unsigned long long) e.ino);

    if (!rinode) {
      me.fs().close(res, 0, fuse_req_ctx(req)->uid, fuse_req_ctx(req)->gid,
                    fuse_req_ctx(req)->pid);
      fuse_reply_err(req, -res);
     return;
    } else {
      me.fs().store_p2i((unsigned long long) e.ino, ifullpath);
      eos_static_debug("storeinode=%lld path=%s",
                       (long long) e.ino, ifullpath);

      if (me.config.kernel_cache) {
       // TODO: this should be improved
        if (strstr(fullpath.c_str(), "/proc/")) {
         fi->keep_cache = 0;
        } else {
         fi->keep_cache = 1;
     }
      } else {
       fi->keep_cache = 0;
      }

      if (me.config.direct_io) {
       fi->direct_io = 1;
      } else {
       fi->direct_io = 0;
      }

      if (mknod) {
        fuse_reply_entry(req, &e);
      } else {
        fuse_reply_create(req, &e, fi);
      }

     eos_static_debug("mode=%x timeout=%.02f\n", e.attr.st_mode, e.attr_timeout);
      COMMONTIMING("_stop_", &timing);
      eos_static_notice("RT %-16s %.04f", __FUNCTION__, timing.RealTime());
     return;
   }
 }

  fuse_reply_err(req, EINVAL);
}

void
EosFuse::read(fuse_req_t req, fuse_ino_t ino, size_t size, off_t off,
              struct fuse_file_info* fi)
{
  eos_static_debug("");
  EosFuse& me = instance();
  eos_static_debug("inode=%llu size=%li off=%llu",
                   (unsigned long long) ino, size, (unsigned long long) off);

  if (fi && fi->fh) {
   struct filesystem::fd_user_info* info = (filesystem::fd_user_info*) fi->fh;
<<<<<<< HEAD
    char* buf = me.fs().attach_rd_buff(pthread_self(), size);
    eos_static_debug("inode=%lld size=%lld off=%lld buf=%lld fh=%lld",
=======
   char* buf = me.fs ().attach_rd_buff (thread_id (), size);

   eos_static_debug ("inode=%lld size=%lld off=%lld buf=%lld fh=%lld",
>>>>>>> e57f2bf0
                     (long long) ino, (long long) size,
                     (long long) off, (long long) buf, (long long) info->fd);
    int res = me.fs().pread(info->fd, buf, size, off);

    if (res == -1) {

      if (errno == ENOSYS) {
       errno = EIO;
      }

      fuse_reply_err(req, errno);
     return;
   }

    fuse_reply_buf(req, buf, res);
  } else {
    fuse_reply_err(req, ENXIO);
 }

 return;
}

void
EosFuse::write(fuse_req_t req, fuse_ino_t ino, const char* buf, size_t size,
               off_t off, struct fuse_file_info* fi)
{
  eos_static_debug("");
  EosFuse& me = instance();
  filesystem::Track::Monitor mon(__func__, me.fs().iTrack, ino, true);

  if (fi && fi->fh) {

   struct filesystem::fd_user_info* info = (filesystem::fd_user_info*) fi->fh;
    eos_static_debug("inode=%lld size=%lld off=%lld buf=%lld fh=%lld",
                     (long long) ino, (long long) size,
                     (long long) off, (long long) buf, (long long) info->fd);
    int res = me.fs().pwrite(info->fd, buf, size, off);

    if (res == -1) {

      if (errno == ENOSYS) {
       errno = EIO;
      }

      fuse_reply_err(req, errno);
     return;
   }

    fuse_reply_write(req, res);
  } else {
    fuse_reply_err(req, ENXIO);
 }

 return;
}

void
EosFuse::release(fuse_req_t req, fuse_ino_t ino, struct fuse_file_info* fi)
{
  eos::common::Timing timing(__func__);
  COMMONTIMING("_start_", &timing);
  eos_static_debug("");
  EosFuse& me = instance();

  filesystem::Track::Monitor mon(__func__, me.fs().iTrack, ino, true);
 errno = 0;

  if (fi && fi->fh) {

   struct filesystem::fd_user_info* info = (filesystem::fd_user_info*) fi->fh;
   int fd = info->fd;
    eos_static_debug("inode=%lld fh=%lld",
                     (long long) ino, (long long) fd);
    eos_static_debug("try to close file fd=%llu", info->fd);
    me.fs().close(info->fd, ino, info->uid, info->gid, info->pid);
    me.fs().release_rd_buff(pthread_self());

<<<<<<< HEAD
    free(info);
=======
   eos_static_debug ("try to close file fd=%llu", info->fd);
   me.fs ().close (info->fd, ino, info->uid, info->gid, info->pid);

   // Free memory
   free (info);
>>>>>>> e57f2bf0
   fi->fh = 0;

    unsigned long long new_inode;
   // evt. call the inode migration procedure in the cache and lookup tables                                                                                                                                         
    if ((new_inode = LayoutWrapper::CacheRestore(ino))) {
      eos_static_notice("migrating inode=%llu to inode=%llu after restore", ino,
                        new_inode);
      me.fs().redirect_p2i(ino, new_inode);
   }
 }

  fuse_reply_err(req, errno);
  COMMONTIMING("_stop_", &timing);
  eos_static_notice("RT %-16s %.04f", __FUNCTION__, timing.RealTime());
}

void
EosFuse::fsync(fuse_req_t req, fuse_ino_t ino, int datasync,
               struct fuse_file_info* fi)
{
  eos::common::Timing timing(__func__);
  COMMONTIMING("_start_", &timing);
  eos_static_debug("");
  EosFuse& me = instance();


  if (!me.config.is_sync) {
    fuse_reply_err(req, 0);
   return;
 }

 // concurrency monitor
  filesystem::Track::Monitor mon(__func__, me.fs().iTrack, ino);

  if (fi && fi->fh) {

   struct filesystem::fd_user_info* info = (filesystem::fd_user_info*) fi->fh;
    eos_static_debug("inode=%lld fh=%lld",
                     (long long) ino, (long long) info->fd);

    if (me.fs().fsync(info->fd)) {
      fuse_reply_err(req, errno);
     return;
   }
 }

  fuse_reply_err(req, 0);
  COMMONTIMING("_stop_", &timing);
  eos_static_notice("RT %-16s %.04f", __FUNCTION__, timing.RealTime());
}

void
EosFuse::forget(fuse_req_t req, fuse_ino_t ino, unsigned long nlookup)
{
  eos::common::Timing timing(__func__);
  COMMONTIMING("_start_", &timing);
  eos_static_debug("");
  EosFuse& me = instance();
  eos_static_debug("inode=%lld",
                   (long long) ino);
  me.fs().iTrack.forget(ino);
  me.fs().forget_p2i((unsigned long long) ino);
  fuse_reply_none(req);
  COMMONTIMING("_stop_", &timing);
  eos_static_notice("RT %-16s %.04f", __FUNCTION__, timing.RealTime());
}

void
EosFuse::flush(fuse_req_t req, fuse_ino_t ino, struct fuse_file_info* fi)
{
  eos::common::Timing timing(__func__);
  COMMONTIMING("_start_", &timing);
  eos_static_debug("");
  EosFuse& me = instance();

  filesystem::Track::Monitor mon(__func__, me.fs().iTrack, ino, true);
 errno = 0;

  if (fi && fi->fh) {

   struct filesystem::fd_user_info* info = (filesystem::fd_user_info*) fi->fh;
    int err_flush = me.fs().flush(info->fd, fuse_req_ctx(req)->uid,
                                  fuse_req_ctx(req)->gid, fuse_req_ctx(req)->pid);

    if (err_flush) {
     errno = EIO;
 }
  }

  fuse_reply_err(req, errno);
  COMMONTIMING("_stop_", &timing);
  eos_static_notice("RT %-16s %.04f errno=%d", __FUNCTION__, timing.RealTime(),
                    errno);
}

#ifdef __APPLE__
void EosFuse::getxattr(fuse_req_t req, fuse_ino_t ino, const char* xattr_name,
                       size_t size, uint32_t position)
#else
void
EosFuse::getxattr(fuse_req_t req, fuse_ino_t ino, const char* xattr_name,
                  size_t size)
#endif
{
  eos::common::Timing timing(__func__);
  COMMONTIMING("_start_", &timing);
  eos_static_debug("");

  if (getenv("EOS_FUSE_XATTR_ENOSYS")) {
    if ((!strcmp(xattr_name, "system.posix_acl_access")) ||
        (!strcmp(xattr_name, "system.posix_acl_default") ||
         (!strcmp(xattr_name, "security.capability")))) {
     // Filter out specific requests to increase performance
      fuse_reply_err(req, ENOSYS);
     return;
   }
 }

 XrdOucString xa = xattr_name;

 // exclude security attributes                                                                                                                                                                                                                              
  if (xa.beginswith("security.")) {
    fuse_reply_err(req, ENOATTR);
   return;
 }

  if (xa.beginswith("system.posix_acl")) {
    fuse_reply_err(req, ENOATTR);
   return;
 }

  EosFuse& me = instance();
 // re-resolve the inode
 ino = me.fs().redirect_i2i(ino);

  filesystem::Track::Monitor mon(__func__, me.fs().iTrack, ino);
 int retc = 0;
 size_t init_size = size;
 std::string fullpath;
 const char* name = NULL;
 UPDATEPROCCACHE;
  me.fs().lock_r_p2i();   // =>
  name = me.fs().path((unsigned long long) ino);

  if (!name || !checkpathname(name)) {
    fuse_reply_err(req, ENOENT);
    me.fs().unlock_r_p2i();   // <=
   return;
 }

  me.fs().getPath(fullpath, me.config.mountprefix, name);
  me.fs().unlock_r_p2i();   // <=
  eos_static_debug("inode=%lld path=%s",
                   (long long) ino, fullpath.c_str());
 char* xattr_value = NULL;
  retc = me.fs().getxattr(fullpath.c_str(), xattr_name, &xattr_value, &size,
                          fuse_req_ctx(req)->uid, fuse_req_ctx(req)->gid, fuse_req_ctx(req)->pid);

  if (retc) {
    fuse_reply_err(req, ENOATTR);
  } else {
    if (init_size) {
      if (init_size < size) {
        fuse_reply_err(req, ERANGE);
      } else {
        fuse_reply_buf(req, xattr_value, size);
   }
    } else {
      fuse_reply_xattr(req, size);
    }
 }

  if (xattr_value) {
    free(xattr_value);
  }

  COMMONTIMING("_stop_", &timing);
  eos_static_notice("RT %-16s %.04f", __FUNCTION__, timing.RealTime());
}

#ifdef __APPLE__
void EosFuse::setxattr(fuse_req_t req, fuse_ino_t ino, const char* xattr_name,
                       const char* xattr_value, size_t size, int flags, uint32_t position)
#else

void
EosFuse::setxattr(fuse_req_t req, fuse_ino_t ino, const char* xattr_name,
                  const char* xattr_value, size_t size, int flags)
#endif
{
  eos::common::Timing timing(__func__);
  COMMONTIMING("_start_", &timing);
  eos_static_debug("");
 XrdOucString xa = xattr_name;

 // exclude security attributes                                                                                                                                                                                                                              
  if (xa.beginswith("security.")) {
    fuse_reply_err(req, 0);
   return;
 }

  if (xa.beginswith("system.posix_acl")) {
    fuse_reply_err(req, 0);
   return;
 }

#ifdef __APPLE__

  if (xa.beginswith("com.apple")) {
    fuse_reply_err(req, 0);
   return;
 }

#endif
  EosFuse& me = instance();
 // re-resolve the inode
 ino = me.fs().redirect_i2i(ino);

  filesystem::Track::Monitor mon(__func__, me.fs().iTrack, ino, true);
 int retc = 0;
 std::string fullpath;
 const char* name = NULL;
 UPDATEPROCCACHE;
  me.fs().lock_r_p2i();   // =>
  name = me.fs().path((unsigned long long) ino);

  if (!name || !checkpathname(name)) {
    fuse_reply_err(req, ENOENT);
    me.fs().unlock_r_p2i();   // <=
   return;
 }

  me.fs().getPath(fullpath, me.config.mountprefix, name);
  me.fs().unlock_r_p2i();   // <=
  eos_static_debug("inode=%lld path=%s",
                   (long long) ino, fullpath.c_str());
  retc = me.fs().setxattr(fullpath.c_str(), xattr_name, xattr_value, size,
                          fuse_req_ctx(req)->uid, fuse_req_ctx(req)->gid, fuse_req_ctx(req)->pid);
  eos_static_debug("setxattr_retc=%i", retc);
  fuse_reply_err(req, retc);
  COMMONTIMING("_stop_", &timing);
  eos_static_notice("RT %-16s %.04f", __FUNCTION__, timing.RealTime());
}

void
EosFuse::listxattr(fuse_req_t req, fuse_ino_t ino, size_t size)
{
  eos::common::Timing timing(__func__);
  COMMONTIMING("_start_", &timing);
  eos_static_debug("");
  EosFuse& me = instance();
 // re-resolve the inode
 ino = me.fs().redirect_i2i(ino);

  filesystem::Track::Monitor mon(__func__, me.fs().iTrack, ino);
 int retc = 0;
 size_t init_size = size;
 std::string fullpath;
 const char* name = NULL;
 UPDATEPROCCACHE;
  me.fs().lock_r_p2i();   // =>
  name = me.fs().path((unsigned long long) ino);

  if (!name || !checkpathname(name)) {
    fuse_reply_err(req, ENOENT);
    me.fs().unlock_r_p2i();   // <=
   return;
 }

  me.fs().getPath(fullpath, me.config.mountprefix, name);
  me.fs().unlock_r_p2i();   // <=
  eos_static_debug("inode=%lld path=%s",
                   (long long) ino, fullpath.c_str());
 char* xattr_list = NULL;
  retc = me.fs().listxattr(fullpath.c_str(), &xattr_list, &size,
                           fuse_req_ctx(req)->uid,
                           fuse_req_ctx(req)->gid, fuse_req_ctx(req)->pid);

  if (retc) {
    fuse_reply_err(req, retc);
  } else {
    if (init_size) {
      if (init_size < size) {
        fuse_reply_err(req, ERANGE);
      } else {
        fuse_reply_buf(req, xattr_list, size);
   }
    } else {
      fuse_reply_xattr(req, size);
    }
 }

  if (xattr_list) {
    free(xattr_list);
  }

  COMMONTIMING("_stop_", &timing);
  eos_static_notice("RT %-16s %.04f", __FUNCTION__, timing.RealTime());
}

void
EosFuse::removexattr(fuse_req_t req, fuse_ino_t ino, const char* xattr_name)
{
  eos::common::Timing timing(__func__);
  COMMONTIMING("_start_", &timing);
  eos_static_debug("");
 XrdOucString xa = xattr_name;

 // exclude security attributes                                                                                                                                                                                                                              
  if (xa.beginswith("security.")) {
    fuse_reply_err(req, 0);
   return;
 }

  if (xa.beginswith("system.posix_acl")) {
    fuse_reply_err(req, 0);
   return;
 }

  EosFuse& me = instance();
 // re-resolve the inode
 ino = me.fs().redirect_i2i(ino);

  filesystem::Track::Monitor mon(__func__, me.fs().iTrack, ino);
 int retc = 0;
 std::string fullpath;
 const char* name = NULL;
 UPDATEPROCCACHE;
  me.fs().lock_r_p2i();   // =>
  name = me.fs().path((unsigned long long) ino);

  if (!name || !checkpathname(name)) {
    fuse_reply_err(req, ENOENT);
    me.fs().unlock_r_p2i();   // <=
   return;
 }

  me.fs().getPath(fullpath, me.config.mountprefix, name);
  me.fs().unlock_r_p2i();   // <=
  eos_static_debug("inode=%lld path=%s",
                   (long long) ino, fullpath.c_str());
  retc = me.fs().rmxattr(fullpath.c_str(), xattr_name, fuse_req_ctx(req)->uid,
                         fuse_req_ctx(req)->gid, fuse_req_ctx(req)->pid);
  fuse_reply_err(req, retc);
  COMMONTIMING("_stop_", &timing);
  eos_static_notice("RT %-16s %.04f", __FUNCTION__, timing.RealTime());
}

void
EosFuse::readlink(fuse_req_t req, fuse_ino_t ino)
{
  eos::common::Timing timing(__func__);
  COMMONTIMING("_start_", &timing);
  eos_static_debug("");
  EosFuse& me = instance();
 // re-resolve the inode
 ino = me.fs().redirect_i2i(ino);

  filesystem::Track::Monitor mon(__func__, me.fs().iTrack, ino);
 std::string fullpath;
 const char* name = NULL;
 UPDATEPROCCACHE;
  me.fs().lock_r_p2i();   // =>
  name = me.fs().path((unsigned long long) ino);

  if (!name || !checkpathname(name)) {
    fuse_reply_err(req, ENOENT);
    me.fs().unlock_r_p2i();   // <=
   return;
 }

  me.fs().getPath(fullpath, me.config.mountprefix, name);
  me.fs().unlock_r_p2i();   // <=
 char linkbuffer[8912];
  int retc = me.fs().readlink(fullpath.c_str(), linkbuffer, sizeof(linkbuffer),
                              fuse_req_ctx(req)->uid,
                              fuse_req_ctx(req)->gid,
                              fuse_req_ctx(req)->pid);

  if (!retc) {
    fuse_reply_readlink(req, linkbuffer);
   return;
  } else {
    fuse_reply_err(req, errno);
   return;
 }

  COMMONTIMING("_stop_", &timing);
  eos_static_notice("RT %-16s %.04f", __FUNCTION__, timing.RealTime());
}

void
EosFuse::symlink(fuse_req_t req, const char* link, fuse_ino_t parent,
                 const char* name)
{
  eos::common::Timing timing(__func__);
  COMMONTIMING("_start_", &timing);
  eos_static_debug("");
  EosFuse& me = instance();

  filesystem::Track::Monitor mon(__func__, me.fs().iTrack, parent);
 const char* parentpath = NULL;
 char partialpath[16384];
 std::string fullpath;
 char ifullpath[16384];
 UPDATEPROCCACHE;
  me.fs().lock_r_p2i();   // =>
  parentpath = me.fs().path((unsigned long long) parent);

  if (!parentpath || !checkpathname(parentpath) || !checkpathname(name)) {
    fuse_reply_err(req, ENOENT);
    me.fs().unlock_r_p2i();   // <=
   return;
 }

  sprintf(partialpath, "/%s%s/%s", me.config.mountprefix.c_str(), parentpath,
          name);
  me.fs().getPPath(fullpath, me.config.mountprefix, parentpath, name);

  if ((strlen(parentpath) == 1) && (parentpath[0] == '/')) {
    sprintf(ifullpath, "/%s", name);
  } else {
    sprintf(ifullpath, "%s/%s", parentpath, name);
 }

  me.fs().unlock_r_p2i();   // <=
  eos_static_debug("path=%s link=%s", fullpath.c_str(), link);
  int retc = me.fs().symlink(fullpath.c_str(),
                              link,
                             fuse_req_ctx(req)->uid,
                             fuse_req_ctx(req)->gid,
                             fuse_req_ctx(req)->pid);

  if (!retc) {
   struct fuse_entry_param e;
    memset(&e, 0, sizeof(e));
   e.attr_timeout = me.config.attrcachetime;
   e.entry_timeout = me.config.entrycachetime;
    int retc = me.fs().stat(fullpath.c_str(), &e.attr,
                            fuse_req_ctx(req)->uid,
                            fuse_req_ctx(req)->gid,
                            fuse_req_ctx(req)->pid, 0);

    if (!retc) {
      eos_static_debug("storeinode=%lld path=%s", (long long) e.attr.st_ino,
                       ifullpath);
     e.ino = e.attr.st_ino;
      me.fs().store_p2i((unsigned long long) e.attr.st_ino, ifullpath);
      fuse_reply_entry(req, &e);
     eos_static_debug("mode=%x timeout=%.02f\n", e.attr.st_mode, e.attr_timeout);
     return;
    } else {
      fuse_reply_err(req, errno);
     return;
   }
  } else {
    fuse_reply_err(req, errno);
   return;
 }

  COMMONTIMING("_stop_", &timing);
  eos_static_notice("RT %-16s %.04f", __FUNCTION__, timing.RealTime());
}<|MERGE_RESOLUTION|>--- conflicted
+++ resolved
@@ -209,7 +209,7 @@
     while (mountprefix[strlen(mountprefix) - 1] == '/') {
       mountprefix[strlen(mountprefix) - 1] = '\0';
     }
-}
+ }
 
  if (getuid () <= DAEMONUID)
  {
@@ -222,7 +222,7 @@
     me.fs().initlogging();
     eos_static_crit("failed to contact configured mgm");
     return 1;
- }
+  }
 
   if ((fuse_parse_cmdline(&args, &local_mount_dir, NULL,
                           &me.config.isdebug) != -1) &&
@@ -250,9 +250,9 @@
    me.config.mounthostport = mounthostport;
     me.fs().setMountPoint(me.config.mount_point);
     me.fs().setPrefix(me.config.mountprefix);
-    std::map<std::string, std::string> features;
-    if(!me.fs ().init (argc, argv, userdata, &features)) return 1;
- 
+   std::map<std::string, std::string> features;
+   if(!me.fs ().init (argc, argv, userdata, &features)) return 1;
+
    me.config.encode_pathname = features.find("eos.encodepath") != features.end();
     me.config.lazy_open = (features.find("eos.lazyopen") != features.end()) ? true :
                           false;
@@ -1479,14 +1479,9 @@
 
   if (fi && fi->fh) {
    struct filesystem::fd_user_info* info = (filesystem::fd_user_info*) fi->fh;
-<<<<<<< HEAD
-    char* buf = me.fs().attach_rd_buff(pthread_self(), size);
-    eos_static_debug("inode=%lld size=%lld off=%lld buf=%lld fh=%lld",
-=======
    char* buf = me.fs ().attach_rd_buff (thread_id (), size);
 
    eos_static_debug ("inode=%lld size=%lld off=%lld buf=%lld fh=%lld",
->>>>>>> e57f2bf0
                      (long long) ino, (long long) size,
                      (long long) off, (long long) buf, (long long) info->fd);
     int res = me.fs().pread(info->fd, buf, size, off);
@@ -1562,17 +1557,9 @@
                      (long long) ino, (long long) fd);
     eos_static_debug("try to close file fd=%llu", info->fd);
     me.fs().close(info->fd, ino, info->uid, info->gid, info->pid);
-    me.fs().release_rd_buff(pthread_self());
-
-<<<<<<< HEAD
-    free(info);
-=======
-   eos_static_debug ("try to close file fd=%llu", info->fd);
-   me.fs ().close (info->fd, ino, info->uid, info->gid, info->pid);
 
    // Free memory
    free (info);
->>>>>>> e57f2bf0
    fi->fh = 0;
 
     unsigned long long new_inode;
