--- conflicted
+++ resolved
@@ -21,12 +21,8 @@
 # * along with this program.  If not, see <http://www.gnu.org/licenses/>.*
 # ************************************************************************
 
-<<<<<<< HEAD
 include_directories( ${CMAKE_SOURCE_DIR}
-=======
-include_directories( ../
              ${PROTOBUF_INCLUDE_DIRS}
->>>>>>> 20dc8f85
 		     ${XROOTD_INCLUDE_DIR} 
 		     ${XROOTD_PRIVATE_INCLUDE_DIR}	
 		     ${FUSE_INCLUDE_DIR} 
@@ -35,7 +31,7 @@
 link_directories( ${CMAKE_INSTALL_FULL_LIBDIR}
 		  ${XROOTD_LIB_DIR} )
 
-<<<<<<< HEAD
+set_source_generating_rules()
 if(CPPUNIT_FOUND)
   add_subdirectory(tests)
 endif(CPPUNIT_FOUND)
@@ -44,34 +40,19 @@
 
 add_executable ( 
  eosfsd
- eosfs.c
- xrdposix.cc        xrdposix.hh
- FuseCacheEntry.cc  FuseCacheEntry.hh )
-=======
-set_source_generating_rules()
-
-add_subdirectory(XrdCache)
-
-add_executable ( eosfsd
                  eosfs.c
                  xrdposix.cc            xrdposix.hh
                  FuseCacheEntry.cc	FuseCacheEntry.hh
                  ../fst/FmdBase.pb.h
 )
 
-add_executable ( eosd
+add_executable ( 
+  eosd
                  eosd.c
                  xrdposix.cc            xrdposix.hh
                  FuseCacheEntry.cc	FuseCacheEntry.hh
                  ../fst/FmdBase.pb.h
 )
->>>>>>> 20dc8f85
-
-add_executable ( 
-  eosd
-  eosd.c
-  xrdposix.cc        xrdposix.hh
-  FuseCacheEntry.cc  FuseCacheEntry.hh )
 
 if( MacOSX )
 target_link_libraries ( 
@@ -97,37 +78,37 @@
 else( MacOSX )
 target_link_libraries ( 
   eosfsd 
-  XrdCl
-  XrdUtils 
-  EosFstIo-Static
+		        XrdCl
+			XrdUtils 
+			EosFstIo-Static
   FuseCache-Static
-  eosCommon-Static
-  ${FUSE_LIBRARY} 
-  ${CMAKE_THREAD_LIBS_INIT} )
+			eosCommon-Static
+			${FUSE_LIBRARY} 
+			${CMAKE_THREAD_LIBS_INIT} )
 
 target_link_libraries ( 
   eosd 
-  XrdCl
-  XrdUtils 
-  EosFstIo-Static
+     		      	XrdCl
+			XrdUtils 
+			EosFstIo-Static
   FuseCache-Static
-  eosCommon-Static
-  ${FUSE_LIBRARY}
-  ${UUID_LIBRARIES}
-  ${CMAKE_THREAD_LIBS_INIT} )
+			eosCommon-Static
+			${FUSE_LIBRARY}
+			${UUID_LIBRARIES}
+			${CMAKE_THREAD_LIBS_INIT} )
 endif( MacOSX )
 
-if( MacOSX )
+if(MacOSX)
   set_target_properties ( 
     eosd eosfsd 
     PROPERTIES 
     COMPILE_FLAGS "-D_FILE_OFFSET_BITS=64 -D__FreeBSD__=10 -D_DARWIN_USE_64_BIT_INODE" )
-else( MacOSX )
+else(MacOSX)
   set_target_properties ( 
     eosd eosfsd 
     PROPERTIES 
     COMPILE_FLAGS -D_FILE_OFFSET_BITS=64 )
-endif( MacOSX )
+endif(MacOSX)
 
 install_programs( ${CMAKE_INSTALL_SBINDIR} FILES eosd )
 
